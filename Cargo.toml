--- conflicted
+++ resolved
@@ -1,9 +1,5 @@
 [workspace.package]
-<<<<<<< HEAD
 version = "1.0.5"
-=======
-version = "1.1.0"
->>>>>>> 1ba631ba
 edition = "2021"
 rust-version = "1.81"
 license = "MIT OR Apache-2.0"
@@ -136,6 +132,7 @@
     "crates/trie/trie",
     "crates/bsc/node/",
     "crates/bsc/engine/",
+    "crates/bsc/hardforks",
     "examples/beacon-api-sidecar-fetcher/",
     "examples/beacon-api-sse/",
     "examples/bsc-p2p",
@@ -305,6 +302,7 @@
 reth-beacon-consensus = { path = "crates/consensus/beacon" }
 reth-bench = { path = "bin/reth-bench" }
 reth-bsc-chainspec = { path = "crates/bsc/chainspec" }
+reth-bsc-forks = { path = "crates/bsc/hardforks" }
 reth-bsc-cli = { path = "crates/bsc/cli" }
 reth-bsc-consensus = { path = "crates/bsc/consensus" }
 reth-blockchain-tree = { path = "crates/blockchain-tree" }
@@ -437,16 +435,10 @@
 ], default-features = false }
 
 # eth
-<<<<<<< HEAD
 alloy-chains = "0.1.33"
 alloy-dyn-abi = "0.8.0"
 alloy-json-abi = "0.8.0"
-alloy-primitives = { version = "0.8.0", default-features = false }
-=======
-alloy-chains = "0.1.32"
-alloy-dyn-abi = "0.8.0"
 alloy-primitives = { version = "0.8.7", default-features = false }
->>>>>>> 1ba631ba
 alloy-rlp = "0.3.4"
 alloy-sol-types = "0.8.0"
 alloy-trie = { version = "0.6", default-features = false }
@@ -612,60 +604,26 @@
 serial_test = { default-features = false, version = "3" }
 similar-asserts = { default-features = false, version = "1.5.0" }
 tempfile = "3.8"
-<<<<<<< HEAD
-test-fuzz = "5"
-=======
 test-fuzz = "6"
-
->>>>>>> 1ba631ba
 tikv-jemalloc-ctl = "0.6"
 tikv-jemallocator = "0.6"
 tracy-client = "0.17.3"
 
 [patch.crates-io]
-<<<<<<< HEAD
-revm = { git = "https://github.com/bnb-chain/revm", tag = "v1.0.3" }
-revm-interpreter = { git = "https://github.com/bnb-chain/revm", tag = "v1.0.3" }
-revm-primitives = { git = "https://github.com/bnb-chain/revm", tag = "v1.0.3" }
-alloy-rpc-types-eth = { git = "https://github.com/bnb-chain/alloy", tag = "v1.0.1"}
-alloy-consensus = { git = "https://github.com/bnb-chain/alloy", tag = "v1.0.1"}
-alloy-eips = { git = "https://github.com/bnb-chain/alloy", tag = "v1.0.1"}
-alloy-network = { git = "https://github.com/bnb-chain/alloy", tag = "v1.0.1"}
-alloy-network-primitives = { git = "https://github.com/bnb-chain/alloy", tag = "v1.0.1"}
-alloy-serde = { git = "https://github.com/bnb-chain/alloy", tag = "v1.0.1"}
-alloy-signer = { git = "https://github.com/bnb-chain/alloy", tag = "v1.0.1"}
-alloy-signer-local = { git = "https://github.com/bnb-chain/alloy", tag = "v1.0.1"}
-alloy-provider = { git = "https://github.com/bnb-chain/alloy", tag = "v1.0.1"}
-alloy-transport = { git = "https://github.com/bnb-chain/alloy", tag = "v1.0.1"}
-alloy-transport-http = { git = "https://github.com/bnb-chain/alloy", tag = "v1.0.1"}
-alloy-json-rpc = { git = "https://github.com/bnb-chain/alloy", tag = "v1.0.1"}
-alloy-rpc-client = { git = "https://github.com/bnb-chain/alloy", tag = "v1.0.1"}
-alloy-rpc-types-engine = { git = "https://github.com/bnb-chain/alloy", tag = "v1.0.1"}
-=======
-#alloy-consensus = { git = "https://github.com/alloy-rs/alloy", rev = "8c499409"}
-#alloy-eips = { git = "https://github.com/alloy-rs/alloy", rev = "8c499409"}
-#alloy-genesis = { git = "https://github.com/alloy-rs/alloy", rev = "8c499409"}
-#alloy-json-rpc = { git = "https://github.com/alloy-rs/alloy", rev = "8c499409"}
-#alloy-network = { git = "https://github.com/alloy-rs/alloy", rev = "8c499409"}
-#alloy-node-bindings = { git = "https://github.com/alloy-rs/alloy", rev = "8c499409"}
-#alloy-provider = { git = "https://github.com/alloy-rs/alloy", rev = "8c499409"}
-#alloy-pubsub = { git = "https://github.com/alloy-rs/alloy", rev = "8c499409"}
-#alloy-rpc-client = { git = "https://github.com/alloy-rs/alloy", rev = "8c499409"}
-#alloy-rpc-types = { git = "https://github.com/alloy-rs/alloy", rev = "8c499409"}
-#alloy-rpc-types-admin = { git = "https://github.com/alloy-rs/alloy", rev = "8c499409"}
-#alloy-rpc-types-anvil = { git = "https://github.com/alloy-rs/alloy", rev = "8c499409"}
-#alloy-rpc-types-beacon = { git = "https://github.com/alloy-rs/alloy", rev = "8c499409"}
-#alloy-rpc-types-debug = { git = "https://github.com/alloy-rs/alloy", rev = "8c499409"}
-#alloy-rpc-types-engine = { git = "https://github.com/alloy-rs/alloy", rev = "8c499409"}
-#alloy-rpc-types-eth = { git = "https://github.com/alloy-rs/alloy", rev = "8c499409"}
-#alloy-rpc-types-mev = { git = "https://github.com/alloy-rs/alloy", rev = "8c499409"}
-#alloy-rpc-types-trace = { git = "https://github.com/alloy-rs/alloy", rev = "8c499409"}
-#alloy-rpc-types-txpool = { git = "https://github.com/alloy-rs/alloy", rev = "8c499409"}
-#alloy-serde = { git = "https://github.com/alloy-rs/alloy", rev = "8c499409"}
-#alloy-signer = { git = "https://github.com/alloy-rs/alloy", rev = "8c499409"}
-#alloy-signer-local = { git = "https://github.com/alloy-rs/alloy", rev = "8c499409"}
-#alloy-transport = { git = "https://github.com/alloy-rs/alloy", rev = "8c499409"}
-#alloy-transport-http = { git = "https://github.com/alloy-rs/alloy", rev = "8c499409"}
-#alloy-transport-ipc = { git = "https://github.com/alloy-rs/alloy", rev = "8c499409"}
-#alloy-transport-ws = { git = "https://github.com/alloy-rs/alloy", rev = "8c499409"}
->>>>>>> 1ba631ba
+revm = { git = "https://github.com/bnb-chain/revm", rev = "71b3bb89bf166970010713336eec850508057bea" }
+revm-interpreter = { git = "https://github.com/bnb-chain/revm", rev = "71b3bb89bf166970010713336eec850508057bea" }
+revm-primitives = { git = "https://github.com/bnb-chain/revm", rev = "71b3bb89bf166970010713336eec850508057bea" }
+alloy-rpc-types-eth = { git = "https://github.com/bnb-chain/alloy", rev = "4e3e383f07d34de864157581b6f56d6e525c6f46"}
+alloy-consensus = { git = "https://github.com/bnb-chain/alloy", rev = "4e3e383f07d34de864157581b6f56d6e525c6f46"}
+alloy-eips = { git = "https://github.com/bnb-chain/alloy", rev = "4e3e383f07d34de864157581b6f56d6e525c6f46"}
+alloy-network = { git = "https://github.com/bnb-chain/alloy", rev = "4e3e383f07d34de864157581b6f56d6e525c6f46"}
+alloy-network-primitives = { git = "https://github.com/bnb-chain/alloy", rev = "4e3e383f07d34de864157581b6f56d6e525c6f46"}
+alloy-serde = { git = "https://github.com/bnb-chain/alloy", rev = "4e3e383f07d34de864157581b6f56d6e525c6f46"}
+alloy-signer = { git = "https://github.com/bnb-chain/alloy", rev = "4e3e383f07d34de864157581b6f56d6e525c6f46"}
+alloy-signer-local = { git = "https://github.com/bnb-chain/alloy", rev = "4e3e383f07d34de864157581b6f56d6e525c6f46"}
+alloy-provider = { git = "https://github.com/bnb-chain/alloy", rev = "4e3e383f07d34de864157581b6f56d6e525c6f46"}
+alloy-transport = { git = "https://github.com/bnb-chain/alloy", rev = "4e3e383f07d34de864157581b6f56d6e525c6f46"}
+alloy-transport-http = { git = "https://github.com/bnb-chain/alloy", rev = "4e3e383f07d34de864157581b6f56d6e525c6f46"}
+alloy-json-rpc = { git = "https://github.com/bnb-chain/alloy", rev = "4e3e383f07d34de864157581b6f56d6e525c6f46"}
+alloy-rpc-client = { git = "https://github.com/bnb-chain/alloy", rev = "4e3e383f07d34de864157581b6f56d6e525c6f46"}
+alloy-rpc-types-engine = { git = "https://github.com/bnb-chain/alloy", rev = "4e3e383f07d34de864157581b6f56d6e525c6f46"}