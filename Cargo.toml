--- conflicted
+++ resolved
@@ -430,18 +430,10 @@
 ], default-features = false }
 
 # eth
-<<<<<<< HEAD
-alloy-chains = "0.1.32"
+alloy-chains = "0.1.33"
 alloy-dyn-abi = "0.8.0"
 alloy-json-abi = "0.8.0"
 alloy-primitives = { version = "0.8.0", default-features = false }
-=======
-alloy-chains = "0.1.33"
-alloy-primitives = "0.7.2"
-alloy-dyn-abi = "0.7.2"
-alloy-json-abi = "0.7.2"
-alloy-sol-types = "0.7.2"
->>>>>>> df14d9ae
 alloy-rlp = "0.3.4"
 alloy-sol-types = "0.8.0"
 alloy-trie = { version = "0.5", default-features = false }
@@ -504,15 +496,6 @@
 generic-array = "0.14"
 humantime = "2.1"
 humantime-serde = "1.1"
-<<<<<<< HEAD
-=======
-rand = "0.8.5"
-rustc-hash = { version = "2.0", default-features = false }
-schnellru = "0.2"
-strum = { version = "0.26", default-features = false }
-strum_macros = "=0.26.4"
-rayon = "1.7"
->>>>>>> df14d9ae
 itertools = "0.13"
 linked_hash_set = "0.1"
 modular-bitfield = "0.11.2"
@@ -617,11 +600,9 @@
 tracy-client = "0.17.3"
 
 [patch.crates-io]
-<<<<<<< HEAD
 revm = { git = "https://github.com/bnb-chain/revm", rev = "fbc92f58052227c06f8a2a4e25227d111ed8e08e" }
 revm-interpreter = { git = "https://github.com/bnb-chain/revm", rev = "fbc92f58052227c06f8a2a4e25227d111ed8e08e" }
 revm-primitives = { git = "https://github.com/bnb-chain/revm", rev = "fbc92f58052227c06f8a2a4e25227d111ed8e08e" }
-alloy-chains = { git = "https://github.com/bnb-chain/alloy-chains-rs.git", rev = "6be74c75424a31a0d98a906084c778a9d74769fc" }
 alloy-rpc-types-eth = { git = "https://github.com/bnb-chain/alloy", rev = "718aee579dc000019582245226eebf8b40d24c41" }
 alloy-consensus = { git = "https://github.com/bnb-chain/alloy", rev = "718aee579dc000019582245226eebf8b40d24c41" }
 alloy-eips = { git = "https://github.com/bnb-chain/alloy", rev = "718aee579dc000019582245226eebf8b40d24c41" }
@@ -636,16 +617,3 @@
 alloy-json-rpc = { git = "https://github.com/bnb-chain/alloy", rev = "718aee579dc000019582245226eebf8b40d24c41" }
 alloy-rpc-client = { git = "https://github.com/bnb-chain/alloy", rev = "718aee579dc000019582245226eebf8b40d24c41" }
 alloy-rpc-types-engine = { git = "https://github.com/bnb-chain/alloy", rev = "718aee579dc000019582245226eebf8b40d24c41" }
-=======
-revm = { git = "https://github.com/bnb-chain/revm", tag = "v1.0.2" }
-revm-interpreter = { git = "https://github.com/bnb-chain/revm", tag = "v1.0.2" }
-revm-precompile = { git = "https://github.com/bnb-chain/revm", tag = "v1.0.2" }
-revm-primitives = { git = "https://github.com/bnb-chain/revm", tag = "v1.0.2" }
-alloy-rpc-types-eth = { git = "https://github.com/bnb-chain/alloy", tag = "v1.0.0" }
-alloy-consensus = { git = "https://github.com/bnb-chain/alloy", tag = "v1.0.0" }
-alloy-eips = { git = "https://github.com/bnb-chain/alloy", tag = "v1.0.0" }
-alloy-network = { git = "https://github.com/bnb-chain/alloy", tag = "v1.0.0" }
-alloy-serde = { git = "https://github.com/bnb-chain/alloy", tag = "v1.0.0" }
-alloy-signer = { git = "https://github.com/bnb-chain/alloy", tag = "v1.0.0" }
-alloy-signer-local = { git = "https://github.com/bnb-chain/alloy", tag = "v1.0.0" }
->>>>>>> df14d9ae
