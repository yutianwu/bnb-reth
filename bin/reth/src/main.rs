#![allow(missing_docs)]

// We use jemalloc for performance reasons.
#[cfg(all(feature = "jemalloc", unix))]
#[global_allocator]
static ALLOC: tikv_jemallocator::Jemalloc = tikv_jemallocator::Jemalloc;

#[cfg(all(feature = "optimism", not(test)))]
compile_error!("Cannot build the `reth` binary with the `optimism` feature flag enabled. Did you mean to build `op-reth`?");

<<<<<<< HEAD
#[cfg(all(not(feature = "optimism"), not(feature = "bsc")))]
=======
/// clap [Args] for Engine related arguments.
use clap::Args;

/// Parameters for configuring the engine
#[derive(Debug, Clone, Args, PartialEq, Eq, Default)]
#[command(next_help_heading = "Engine")]
pub struct EngineArgs {
    /// Enable the engine2 experimental features on reth binary
    #[arg(long = "engine.experimental", default_value = "false")]
    pub experimental: bool,
}

#[cfg(not(feature = "optimism"))]
>>>>>>> c228fe15
fn main() {
    use clap::Parser;
    use reth::cli::Cli;
    use reth_node_builder::EngineNodeLauncher;
    use reth_node_ethereum::{node::EthereumAddOns, EthereumNode};
    use reth_provider::providers::BlockchainProvider2;

    reth_cli_util::sigsegv_handler::install();

    // Enable backtraces unless a RUST_BACKTRACE value has already been explicitly provided.
    if std::env::var_os("RUST_BACKTRACE").is_none() {
        std::env::set_var("RUST_BACKTRACE", "1");
    }

    if let Err(err) = Cli::<EngineArgs>::parse().run(|builder, engine_args| async move {
        let enable_engine2 = engine_args.experimental;
        match enable_engine2 {
            true => {
                let handle = builder
                    .with_types_and_provider::<EthereumNode, BlockchainProvider2<_>>()
                    .with_components(EthereumNode::components())
                    .with_add_ons::<EthereumAddOns>()
                    .launch_with_fn(|builder| {
                        let launcher = EngineNodeLauncher::new(
                            builder.task_executor().clone(),
                            builder.config().datadir(),
                        );
                        builder.launch_with(launcher)
                    })
                    .await?;
                handle.node_exit_future.await
            }
            false => {
                let handle = builder.launch_node(EthereumNode::default()).await?;
                handle.node_exit_future.await
            }
        }
    }) {
        eprintln!("Error: {err:?}");
        std::process::exit(1);
    }
}

#[cfg(test)]
mod tests {
    use super::*;
    use clap::Parser;

    /// A helper type to parse Args more easily
    #[derive(Parser)]
    struct CommandParser<T: Args> {
        #[command(flatten)]
        args: T,
    }

    #[test]
    fn test_parse_engine_args() {
        let default_args = EngineArgs::default();
        let args = CommandParser::<EngineArgs>::parse_from(["reth"]).args;
        assert_eq!(args, default_args);
    }
}<|MERGE_RESOLUTION|>--- conflicted
+++ resolved
@@ -8,9 +8,6 @@
 #[cfg(all(feature = "optimism", not(test)))]
 compile_error!("Cannot build the `reth` binary with the `optimism` feature flag enabled. Did you mean to build `op-reth`?");
 
-<<<<<<< HEAD
-#[cfg(all(not(feature = "optimism"), not(feature = "bsc")))]
-=======
 /// clap [Args] for Engine related arguments.
 use clap::Args;
 
@@ -23,8 +20,7 @@
     pub experimental: bool,
 }
 
-#[cfg(not(feature = "optimism"))]
->>>>>>> c228fe15
+#[cfg(all(not(feature = "optimism"), not(feature = "bsc")))]
 fn main() {
     use clap::Parser;
     use reth::cli::Cli;
