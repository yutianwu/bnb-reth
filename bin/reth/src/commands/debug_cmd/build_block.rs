--- conflicted
+++ resolved
@@ -281,22 +281,10 @@
                 #[cfg(not(feature = "bsc"))]
                 let executor = block_executor!(provider_factory.chain_spec()).executor(db);
 
-<<<<<<< HEAD
-                let BlockExecutionOutput { state, receipts, requests, .. } = executor
+                let block_execution_output = executor
                     .execute((&block_with_senders.clone().unseal(), U256::MAX, None).into())?;
-                let execution_outcome = ExecutionOutcome::new(
-                    state,
-                    receipts.into(),
-                    block.number,
-                    vec![requests.into()],
-                );
-
-=======
-                let block_execution_output =
-                    executor.execute((&block_with_senders.clone().unseal(), U256::MAX).into())?;
                 let execution_outcome =
                     ExecutionOutcome::from((block_execution_output, block.number));
->>>>>>> c228fe15
                 debug!(target: "reth::cli", ?execution_outcome, "Executed block");
 
                 let hashed_post_state = execution_outcome.hash_state_slow();
