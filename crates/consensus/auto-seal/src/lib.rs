--- conflicted
+++ resolved
@@ -370,20 +370,13 @@
 
         let block = Block {
             header,
-<<<<<<< HEAD
-            body: transactions,
-            ommers: ommers.clone(),
-            withdrawals: withdrawals.clone(),
-            sidecars: None,
-            requests: requests.clone(),
-=======
             body: BlockBody {
                 transactions,
                 ommers: ommers.clone(),
                 withdrawals: withdrawals.clone(),
+                sidecars: None,
                 requests: requests.clone(),
             },
->>>>>>> 1ba631ba
         }
         .with_recovered_senders()
         .ok_or(BlockExecutionError::Validation(BlockValidationError::SenderRecoveryError))?;
@@ -406,11 +399,7 @@
         // root here
 
         let Block { mut header, body, .. } = block.block;
-<<<<<<< HEAD
-        let body = BlockBody { transactions: body, ommers, withdrawals, sidecars: None, requests };
-=======
-        let body = BlockBody { transactions: body.transactions, ommers, withdrawals, requests };
->>>>>>> 1ba631ba
+        let body = BlockBody { transactions: body.transactions, ommers, withdrawals, sidecars: None, requests };
 
         trace!(target: "consensus::auto", ?execution_outcome, ?header, ?body, "executed block, calculating state root and completing header");
 
