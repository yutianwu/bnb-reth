//! Ethereum block executor.

use crate::{
    dao_fork::{DAO_HARDFORK_BENEFICIARY, DAO_HARDKFORK_ACCOUNTS},
    EthEvmConfig,
};
use core::fmt::Display;
use reth_chainspec::{ChainSpec, EthereumHardforks, MAINNET};
use reth_ethereum_consensus::validate_block_post_execution;
use reth_evm::{
    execute::{
        BatchExecutor, BlockExecutionError, BlockExecutionInput, BlockExecutionOutput,
        BlockExecutorProvider, BlockValidationError, Executor, ProviderError,
    },
    system_calls::{
        apply_beacon_root_contract_call, apply_blockhashes_contract_call,
        apply_consolidation_requests_contract_call, apply_withdrawal_requests_contract_call,
    },
    ConfigureEvm,
};
use reth_execution_types::ExecutionOutcome;
use reth_primitives::{
    BlockNumber, BlockWithSenders, EthereumHardfork, Header, Receipt, Request, U256,
};
use reth_prune_types::PruneModes;
use reth_revm::{
    batch::BlockBatchRecord, db::states::bundle_state::BundleRetention,
    state_change::post_block_balance_increments, Evm, State,
};
use revm_primitives::{
    db::{Database, DatabaseCommit},
    BlockEnv, CfgEnvWithHandlerCfg, EVMError, EnvWithHandlerCfg, EvmState, ResultAndState,
};
use tokio::sync::mpsc::UnboundedSender;
use tracing::debug;

#[cfg(not(feature = "std"))]
use alloc::{boxed::Box, sync::Arc, vec, vec::Vec};
#[cfg(feature = "std")]
use std::sync::Arc;

/// Provides executors to execute regular ethereum blocks
#[derive(Debug, Clone)]
pub struct EthExecutorProvider<EvmConfig = EthEvmConfig> {
    chain_spec: Arc<ChainSpec>,
    evm_config: EvmConfig,
}

impl EthExecutorProvider {
    /// Creates a new default ethereum executor provider.
    pub fn ethereum(chain_spec: Arc<ChainSpec>) -> Self {
        Self::new(chain_spec, Default::default())
    }

    /// Returns a new provider for the mainnet.
    pub fn mainnet() -> Self {
        Self::ethereum(MAINNET.clone())
    }
}

impl<EvmConfig> EthExecutorProvider<EvmConfig> {
    /// Creates a new executor provider.
    pub const fn new(chain_spec: Arc<ChainSpec>, evm_config: EvmConfig) -> Self {
        Self { chain_spec, evm_config }
    }
}

impl<EvmConfig> EthExecutorProvider<EvmConfig>
where
    EvmConfig: ConfigureEvm,
{
    fn eth_executor<DB>(
        &self,
        db: DB,
        prefetch_tx: Option<UnboundedSender<EvmState>>,
    ) -> EthBlockExecutor<EvmConfig, DB>
    where
        DB: Database<Error: Into<ProviderError>>,
    {
        if let Some(tx) = prefetch_tx {
            EthBlockExecutor::new_with_prefetch_tx(
                self.chain_spec.clone(),
                self.evm_config.clone(),
                State::builder()
                    .with_database(db)
                    .with_bundle_update()
                    .without_state_clear()
                    .build(),
                tx,
            )
        } else {
            EthBlockExecutor::new(
                self.chain_spec.clone(),
                self.evm_config.clone(),
                State::builder()
                    .with_database(db)
                    .with_bundle_update()
                    .without_state_clear()
                    .build(),
            )
        }
    }
}

impl<EvmConfig> BlockExecutorProvider for EthExecutorProvider<EvmConfig>
where
    EvmConfig: ConfigureEvm,
{
    type Executor<DB: Database<Error: Into<ProviderError> + Display>> =
        EthBlockExecutor<EvmConfig, DB>;

    type BatchExecutor<DB: Database<Error: Into<ProviderError> + Display>> =
        EthBatchExecutor<EvmConfig, DB>;

    fn executor<DB>(
        &self,
        db: DB,
        prefetch_tx: Option<UnboundedSender<EvmState>>,
    ) -> Self::Executor<DB>
    where
        DB: Database<Error: Into<ProviderError> + Display>,
    {
        self.eth_executor(db, prefetch_tx)
    }

    fn batch_executor<DB>(&self, db: DB) -> Self::BatchExecutor<DB>
    where
        DB: Database<Error: Into<ProviderError> + Display>,
    {
<<<<<<< HEAD
        let executor = self.eth_executor(db);
        EthBatchExecutor { executor, batch_record: BlockBatchRecord::default() }
=======
        let executor = self.eth_executor(db, None);
        EthBatchExecutor {
            executor,
            batch_record: BlockBatchRecord::default(),
            stats: BlockExecutorStats::default(),
        }
>>>>>>> 29a6048b
    }
}

/// Helper type for the output of executing a block.
#[derive(Debug, Clone)]
struct EthExecuteOutput {
    receipts: Vec<Receipt>,
    requests: Vec<Request>,
    gas_used: u64,
}

/// Helper container type for EVM with chain spec.
#[derive(Debug, Clone)]
struct EthEvmExecutor<EvmConfig> {
    /// The chainspec
    chain_spec: Arc<ChainSpec>,
    /// How to create an EVM.
    evm_config: EvmConfig,
}

impl<EvmConfig> EthEvmExecutor<EvmConfig>
where
    EvmConfig: ConfigureEvm,
{
    /// Executes the transactions in the block and returns the receipts of the transactions in the
    /// block, the total gas used and the list of EIP-7685 [requests](Request).
    ///
    /// This applies the pre-execution and post-execution changes that require an [EVM](Evm), and
    /// executes the transactions.
    ///
    /// # Note
    ///
    /// It does __not__ apply post-execution changes that do not require an [EVM](Evm), for that see
    /// [`EthBlockExecutor::post_execution`].
    fn execute_state_transitions<Ext, DB>(
        &self,
        block: &BlockWithSenders,
        mut evm: Evm<'_, Ext, &mut State<DB>>,
        tx: Option<UnboundedSender<EvmState>>,
    ) -> Result<EthExecuteOutput, BlockExecutionError>
    where
        DB: Database,
        DB::Error: Into<ProviderError> + Display,
    {
        // apply pre execution changes
        apply_beacon_root_contract_call(
            &self.evm_config,
            &self.chain_spec,
            block.timestamp,
            block.number,
            block.parent_beacon_block_root,
            &mut evm,
        )?;
        apply_blockhashes_contract_call(
            &self.evm_config,
            &self.chain_spec,
            block.timestamp,
            block.number,
            block.parent_hash,
            &mut evm,
        )?;

        // execute transactions
        let mut cumulative_gas_used = 0;
        let mut receipts = Vec::with_capacity(block.body.len());
        for (sender, transaction) in block.transactions_with_sender() {
            // The sum of the transaction’s gas limit, Tg, and the gas utilized in this block prior,
            // must be no greater than the block’s gasLimit.
            let block_available_gas = block.header.gas_limit - cumulative_gas_used;
            if transaction.gas_limit() > block_available_gas {
                return Err(BlockValidationError::TransactionGasLimitMoreThanAvailableBlockGas {
                    transaction_gas_limit: transaction.gas_limit(),
                    block_available_gas,
                }
                .into())
            }

            self.evm_config.fill_tx_env(evm.tx_mut(), transaction, *sender);

            // Execute transaction.
            let ResultAndState { result, state } = evm.transact().map_err(move |err| {
                let new_err = match err {
                    EVMError::Transaction(e) => EVMError::Transaction(e),
                    EVMError::Header(e) => EVMError::Header(e),
                    EVMError::Database(e) => EVMError::Database(e.into()),
                    EVMError::Custom(e) => EVMError::Custom(e),
                    EVMError::Precompile(e) => EVMError::Precompile(e),
                };
                // Ensure hash is calculated for error log, if not already done
                BlockValidationError::EVM {
                    hash: transaction.recalculate_hash(),
                    error: Box::new(new_err),
                }
            })?;

            if let Some(tx) = tx.as_ref() {
                tx.send(state.clone()).unwrap_or_else(|err| {
                    debug!(target: "evm_executor", ?err, "Failed to send post state to prefetch channel")
                });
            }

            evm.db_mut().commit(state);

            // append gas used
            cumulative_gas_used += result.gas_used();

            // Push transaction changeset and calculate header bloom filter for receipt.
            receipts.push(
                #[allow(clippy::needless_update)] // side-effect of optimism fields
                Receipt {
                    tx_type: transaction.tx_type(),
                    // Success flag was added in `EIP-658: Embedding transaction status code in
                    // receipts`.
                    success: result.is_success(),
                    cumulative_gas_used,
                    // convert to reth log
                    logs: result.into_logs(),
                    ..Default::default()
                },
            );
        }

        let requests = if self.chain_spec.is_prague_active_at_timestamp(block.timestamp) {
            // Collect all EIP-6110 deposits
            let deposit_requests =
                crate::eip6110::parse_deposits_from_receipts(&self.chain_spec, &receipts)?;

            // Collect all EIP-7685 requests
            let withdrawal_requests =
                apply_withdrawal_requests_contract_call(&self.evm_config, &mut evm)?;

            // Collect all EIP-7251 requests
            let consolidation_requests =
                apply_consolidation_requests_contract_call(&self.evm_config, &mut evm)?;

            [deposit_requests, withdrawal_requests, consolidation_requests].concat()
        } else {
            vec![]
        };

        Ok(EthExecuteOutput { receipts, requests, gas_used: cumulative_gas_used })
    }
}

/// A basic Ethereum block executor.
///
/// Expected usage:
/// - Create a new instance of the executor.
/// - Execute the block.
#[derive(Debug)]
pub struct EthBlockExecutor<EvmConfig, DB> {
    /// Chain specific evm config that's used to execute a block.
    executor: EthEvmExecutor<EvmConfig>,
    /// The state to use for execution
    state: State<DB>,
    /// Prefetch channel
    prefetch_tx: Option<UnboundedSender<EvmState>>,
}

impl<EvmConfig, DB> EthBlockExecutor<EvmConfig, DB> {
    /// Creates a new Ethereum block executor.
    pub const fn new(chain_spec: Arc<ChainSpec>, evm_config: EvmConfig, state: State<DB>) -> Self {
        Self { executor: EthEvmExecutor { chain_spec, evm_config }, state, prefetch_tx: None }
    }

    /// Creates a new Ethereum block executor with a prefetch channel.
    pub const fn new_with_prefetch_tx(
        chain_spec: Arc<ChainSpec>,
        evm_config: EvmConfig,
        state: State<DB>,
        tx: UnboundedSender<EvmState>,
    ) -> Self {
        Self { executor: EthEvmExecutor { chain_spec, evm_config }, state, prefetch_tx: Some(tx) }
    }

    #[inline]
    fn chain_spec(&self) -> &ChainSpec {
        &self.executor.chain_spec
    }

    /// Returns mutable reference to the state that wraps the underlying database.
    #[allow(unused)]
    fn state_mut(&mut self) -> &mut State<DB> {
        &mut self.state
    }
}

impl<EvmConfig, DB> EthBlockExecutor<EvmConfig, DB>
where
    EvmConfig: ConfigureEvm,
    DB: Database<Error: Into<ProviderError> + Display>,
{
    /// Configures a new evm configuration and block environment for the given block.
    ///
    /// # Caution
    ///
    /// This does not initialize the tx environment.
    fn evm_env_for_block(&self, header: &Header, total_difficulty: U256) -> EnvWithHandlerCfg {
        let mut cfg = CfgEnvWithHandlerCfg::new(Default::default(), Default::default());
        let mut block_env = BlockEnv::default();
        self.executor.evm_config.fill_cfg_and_block_env(
            &mut cfg,
            &mut block_env,
            self.chain_spec(),
            header,
            total_difficulty,
        );

        EnvWithHandlerCfg::new_with_cfg_env(cfg, block_env, Default::default())
    }

    /// Execute a single block and apply the state changes to the internal state.
    ///
    /// Returns the receipts of the transactions in the block, the total gas used and the list of
    /// EIP-7685 [requests](Request).
    ///
    /// Returns an error if execution fails.
    fn execute_without_verification(
        &mut self,
        block: &BlockWithSenders,
        total_difficulty: U256,
    ) -> Result<EthExecuteOutput, BlockExecutionError> {
        // 1. prepare state on new block
        self.on_new_block(&block.header);

        // 2. configure the evm and execute
        let env = self.evm_env_for_block(&block.header, total_difficulty);
        let output = {
            let evm = self.executor.evm_config.evm_with_env(&mut self.state, env);
            self.executor.execute_state_transitions(block, evm, self.prefetch_tx.clone())
        }?;

        // 3. apply post execution changes
        self.post_execution(block, total_difficulty)?;

        Ok(output)
    }

    /// Apply settings before a new block is executed.
    pub(crate) fn on_new_block(&mut self, header: &Header) {
        // Set state clear flag if the block is after the Spurious Dragon hardfork.
        let state_clear_flag = self.chain_spec().is_spurious_dragon_active_at_block(header.number);
        self.state.set_state_clear_flag(state_clear_flag);
    }

    /// Apply post execution state changes that do not require an [EVM](Evm), such as: block
    /// rewards, withdrawals, and irregular DAO hardfork state change
    pub fn post_execution(
        &mut self,
        block: &BlockWithSenders,
        total_difficulty: U256,
    ) -> Result<(), BlockExecutionError> {
        let mut balance_increments =
            post_block_balance_increments(self.chain_spec(), block, total_difficulty);

        // Irregular state change at Ethereum DAO hardfork
        if self.chain_spec().fork(EthereumHardfork::Dao).transitions_at_block(block.number) {
            // drain balances from hardcoded addresses.
            let drained_balance: u128 = self
                .state
                .drain_balances(DAO_HARDKFORK_ACCOUNTS)
                .map_err(|_| BlockValidationError::IncrementBalanceFailed)?
                .into_iter()
                .sum();

            // return balance to DAO beneficiary.
            *balance_increments.entry(DAO_HARDFORK_BENEFICIARY).or_default() += drained_balance;
        }
        // increment balances
        self.state
            .increment_balances(balance_increments)
            .map_err(|_| BlockValidationError::IncrementBalanceFailed)?;

        Ok(())
    }
}

impl<EvmConfig, DB> Executor<DB> for EthBlockExecutor<EvmConfig, DB>
where
    EvmConfig: ConfigureEvm,
    DB: Database<Error: Into<ProviderError> + Display>,
{
    type Input<'a> = BlockExecutionInput<'a, BlockWithSenders, Header>;
    type Output = BlockExecutionOutput<Receipt>;
    type Error = BlockExecutionError;

    /// Executes the block and commits the changes to the internal state.
    ///
    /// Returns the receipts of the transactions in the block.
    ///
    /// Returns an error if the block could not be executed or failed verification.
    fn execute(mut self, input: Self::Input<'_>) -> Result<Self::Output, Self::Error> {
        let BlockExecutionInput { block, total_difficulty, .. } = input;
        let EthExecuteOutput { receipts, requests, gas_used } =
            self.execute_without_verification(block, total_difficulty)?;

        // NOTE: we need to merge keep the reverts for the bundle retention
        self.state.merge_transitions(BundleRetention::Reverts);

        Ok(BlockExecutionOutput {
            state: self.state.take_bundle(),
            receipts,
            requests,
            gas_used,
            snapshot: None,
        })
    }
}

/// An executor for a batch of blocks.
///
/// State changes are tracked until the executor is finalized.
#[derive(Debug)]
pub struct EthBatchExecutor<EvmConfig, DB> {
    /// The executor used to execute single blocks
    ///
    /// All state changes are committed to the [State].
    executor: EthBlockExecutor<EvmConfig, DB>,
    /// Keeps track of the batch and records receipts based on the configured prune mode
    batch_record: BlockBatchRecord,
}

impl<EvmConfig, DB> EthBatchExecutor<EvmConfig, DB> {
    /// Returns mutable reference to the state that wraps the underlying database.
    #[allow(unused)]
    fn state_mut(&mut self) -> &mut State<DB> {
        self.executor.state_mut()
    }
}

impl<EvmConfig, DB> BatchExecutor<DB> for EthBatchExecutor<EvmConfig, DB>
where
    EvmConfig: ConfigureEvm,
    DB: Database<Error: Into<ProviderError> + Display>,
{
    type Input<'a> = BlockExecutionInput<'a, BlockWithSenders, Header>;
    type Output = ExecutionOutcome;
    type Error = BlockExecutionError;

    fn execute_and_verify_one(&mut self, input: Self::Input<'_>) -> Result<(), Self::Error> {
        let BlockExecutionInput { block, total_difficulty, .. } = input;

        if self.batch_record.first_block().is_none() {
            self.batch_record.set_first_block(block.number);
        }
        let EthExecuteOutput { receipts, requests, gas_used: _ } =
            self.executor.execute_without_verification(block, total_difficulty)?;

        validate_block_post_execution(block, self.executor.chain_spec(), &receipts, &requests)?;

        // prepare the state according to the prune mode
        let retention = self.batch_record.bundle_retention(block.number);
        self.executor.state.merge_transitions(retention);

        // store receipts in the set
        self.batch_record.save_receipts(receipts)?;

        // store requests in the set
        self.batch_record.save_requests(requests);

        Ok(())
    }

    fn finalize(mut self) -> Self::Output {
        ExecutionOutcome::new(
            self.executor.state.take_bundle(),
            self.batch_record.take_receipts(),
            self.batch_record.first_block().unwrap_or_default(),
            self.batch_record.take_requests(),
        )
    }

    fn set_tip(&mut self, tip: BlockNumber) {
        self.batch_record.set_tip(tip);
    }

    fn set_prune_modes(&mut self, prune_modes: PruneModes) {
        self.batch_record.set_prune_modes(prune_modes);
    }

    fn size_hint(&self) -> Option<usize> {
        Some(self.executor.state.bundle_state.size_hint())
    }
}

#[cfg(test)]
mod tests {
    use super::*;
    use alloy_eips::{
        eip2935::{HISTORY_STORAGE_ADDRESS, HISTORY_STORAGE_CODE},
        eip4788::{BEACON_ROOTS_ADDRESS, BEACON_ROOTS_CODE, SYSTEM_ADDRESS},
        eip7002::{WITHDRAWAL_REQUEST_PREDEPLOY_ADDRESS, WITHDRAWAL_REQUEST_PREDEPLOY_CODE},
    };
    use reth_chainspec::{ChainSpecBuilder, ForkCondition};
    use reth_primitives::{
        constants::{EMPTY_ROOT_HASH, ETH_TO_WEI},
        keccak256, public_key_to_address, Account, Block, Transaction, TxKind, TxLegacy, B256,
    };
    use reth_revm::{
        database::StateProviderDatabase, test_utils::StateProviderTest, TransitionState,
    };
    use reth_testing_utils::generators::{self, sign_tx_with_key_pair};
    use revm_primitives::{b256, fixed_bytes, Bytes, BLOCKHASH_SERVE_WINDOW};
    use secp256k1::{Keypair, Secp256k1};
    use std::collections::HashMap;

    fn create_state_provider_with_beacon_root_contract() -> StateProviderTest {
        let mut db = StateProviderTest::default();

        let beacon_root_contract_account = Account {
            balance: U256::ZERO,
            bytecode_hash: Some(keccak256(BEACON_ROOTS_CODE.clone())),
            nonce: 1,
        };

        db.insert_account(
            BEACON_ROOTS_ADDRESS,
            beacon_root_contract_account,
            Some(BEACON_ROOTS_CODE.clone()),
            HashMap::new(),
        );

        db
    }

    fn create_state_provider_with_withdrawal_requests_contract() -> StateProviderTest {
        let mut db = StateProviderTest::default();

        let withdrawal_requests_contract_account = Account {
            nonce: 1,
            balance: U256::ZERO,
            bytecode_hash: Some(keccak256(WITHDRAWAL_REQUEST_PREDEPLOY_CODE.clone())),
        };

        db.insert_account(
            WITHDRAWAL_REQUEST_PREDEPLOY_ADDRESS,
            withdrawal_requests_contract_account,
            Some(WITHDRAWAL_REQUEST_PREDEPLOY_CODE.clone()),
            HashMap::new(),
        );

        db
    }

    fn executor_provider(chain_spec: Arc<ChainSpec>) -> EthExecutorProvider<EthEvmConfig> {
        EthExecutorProvider { chain_spec, evm_config: Default::default() }
    }

    #[test]
    fn eip_4788_non_genesis_call() {
        let mut header =
            Header { timestamp: 1, number: 1, excess_blob_gas: Some(0), ..Header::default() };

        let db = create_state_provider_with_beacon_root_contract();

        let chain_spec = Arc::new(
            ChainSpecBuilder::from(&*MAINNET)
                .shanghai_activated()
                .with_fork(EthereumHardfork::Cancun, ForkCondition::Timestamp(1))
                .build(),
        );

        let provider = executor_provider(chain_spec);

        // attempt to execute a block without parent beacon block root, expect err
        let err = provider
            .executor(StateProviderDatabase::new(&db), None)
            .execute(
                (
                    &BlockWithSenders {
                        block: Block {
                            header: header.clone(),
                            body: vec![],
                            ommers: vec![],
                            withdrawals: None,
                            sidecars: None,
                            requests: None,
                        },
                        senders: vec![],
                    },
                    U256::ZERO,
                    None,
                )
                    .into(),
            )
            .expect_err(
                "Executing cancun block without parent beacon block root field should fail",
            );

        assert_eq!(
            err.as_validation().unwrap().clone(),
            BlockValidationError::MissingParentBeaconBlockRoot
        );

        // fix header, set a gas limit
        header.parent_beacon_block_root = Some(B256::with_last_byte(0x69));

        let mut executor = provider.executor(StateProviderDatabase::new(&db), None);

        // Now execute a block with the fixed header, ensure that it does not fail
        executor
            .execute_without_verification(
                &BlockWithSenders {
                    block: Block {
                        header: header.clone(),
                        body: vec![],
                        ommers: vec![],
                        withdrawals: None,
                        sidecars: None,
                        requests: None,
                    },
                    senders: vec![],
                },
                U256::ZERO,
            )
            .unwrap();

        // check the actual storage of the contract - it should be:
        // * The storage value at header.timestamp % HISTORY_BUFFER_LENGTH should be
        // header.timestamp
        // * The storage value at header.timestamp % HISTORY_BUFFER_LENGTH + HISTORY_BUFFER_LENGTH
        //   // should be parent_beacon_block_root
        let history_buffer_length = 8191u64;
        let timestamp_index = header.timestamp % history_buffer_length;
        let parent_beacon_block_root_index =
            timestamp_index % history_buffer_length + history_buffer_length;

        // get timestamp storage and compare
        let timestamp_storage =
            executor.state.storage(BEACON_ROOTS_ADDRESS, U256::from(timestamp_index)).unwrap();
        assert_eq!(timestamp_storage, U256::from(header.timestamp));

        // get parent beacon block root storage and compare
        let parent_beacon_block_root_storage = executor
            .state
            .storage(BEACON_ROOTS_ADDRESS, U256::from(parent_beacon_block_root_index))
            .expect("storage value should exist");
        assert_eq!(parent_beacon_block_root_storage, U256::from(0x69));
    }

    #[test]
    fn eip_4788_no_code_cancun() {
        // This test ensures that we "silently fail" when cancun is active and there is no code at
        // // BEACON_ROOTS_ADDRESS
        let header = Header {
            timestamp: 1,
            number: 1,
            parent_beacon_block_root: Some(B256::with_last_byte(0x69)),
            excess_blob_gas: Some(0),
            ..Header::default()
        };

        let db = StateProviderTest::default();

        // DON'T deploy the contract at genesis
        let chain_spec = Arc::new(
            ChainSpecBuilder::from(&*MAINNET)
                .shanghai_activated()
                .with_fork(EthereumHardfork::Cancun, ForkCondition::Timestamp(1))
                .build(),
        );

        let provider = executor_provider(chain_spec);

        // attempt to execute an empty block with parent beacon block root, this should not fail
        provider
            .batch_executor(StateProviderDatabase::new(&db))
            .execute_and_verify_one(
                (
                    &BlockWithSenders {
                        block: Block {
                            header,
                            body: vec![],
                            ommers: vec![],
                            withdrawals: None,
                            sidecars: None,
                            requests: None,
                        },
                        senders: vec![],
                    },
                    U256::ZERO,
                    None,
                )
                    .into(),
            )
            .expect(
                "Executing a block with no transactions while cancun is active should not fail",
            );
    }

    #[test]
    fn eip_4788_empty_account_call() {
        // This test ensures that we do not increment the nonce of an empty SYSTEM_ADDRESS account
        // // during the pre-block call

        let mut db = create_state_provider_with_beacon_root_contract();

        // insert an empty SYSTEM_ADDRESS
        db.insert_account(SYSTEM_ADDRESS, Account::default(), None, HashMap::new());

        let chain_spec = Arc::new(
            ChainSpecBuilder::from(&*MAINNET)
                .shanghai_activated()
                .with_fork(EthereumHardfork::Cancun, ForkCondition::Timestamp(1))
                .build(),
        );

        let provider = executor_provider(chain_spec);

        // construct the header for block one
        let header = Header {
            timestamp: 1,
            number: 1,
            parent_beacon_block_root: Some(B256::with_last_byte(0x69)),
            excess_blob_gas: Some(0),
            ..Header::default()
        };

        let mut executor = provider.batch_executor(StateProviderDatabase::new(&db));

        // attempt to execute an empty block with parent beacon block root, this should not fail
        executor
            .execute_and_verify_one(
                (
                    &BlockWithSenders {
                        block: Block {
                            header,
                            body: vec![],
                            ommers: vec![],
                            withdrawals: None,
                            sidecars: None,
                            requests: None,
                        },
                        senders: vec![],
                    },
                    U256::ZERO,
                    None,
                )
                    .into(),
            )
            .expect(
                "Executing a block with no transactions while cancun is active should not fail",
            );

        // ensure that the nonce of the system address account has not changed
        let nonce = executor.state_mut().basic(SYSTEM_ADDRESS).unwrap().unwrap().nonce;
        assert_eq!(nonce, 0);
    }

    #[test]
    fn eip_4788_genesis_call() {
        let db = create_state_provider_with_beacon_root_contract();

        // activate cancun at genesis
        let chain_spec = Arc::new(
            ChainSpecBuilder::from(&*MAINNET)
                .shanghai_activated()
                .with_fork(EthereumHardfork::Cancun, ForkCondition::Timestamp(0))
                .build(),
        );

        let mut header = chain_spec.genesis_header();
        let provider = executor_provider(chain_spec);
        let mut executor = provider.batch_executor(StateProviderDatabase::new(&db));

        // attempt to execute the genesis block with non-zero parent beacon block root, expect err
        header.parent_beacon_block_root = Some(B256::with_last_byte(0x69));
        let _err = executor
            .execute_and_verify_one(
                (
                    &BlockWithSenders {
                        block: Block {
                            header: header.clone(),
                            body: vec![],
                            ommers: vec![],
                            withdrawals: None,
                            sidecars: None,
                            requests: None,
                        },
                        senders: vec![],
                    },
                    U256::ZERO,
                    None,
                )
                    .into(),
            )
            .expect_err(
                "Executing genesis cancun block with non-zero parent beacon block root field
    should fail",
            );

        // fix header
        header.parent_beacon_block_root = Some(B256::ZERO);

        // now try to process the genesis block again, this time ensuring that a system contract
        // call does not occur
        executor
            .execute_and_verify_one(
                (
                    &BlockWithSenders {
                        block: Block {
                            header,
                            body: vec![],
                            ommers: vec![],
                            withdrawals: None,
                            sidecars: None,
                            requests: None,
                        },
                        senders: vec![],
                    },
                    U256::ZERO,
                    None,
                )
                    .into(),
            )
            .unwrap();

        // there is no system contract call so there should be NO STORAGE CHANGES
        // this means we'll check the transition state
        let transition_state = executor
            .state_mut()
            .transition_state
            .take()
            .expect("the evm should be initialized with bundle updates");

        // assert that it is the default (empty) transition state
        assert_eq!(transition_state, TransitionState::default());
    }

    #[test]
    fn eip_4788_high_base_fee() {
        // This test ensures that if we have a base fee, then we don't return an error when the
        // system contract is called, due to the gas price being less than the base fee.
        let header = Header {
            timestamp: 1,
            number: 1,
            parent_beacon_block_root: Some(B256::with_last_byte(0x69)),
            base_fee_per_gas: Some(u64::MAX),
            excess_blob_gas: Some(0),
            ..Header::default()
        };

        let db = create_state_provider_with_beacon_root_contract();

        let chain_spec = Arc::new(
            ChainSpecBuilder::from(&*MAINNET)
                .shanghai_activated()
                .with_fork(EthereumHardfork::Cancun, ForkCondition::Timestamp(1))
                .build(),
        );

        let provider = executor_provider(chain_spec);

        // execute header
        let mut executor = provider.batch_executor(StateProviderDatabase::new(&db));

        // Now execute a block with the fixed header, ensure that it does not fail
        executor
            .execute_and_verify_one(
                (
                    &BlockWithSenders {
                        block: Block {
                            header: header.clone(),
                            body: vec![],
                            ommers: vec![],
                            withdrawals: None,
                            sidecars: None,
                            requests: None,
                        },
                        senders: vec![],
                    },
                    U256::ZERO,
                    None,
                )
                    .into(),
            )
            .unwrap();

        // check the actual storage of the contract - it should be:
        // * The storage value at header.timestamp % HISTORY_BUFFER_LENGTH should be
        // header.timestamp
        // * The storage value at header.timestamp % HISTORY_BUFFER_LENGTH + HISTORY_BUFFER_LENGTH
        //   // should be parent_beacon_block_root
        let history_buffer_length = 8191u64;
        let timestamp_index = header.timestamp % history_buffer_length;
        let parent_beacon_block_root_index =
            timestamp_index % history_buffer_length + history_buffer_length;

        // get timestamp storage and compare
        let timestamp_storage = executor
            .state_mut()
            .storage(BEACON_ROOTS_ADDRESS, U256::from(timestamp_index))
            .unwrap();
        assert_eq!(timestamp_storage, U256::from(header.timestamp));

        // get parent beacon block root storage and compare
        let parent_beacon_block_root_storage = executor
            .state_mut()
            .storage(BEACON_ROOTS_ADDRESS, U256::from(parent_beacon_block_root_index))
            .unwrap();
        assert_eq!(parent_beacon_block_root_storage, U256::from(0x69));
    }

    /// Create a state provider with blockhashes and the EIP-2935 system contract.
    fn create_state_provider_with_block_hashes(latest_block: u64) -> StateProviderTest {
        let mut db = StateProviderTest::default();
        for block_number in 0..=latest_block {
            db.insert_block_hash(block_number, keccak256(block_number.to_string()));
        }

        let blockhashes_contract_account = Account {
            balance: U256::ZERO,
            bytecode_hash: Some(keccak256(HISTORY_STORAGE_CODE.clone())),
            nonce: 1,
        };

        db.insert_account(
            HISTORY_STORAGE_ADDRESS,
            blockhashes_contract_account,
            Some(HISTORY_STORAGE_CODE.clone()),
            HashMap::new(),
        );

        db
    }

    #[test]
    fn eip_2935_pre_fork() {
        let db = create_state_provider_with_block_hashes(1);

        let chain_spec = Arc::new(
            ChainSpecBuilder::from(&*MAINNET)
                .shanghai_activated()
                .with_fork(EthereumHardfork::Prague, ForkCondition::Never)
                .build(),
        );

        let provider = executor_provider(chain_spec);
        let mut executor = provider.batch_executor(StateProviderDatabase::new(&db));

        // construct the header for block one
        let header = Header { timestamp: 1, number: 1, ..Header::default() };

        // attempt to execute an empty block, this should not fail
        executor
            .execute_and_verify_one(
                (
                    &BlockWithSenders {
                        block: Block {
                            header,
                            body: vec![],
                            ommers: vec![],
                            withdrawals: None,
                            sidecars: None,
                            requests: None,
                        },
                        senders: vec![],
                    },
                    U256::ZERO,
                    None,
                )
                    .into(),
            )
            .expect(
                "Executing a block with no transactions while Prague is active should not fail",
            );

        // ensure that the block hash was *not* written to storage, since this is before the fork
        // was activated
        //
        // we load the account first, because revm expects it to be
        // loaded
        executor.state_mut().basic(HISTORY_STORAGE_ADDRESS).unwrap();
        assert!(executor
            .state_mut()
            .storage(HISTORY_STORAGE_ADDRESS, U256::ZERO)
            .unwrap()
            .is_zero());
    }

    #[test]
    fn eip_2935_fork_activation_genesis() {
        let db = create_state_provider_with_block_hashes(0);

        let chain_spec = Arc::new(
            ChainSpecBuilder::from(&*MAINNET)
                .shanghai_activated()
                .with_fork(EthereumHardfork::Prague, ForkCondition::Timestamp(0))
                .build(),
        );

        let header = chain_spec.genesis_header();
        let provider = executor_provider(chain_spec);
        let mut executor = provider.batch_executor(StateProviderDatabase::new(&db));

        // attempt to execute genesis block, this should not fail
        executor
            .execute_and_verify_one(
                (
                    &BlockWithSenders {
                        block: Block {
                            header,
                            body: vec![],
                            ommers: vec![],
                            withdrawals: None,
                            sidecars: None,
                            requests: None,
                        },
                        senders: vec![],
                    },
                    U256::ZERO,
                    None,
                )
                    .into(),
            )
            .expect(
                "Executing a block with no transactions while Prague is active should not fail",
            );

        // ensure that the block hash was *not* written to storage, since there are no blocks
        // preceding genesis
        //
        // we load the account first, because revm expects it to be
        // loaded
        executor.state_mut().basic(HISTORY_STORAGE_ADDRESS).unwrap();
        assert!(executor
            .state_mut()
            .storage(HISTORY_STORAGE_ADDRESS, U256::ZERO)
            .unwrap()
            .is_zero());
    }

    #[test]
    fn eip_2935_fork_activation_within_window_bounds() {
        let fork_activation_block = (BLOCKHASH_SERVE_WINDOW - 10) as u64;
        let db = create_state_provider_with_block_hashes(fork_activation_block);

        let chain_spec = Arc::new(
            ChainSpecBuilder::from(&*MAINNET)
                .shanghai_activated()
                .with_fork(EthereumHardfork::Prague, ForkCondition::Timestamp(1))
                .build(),
        );

        let header = Header {
            parent_hash: B256::random(),
            timestamp: 1,
            number: fork_activation_block,
            requests_root: Some(EMPTY_ROOT_HASH),
            ..Header::default()
        };
        let provider = executor_provider(chain_spec);
        let mut executor = provider.batch_executor(StateProviderDatabase::new(&db));

        // attempt to execute the fork activation block, this should not fail
        executor
            .execute_and_verify_one(
                (
                    &BlockWithSenders {
                        block: Block {
                            header,
                            body: vec![],
                            ommers: vec![],
                            withdrawals: None,
                            sidecars: None,
                            requests: None,
                        },
                        senders: vec![],
                    },
                    U256::ZERO,
                    None,
                )
                    .into(),
            )
            .expect(
                "Executing a block with no transactions while Prague is active should not fail",
            );

        // the hash for the ancestor of the fork activation block should be present
        assert!(executor.state_mut().basic(HISTORY_STORAGE_ADDRESS).unwrap().is_some());
        assert_ne!(
            executor
                .state_mut()
                .storage(HISTORY_STORAGE_ADDRESS, U256::from(fork_activation_block - 1))
                .unwrap(),
            U256::ZERO
        );

        // the hash of the block itself should not be in storage
        assert!(executor
            .state_mut()
            .storage(HISTORY_STORAGE_ADDRESS, U256::from(fork_activation_block))
            .unwrap()
            .is_zero());
    }

    #[test]
    fn eip_2935_fork_activation_outside_window_bounds() {
        let fork_activation_block = (BLOCKHASH_SERVE_WINDOW + 256) as u64;
        let db = create_state_provider_with_block_hashes(fork_activation_block);

        let chain_spec = Arc::new(
            ChainSpecBuilder::from(&*MAINNET)
                .shanghai_activated()
                .with_fork(EthereumHardfork::Prague, ForkCondition::Timestamp(1))
                .build(),
        );

        let provider = executor_provider(chain_spec);
        let mut executor = provider.batch_executor(StateProviderDatabase::new(&db));

        let header = Header {
            parent_hash: B256::random(),
            timestamp: 1,
            number: fork_activation_block,
            requests_root: Some(EMPTY_ROOT_HASH),
            ..Header::default()
        };

        // attempt to execute the fork activation block, this should not fail
        executor
            .execute_and_verify_one(
                (
                    &BlockWithSenders {
                        block: Block {
                            header,
                            body: vec![],
                            ommers: vec![],
                            withdrawals: None,
                            sidecars: None,
                            requests: None,
                        },
                        senders: vec![],
                    },
                    U256::ZERO,
                    None,
                )
                    .into(),
            )
            .expect(
                "Executing a block with no transactions while Prague is active should not fail",
            );

        // the hash for the ancestor of the fork activation block should be present
        assert!(executor.state_mut().basic(HISTORY_STORAGE_ADDRESS).unwrap().is_some());
        assert_ne!(
            executor
                .state_mut()
                .storage(
                    HISTORY_STORAGE_ADDRESS,
                    U256::from(fork_activation_block % BLOCKHASH_SERVE_WINDOW as u64 - 1)
                )
                .unwrap(),
            U256::ZERO
        );
    }

    #[test]
    fn eip_2935_state_transition_inside_fork() {
        let db = create_state_provider_with_block_hashes(2);

        let chain_spec = Arc::new(
            ChainSpecBuilder::from(&*MAINNET)
                .shanghai_activated()
                .with_fork(EthereumHardfork::Prague, ForkCondition::Timestamp(0))
                .build(),
        );

        let mut header = chain_spec.genesis_header();
        header.requests_root = Some(EMPTY_ROOT_HASH);
        let header_hash = header.hash_slow();

        let provider = executor_provider(chain_spec);
        let mut executor = provider.batch_executor(StateProviderDatabase::new(&db));

        // attempt to execute the genesis block, this should not fail
        executor
            .execute_and_verify_one(
                (
                    &BlockWithSenders {
                        block: Block {
                            header,
                            body: vec![],
                            ommers: vec![],
                            withdrawals: None,
                            sidecars: None,
                            requests: None,
                        },
                        senders: vec![],
                    },
                    U256::ZERO,
                    None,
                )
                    .into(),
            )
            .expect(
                "Executing a block with no transactions while Prague is active should not fail",
            );

        // nothing should be written as the genesis has no ancestors
        //
        // we load the account first, because revm expects it to be
        // loaded
        executor.state_mut().basic(HISTORY_STORAGE_ADDRESS).unwrap();
        assert!(executor
            .state_mut()
            .storage(HISTORY_STORAGE_ADDRESS, U256::ZERO)
            .unwrap()
            .is_zero());

        // attempt to execute block 1, this should not fail
        let header = Header {
            parent_hash: header_hash,
            timestamp: 1,
            number: 1,
            requests_root: Some(EMPTY_ROOT_HASH),
            ..Header::default()
        };
        let header_hash = header.hash_slow();

        executor
            .execute_and_verify_one(
                (
                    &BlockWithSenders {
                        block: Block {
                            header,
                            body: vec![],
                            ommers: vec![],
                            withdrawals: None,
                            sidecars: None,
                            requests: None,
                        },
                        senders: vec![],
                    },
                    U256::ZERO,
                    None,
                )
                    .into(),
            )
            .expect(
                "Executing a block with no transactions while Prague is active should not fail",
            );

        // the block hash of genesis should now be in storage, but not block 1
        assert!(executor.state_mut().basic(HISTORY_STORAGE_ADDRESS).unwrap().is_some());
        assert_ne!(
            executor.state_mut().storage(HISTORY_STORAGE_ADDRESS, U256::ZERO).unwrap(),
            U256::ZERO
        );
        assert!(executor
            .state_mut()
            .storage(HISTORY_STORAGE_ADDRESS, U256::from(1))
            .unwrap()
            .is_zero());

        // attempt to execute block 2, this should not fail
        let header = Header {
            parent_hash: header_hash,
            timestamp: 1,
            number: 2,
            requests_root: Some(EMPTY_ROOT_HASH),
            ..Header::default()
        };

        executor
            .execute_and_verify_one(
                (
                    &BlockWithSenders {
                        block: Block {
                            header,
                            body: vec![],
                            ommers: vec![],
                            withdrawals: None,
                            sidecars: None,
                            requests: None,
                        },
                        senders: vec![],
                    },
                    U256::ZERO,
                    None,
                )
                    .into(),
            )
            .expect(
                "Executing a block with no transactions while Prague is active should not fail",
            );

        // the block hash of genesis and block 1 should now be in storage, but not block 2
        assert!(executor.state_mut().basic(HISTORY_STORAGE_ADDRESS).unwrap().is_some());
        assert_ne!(
            executor.state_mut().storage(HISTORY_STORAGE_ADDRESS, U256::ZERO).unwrap(),
            U256::ZERO
        );
        assert_ne!(
            executor.state_mut().storage(HISTORY_STORAGE_ADDRESS, U256::from(1)).unwrap(),
            U256::ZERO
        );
        assert!(executor
            .state_mut()
            .storage(HISTORY_STORAGE_ADDRESS, U256::from(2))
            .unwrap()
            .is_zero());
    }

    #[test]
    fn eip_7002() {
        let chain_spec = Arc::new(
            ChainSpecBuilder::from(&*MAINNET)
                .shanghai_activated()
                .with_fork(EthereumHardfork::Prague, ForkCondition::Timestamp(0))
                .build(),
        );

        let mut db = create_state_provider_with_withdrawal_requests_contract();

        let secp = Secp256k1::new();
        let sender_key_pair = Keypair::new(&secp, &mut generators::rng());
        let sender_address = public_key_to_address(sender_key_pair.public_key());

        db.insert_account(
            sender_address,
            Account { nonce: 1, balance: U256::from(ETH_TO_WEI), bytecode_hash: None },
            None,
            HashMap::new(),
        );

        // https://github.com/lightclient/7002asm/blob/e0d68e04d15f25057af7b6d180423d94b6b3bdb3/test/Contract.t.sol.in#L49-L64
        let validator_public_key = fixed_bytes!("111111111111111111111111111111111111111111111111111111111111111111111111111111111111111111111111");
        let withdrawal_amount = fixed_bytes!("2222222222222222");
        let input: Bytes = [&validator_public_key[..], &withdrawal_amount[..]].concat().into();
        assert_eq!(input.len(), 56);

        let mut header = chain_spec.genesis_header();
        header.gas_limit = 1_500_000;
        header.gas_used = 134_807;
        header.receipts_root =
            b256!("b31a3e47b902e9211c4d349af4e4c5604ce388471e79ca008907ae4616bb0ed3");

        let tx = sign_tx_with_key_pair(
            sender_key_pair,
            Transaction::Legacy(TxLegacy {
                chain_id: Some(chain_spec.chain.id()),
                nonce: 1,
                gas_price: header.base_fee_per_gas.unwrap().into(),
                gas_limit: 134_807,
                to: TxKind::Call(WITHDRAWAL_REQUEST_PREDEPLOY_ADDRESS),
                // `MIN_WITHDRAWAL_REQUEST_FEE`
                value: U256::from(1),
                input,
            }),
        );

        let provider = executor_provider(chain_spec);

        let executor = provider.executor(StateProviderDatabase::new(&db), None);

        let BlockExecutionOutput { receipts, requests, .. } = executor
            .execute(
                (
                    &Block {
                        header,
                        body: vec![tx],
                        ommers: vec![],
                        withdrawals: None,
                        sidecars: None,
                        requests: None,
                    }
                    .with_recovered_senders()
                    .unwrap(),
                    U256::ZERO,
                    None,
                )
                    .into(),
            )
            .unwrap();

        let receipt = receipts.first().unwrap();
        assert!(receipt.success);

        let request = requests.first().unwrap();
        let withdrawal_request = request.as_withdrawal_request().unwrap();
        assert_eq!(withdrawal_request.source_address, sender_address);
        assert_eq!(withdrawal_request.validator_pubkey, validator_public_key);
        assert_eq!(withdrawal_request.amount, u64::from_be_bytes(withdrawal_amount.into()));
    }

    #[test]
    fn block_gas_limit_error() {
        // Create a chain specification with fork conditions set for Prague
        let chain_spec = Arc::new(
            ChainSpecBuilder::from(&*MAINNET)
                .shanghai_activated()
                .with_fork(EthereumHardfork::Prague, ForkCondition::Timestamp(0))
                .build(),
        );

        // Create a state provider with the withdrawal requests contract pre-deployed
        let mut db = create_state_provider_with_withdrawal_requests_contract();

        // Initialize Secp256k1 for key pair generation
        let secp = Secp256k1::new();
        // Generate a new key pair for the sender
        let sender_key_pair = Keypair::new(&secp, &mut generators::rng());
        // Get the sender's address from the public key
        let sender_address = public_key_to_address(sender_key_pair.public_key());

        // Insert the sender account into the state with a nonce of 1 and a balance of 1 ETH in Wei
        db.insert_account(
            sender_address,
            Account { nonce: 1, balance: U256::from(ETH_TO_WEI), bytecode_hash: None },
            None,
            HashMap::new(),
        );

        // Define the validator public key and withdrawal amount as fixed bytes
        let validator_public_key = fixed_bytes!("111111111111111111111111111111111111111111111111111111111111111111111111111111111111111111111111");
        let withdrawal_amount = fixed_bytes!("2222222222222222");
        // Concatenate the validator public key and withdrawal amount into a single byte array
        let input: Bytes = [&validator_public_key[..], &withdrawal_amount[..]].concat().into();
        // Ensure the input length is 56 bytes
        assert_eq!(input.len(), 56);

        // Create a genesis block header with a specified gas limit and gas used
        let mut header = chain_spec.genesis_header();
        header.gas_limit = 1_500_000;
        header.gas_used = 134_807;
        header.receipts_root =
            b256!("b31a3e47b902e9211c4d349af4e4c5604ce388471e79ca008907ae4616bb0ed3");

        // Create a transaction with a gas limit higher than the block gas limit
        let tx = sign_tx_with_key_pair(
            sender_key_pair,
            Transaction::Legacy(TxLegacy {
                chain_id: Some(chain_spec.chain.id()),
                nonce: 1,
                gas_price: header.base_fee_per_gas.unwrap().into(),
                gas_limit: 2_500_000, // higher than block gas limit
                to: TxKind::Call(WITHDRAWAL_REQUEST_PREDEPLOY_ADDRESS),
                value: U256::from(1),
                input,
            }),
        );

        // Create an executor from the state provider
        let executor =
            executor_provider(chain_spec).executor(StateProviderDatabase::new(&db), None);

        // Execute the block and capture the result
        let exec_result = executor.execute(
            (
                &Block {
                    header,
                    body: vec![tx],
                    ommers: vec![],
                    withdrawals: None,
                    sidecars: None,
                    requests: None,
                }
                .with_recovered_senders()
                .unwrap(),
                U256::ZERO,
                None,
            )
                .into(),
        );

        // Check if the execution result is an error and assert the specific error type
        match exec_result {
            Ok(_) => panic!("Expected block gas limit error"),
            Err(err) => assert_eq!(
                *err.as_validation().unwrap(),
                BlockValidationError::TransactionGasLimitMoreThanAvailableBlockGas {
                    transaction_gas_limit: 2_500_000,
                    block_available_gas: 1_500_000,
                }
            ),
        }
    }
}<|MERGE_RESOLUTION|>--- conflicted
+++ resolved
@@ -127,17 +127,8 @@
     where
         DB: Database<Error: Into<ProviderError> + Display>,
     {
-<<<<<<< HEAD
-        let executor = self.eth_executor(db);
+        let executor = self.eth_executor(db, None);
         EthBatchExecutor { executor, batch_record: BlockBatchRecord::default() }
-=======
-        let executor = self.eth_executor(db, None);
-        EthBatchExecutor {
-            executor,
-            batch_record: BlockBatchRecord::default(),
-            stats: BlockExecutorStats::default(),
-        }
->>>>>>> 29a6048b
     }
 }
 
