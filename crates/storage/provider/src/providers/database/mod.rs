use crate::{
    providers::{state::latest::LatestStateProvider, StaticFileProvider},
    to_range,
    traits::{BlockSource, ReceiptProvider},
    BlockHashReader, BlockNumReader, BlockReader, ChainSpecProvider, DatabaseProviderFactory,
    EvmEnvProvider, HeaderProvider, HeaderSyncGap, HeaderSyncGapProvider, ParliaSnapshotReader,
    ProviderError, PruneCheckpointReader, RequestsProvider, StageCheckpointReader,
    StateProviderBox, StaticFileProviderFactory, TransactionVariant, TransactionsProvider,
    WithdrawalsProvider,
};
use reth_chainspec::{ChainInfo, ChainSpec};
use reth_db::{init_db, mdbx::DatabaseArguments, DatabaseEnv};
use reth_db_api::{database::Database, models::StoredBlockBodyIndices};
use reth_errors::{RethError, RethResult};
use reth_evm::ConfigureEvmEnv;
use reth_primitives::{
<<<<<<< HEAD
    parlia::Snapshot, Address, Block, BlockHash, BlockHashOrNumber, BlockNumber, BlockWithSenders,
    ChainInfo, ChainSpec, Header, Receipt, SealedBlock, SealedBlockWithSenders, SealedHeader,
    StaticFileSegment, TransactionMeta, TransactionSigned, TransactionSignedNoHash, TxHash,
    TxNumber, Withdrawal, Withdrawals, B256, U256,
=======
    Address, Block, BlockHash, BlockHashOrNumber, BlockNumber, BlockWithSenders, Header, Receipt,
    SealedBlock, SealedBlockWithSenders, SealedHeader, StaticFileSegment, TransactionMeta,
    TransactionSigned, TransactionSignedNoHash, TxHash, TxNumber, Withdrawal, Withdrawals, B256,
    U256,
>>>>>>> d786b459
};
use reth_prune_types::{PruneCheckpoint, PruneSegment};
use reth_stages_types::{StageCheckpoint, StageId};
use reth_storage_errors::provider::ProviderResult;
use revm::primitives::{BlockEnv, CfgEnvWithHandlerCfg};
use std::{
    ops::{RangeBounds, RangeInclusive},
    path::Path,
    sync::Arc,
};
use tokio::sync::watch;
use tracing::trace;

mod metrics;
mod provider;

pub use provider::{DatabaseProvider, DatabaseProviderRO, DatabaseProviderRW};

/// A common provider that fetches data from a database or static file.
///
/// This provider implements most provider or provider factory traits.
#[derive(Debug)]
pub struct ProviderFactory<DB> {
    /// Database
    db: Arc<DB>,
    /// Chain spec
    chain_spec: Arc<ChainSpec>,
    /// Static File Provider
    static_file_provider: StaticFileProvider,
}

impl<DB> ProviderFactory<DB> {
    /// Create new database provider factory.
    pub fn new(
        db: DB,
        chain_spec: Arc<ChainSpec>,
        static_file_provider: StaticFileProvider,
    ) -> Self {
        Self { db: Arc::new(db), chain_spec, static_file_provider }
    }

    /// Enables metrics on the static file provider.
    pub fn with_static_files_metrics(mut self) -> Self {
        self.static_file_provider = self.static_file_provider.with_metrics();
        self
    }

    /// Returns reference to the underlying database.
    pub fn db_ref(&self) -> &DB {
        &self.db
    }

    #[cfg(any(test, feature = "test-utils"))]
    /// Consumes Self and returns DB
    pub fn into_db(self) -> Arc<DB> {
        self.db
    }
}

impl ProviderFactory<DatabaseEnv> {
    /// Create new database provider by passing a path. [`ProviderFactory`] will own the database
    /// instance.
    pub fn new_with_database_path<P: AsRef<Path>>(
        path: P,
        chain_spec: Arc<ChainSpec>,
        args: DatabaseArguments,
        static_file_provider: StaticFileProvider,
    ) -> RethResult<Self> {
        Ok(Self {
            db: Arc::new(init_db(path, args).map_err(RethError::msg)?),
            chain_spec,
            static_file_provider,
        })
    }
}

impl<DB: Database> ProviderFactory<DB> {
    /// Returns a provider with a created `DbTx` inside, which allows fetching data from the
    /// database using different types of providers. Example: [`HeaderProvider`]
    /// [`BlockHashReader`]. This may fail if the inner read database transaction fails to open.
    #[track_caller]
    pub fn provider(&self) -> ProviderResult<DatabaseProviderRO<DB>> {
        Ok(DatabaseProvider::new(
            self.db.tx()?,
            self.chain_spec.clone(),
            self.static_file_provider.clone(),
        ))
    }

    /// Returns a provider with a created `DbTxMut` inside, which allows fetching and updating
    /// data from the database using different types of providers. Example: [`HeaderProvider`]
    /// [`BlockHashReader`].  This may fail if the inner read/write database transaction fails to
    /// open.
    #[track_caller]
    pub fn provider_rw(&self) -> ProviderResult<DatabaseProviderRW<DB>> {
        Ok(DatabaseProviderRW(DatabaseProvider::new_rw(
            self.db.tx_mut()?,
            self.chain_spec.clone(),
            self.static_file_provider.clone(),
        )))
    }

    /// State provider for latest block
    #[track_caller]
    pub fn latest(&self) -> ProviderResult<StateProviderBox> {
        trace!(target: "providers::db", "Returning latest state provider");
        Ok(Box::new(LatestStateProvider::new(self.db.tx()?, self.static_file_provider())))
    }

    /// Storage provider for state at that given block
    pub fn history_by_block_number(
        &self,
        block_number: BlockNumber,
    ) -> ProviderResult<StateProviderBox> {
        let state_provider = self.provider()?.state_provider_by_block_number(block_number)?;
        trace!(target: "providers::db", ?block_number, "Returning historical state provider for block number");
        Ok(state_provider)
    }

    /// Storage provider for state at that given block hash
    pub fn history_by_block_hash(&self, block_hash: BlockHash) -> ProviderResult<StateProviderBox> {
        let provider = self.provider()?;

        let block_number = provider
            .block_number(block_hash)?
            .ok_or(ProviderError::BlockHashNotFound(block_hash))?;

        let state_provider = self.provider()?.state_provider_by_block_number(block_number)?;
        trace!(target: "providers::db", ?block_number, %block_hash, "Returning historical state provider for block hash");
        Ok(state_provider)
    }
}

impl<DB: Database> DatabaseProviderFactory<DB> for ProviderFactory<DB> {
    fn database_provider_ro(&self) -> ProviderResult<DatabaseProviderRO<DB>> {
        self.provider()
    }
}

impl<DB> StaticFileProviderFactory for ProviderFactory<DB> {
    /// Returns static file provider
    fn static_file_provider(&self) -> StaticFileProvider {
        self.static_file_provider.clone()
    }
}

impl<DB: Database> HeaderSyncGapProvider for ProviderFactory<DB> {
    fn sync_gap(
        &self,
        tip: watch::Receiver<B256>,
        highest_uninterrupted_block: BlockNumber,
    ) -> ProviderResult<HeaderSyncGap> {
        self.provider()?.sync_gap(tip, highest_uninterrupted_block)
    }
}

impl<DB: Database> HeaderProvider for ProviderFactory<DB> {
    fn header(&self, block_hash: &BlockHash) -> ProviderResult<Option<Header>> {
        self.provider()?.header(block_hash)
    }

    fn header_by_number(&self, num: BlockNumber) -> ProviderResult<Option<Header>> {
        self.static_file_provider.get_with_static_file_or_database(
            StaticFileSegment::Headers,
            num,
            |static_file| static_file.header_by_number(num),
            || self.provider()?.header_by_number(num),
        )
    }

    fn header_td(&self, hash: &BlockHash) -> ProviderResult<Option<U256>> {
        self.provider()?.header_td(hash)
    }

    fn header_td_by_number(&self, number: BlockNumber) -> ProviderResult<Option<U256>> {
        if let Some(td) = self.chain_spec.final_paris_total_difficulty(number) {
            // if this block is higher than the final paris(merge) block, return the final paris
            // difficulty
            return Ok(Some(td))
        }

        self.static_file_provider.get_with_static_file_or_database(
            StaticFileSegment::Headers,
            number,
            |static_file| static_file.header_td_by_number(number),
            || self.provider()?.header_td_by_number(number),
        )
    }

    fn headers_range(&self, range: impl RangeBounds<BlockNumber>) -> ProviderResult<Vec<Header>> {
        self.static_file_provider.get_range_with_static_file_or_database(
            StaticFileSegment::Headers,
            to_range(range),
            |static_file, range, _| static_file.headers_range(range),
            |range, _| self.provider()?.headers_range(range),
            |_| true,
        )
    }

    fn sealed_header(&self, number: BlockNumber) -> ProviderResult<Option<SealedHeader>> {
        self.static_file_provider.get_with_static_file_or_database(
            StaticFileSegment::Headers,
            number,
            |static_file| static_file.sealed_header(number),
            || self.provider()?.sealed_header(number),
        )
    }

    fn sealed_headers_range(
        &self,
        range: impl RangeBounds<BlockNumber>,
    ) -> ProviderResult<Vec<SealedHeader>> {
        self.sealed_headers_while(range, |_| true)
    }

    fn sealed_headers_while(
        &self,
        range: impl RangeBounds<BlockNumber>,
        predicate: impl FnMut(&SealedHeader) -> bool,
    ) -> ProviderResult<Vec<SealedHeader>> {
        self.static_file_provider.get_range_with_static_file_or_database(
            StaticFileSegment::Headers,
            to_range(range),
            |static_file, range, predicate| static_file.sealed_headers_while(range, predicate),
            |range, predicate| self.provider()?.sealed_headers_while(range, predicate),
            predicate,
        )
    }
}

impl<DB: Database> BlockHashReader for ProviderFactory<DB> {
    fn block_hash(&self, number: u64) -> ProviderResult<Option<B256>> {
        self.static_file_provider.get_with_static_file_or_database(
            StaticFileSegment::Headers,
            number,
            |static_file| static_file.block_hash(number),
            || self.provider()?.block_hash(number),
        )
    }

    fn canonical_hashes_range(
        &self,
        start: BlockNumber,
        end: BlockNumber,
    ) -> ProviderResult<Vec<B256>> {
        self.static_file_provider.get_range_with_static_file_or_database(
            StaticFileSegment::Headers,
            start..end,
            |static_file, range, _| static_file.canonical_hashes_range(range.start, range.end),
            |range, _| self.provider()?.canonical_hashes_range(range.start, range.end),
            |_| true,
        )
    }
}

impl<DB: Database> BlockNumReader for ProviderFactory<DB> {
    fn chain_info(&self) -> ProviderResult<ChainInfo> {
        self.provider()?.chain_info()
    }

    fn best_block_number(&self) -> ProviderResult<BlockNumber> {
        self.provider()?.best_block_number()
    }

    fn last_block_number(&self) -> ProviderResult<BlockNumber> {
        self.provider()?.last_block_number()
    }

    fn block_number(&self, hash: B256) -> ProviderResult<Option<BlockNumber>> {
        self.provider()?.block_number(hash)
    }
}

impl<DB: Database> BlockReader for ProviderFactory<DB> {
    fn find_block_by_hash(&self, hash: B256, source: BlockSource) -> ProviderResult<Option<Block>> {
        self.provider()?.find_block_by_hash(hash, source)
    }

    fn block(&self, id: BlockHashOrNumber) -> ProviderResult<Option<Block>> {
        self.provider()?.block(id)
    }

    fn pending_block(&self) -> ProviderResult<Option<SealedBlock>> {
        self.provider()?.pending_block()
    }

    fn pending_block_with_senders(&self) -> ProviderResult<Option<SealedBlockWithSenders>> {
        self.provider()?.pending_block_with_senders()
    }

    fn pending_block_and_receipts(&self) -> ProviderResult<Option<(SealedBlock, Vec<Receipt>)>> {
        self.provider()?.pending_block_and_receipts()
    }

    fn ommers(&self, id: BlockHashOrNumber) -> ProviderResult<Option<Vec<Header>>> {
        self.provider()?.ommers(id)
    }

    fn block_body_indices(
        &self,
        number: BlockNumber,
    ) -> ProviderResult<Option<StoredBlockBodyIndices>> {
        self.provider()?.block_body_indices(number)
    }

    fn block_with_senders(
        &self,
        id: BlockHashOrNumber,
        transaction_kind: TransactionVariant,
    ) -> ProviderResult<Option<BlockWithSenders>> {
        self.provider()?.block_with_senders(id, transaction_kind)
    }

    fn block_range(&self, range: RangeInclusive<BlockNumber>) -> ProviderResult<Vec<Block>> {
        self.provider()?.block_range(range)
    }

    fn block_with_senders_range(
        &self,
        range: RangeInclusive<BlockNumber>,
    ) -> ProviderResult<Vec<BlockWithSenders>> {
        self.provider()?.block_with_senders_range(range)
    }

    fn sealed_block_with_senders_range(
        &self,
        range: RangeInclusive<BlockNumber>,
    ) -> ProviderResult<Vec<SealedBlockWithSenders>> {
        self.provider()?.sealed_block_with_senders_range(range)
    }
}

impl<DB: Database> TransactionsProvider for ProviderFactory<DB> {
    fn transaction_id(&self, tx_hash: TxHash) -> ProviderResult<Option<TxNumber>> {
        self.provider()?.transaction_id(tx_hash)
    }

    fn transaction_by_id(&self, id: TxNumber) -> ProviderResult<Option<TransactionSigned>> {
        self.static_file_provider.get_with_static_file_or_database(
            StaticFileSegment::Transactions,
            id,
            |static_file| static_file.transaction_by_id(id),
            || self.provider()?.transaction_by_id(id),
        )
    }

    fn transaction_by_id_no_hash(
        &self,
        id: TxNumber,
    ) -> ProviderResult<Option<TransactionSignedNoHash>> {
        self.static_file_provider.get_with_static_file_or_database(
            StaticFileSegment::Transactions,
            id,
            |static_file| static_file.transaction_by_id_no_hash(id),
            || self.provider()?.transaction_by_id_no_hash(id),
        )
    }

    fn transaction_by_hash(&self, hash: TxHash) -> ProviderResult<Option<TransactionSigned>> {
        self.provider()?.transaction_by_hash(hash)
    }

    fn transaction_by_hash_with_meta(
        &self,
        tx_hash: TxHash,
    ) -> ProviderResult<Option<(TransactionSigned, TransactionMeta)>> {
        self.provider()?.transaction_by_hash_with_meta(tx_hash)
    }

    fn transaction_block(&self, id: TxNumber) -> ProviderResult<Option<BlockNumber>> {
        self.provider()?.transaction_block(id)
    }

    fn transactions_by_block(
        &self,
        id: BlockHashOrNumber,
    ) -> ProviderResult<Option<Vec<TransactionSigned>>> {
        self.provider()?.transactions_by_block(id)
    }

    fn transactions_by_block_range(
        &self,
        range: impl RangeBounds<BlockNumber>,
    ) -> ProviderResult<Vec<Vec<TransactionSigned>>> {
        self.provider()?.transactions_by_block_range(range)
    }

    fn transactions_by_tx_range(
        &self,
        range: impl RangeBounds<TxNumber>,
    ) -> ProviderResult<Vec<TransactionSignedNoHash>> {
        self.provider()?.transactions_by_tx_range(range)
    }

    fn senders_by_tx_range(
        &self,
        range: impl RangeBounds<TxNumber>,
    ) -> ProviderResult<Vec<Address>> {
        self.provider()?.senders_by_tx_range(range)
    }

    fn transaction_sender(&self, id: TxNumber) -> ProviderResult<Option<Address>> {
        self.provider()?.transaction_sender(id)
    }
}

impl<DB: Database> ReceiptProvider for ProviderFactory<DB> {
    fn receipt(&self, id: TxNumber) -> ProviderResult<Option<Receipt>> {
        self.static_file_provider.get_with_static_file_or_database(
            StaticFileSegment::Receipts,
            id,
            |static_file| static_file.receipt(id),
            || self.provider()?.receipt(id),
        )
    }

    fn receipt_by_hash(&self, hash: TxHash) -> ProviderResult<Option<Receipt>> {
        self.provider()?.receipt_by_hash(hash)
    }

    fn receipts_by_block(&self, block: BlockHashOrNumber) -> ProviderResult<Option<Vec<Receipt>>> {
        self.provider()?.receipts_by_block(block)
    }

    fn receipts_by_tx_range(
        &self,
        range: impl RangeBounds<TxNumber>,
    ) -> ProviderResult<Vec<Receipt>> {
        self.static_file_provider.get_range_with_static_file_or_database(
            StaticFileSegment::Receipts,
            to_range(range),
            |static_file, range, _| static_file.receipts_by_tx_range(range),
            |range, _| self.provider()?.receipts_by_tx_range(range),
            |_| true,
        )
    }
}

impl<DB: Database> WithdrawalsProvider for ProviderFactory<DB> {
    fn withdrawals_by_block(
        &self,
        id: BlockHashOrNumber,
        timestamp: u64,
    ) -> ProviderResult<Option<Withdrawals>> {
        self.provider()?.withdrawals_by_block(id, timestamp)
    }

    fn latest_withdrawal(&self) -> ProviderResult<Option<Withdrawal>> {
        self.provider()?.latest_withdrawal()
    }
}

impl<DB> RequestsProvider for ProviderFactory<DB>
where
    DB: Database,
{
    fn requests_by_block(
        &self,
        id: BlockHashOrNumber,
        timestamp: u64,
    ) -> ProviderResult<Option<reth_primitives::Requests>> {
        self.provider()?.requests_by_block(id, timestamp)
    }
}

impl<DB: Database> StageCheckpointReader for ProviderFactory<DB> {
    fn get_stage_checkpoint(&self, id: StageId) -> ProviderResult<Option<StageCheckpoint>> {
        self.provider()?.get_stage_checkpoint(id)
    }

    fn get_stage_checkpoint_progress(&self, id: StageId) -> ProviderResult<Option<Vec<u8>>> {
        self.provider()?.get_stage_checkpoint_progress(id)
    }
}

impl<DB: Database> EvmEnvProvider for ProviderFactory<DB> {
    fn fill_env_at<EvmConfig>(
        &self,
        cfg: &mut CfgEnvWithHandlerCfg,
        block_env: &mut BlockEnv,
        at: BlockHashOrNumber,
        evm_config: EvmConfig,
    ) -> ProviderResult<()>
    where
        EvmConfig: ConfigureEvmEnv,
    {
        self.provider()?.fill_env_at(cfg, block_env, at, evm_config)
    }

    fn fill_env_with_header<EvmConfig>(
        &self,
        cfg: &mut CfgEnvWithHandlerCfg,
        block_env: &mut BlockEnv,
        header: &Header,
        evm_config: EvmConfig,
    ) -> ProviderResult<()>
    where
        EvmConfig: ConfigureEvmEnv,
    {
        self.provider()?.fill_env_with_header(cfg, block_env, header, evm_config)
    }

    fn fill_block_env_at(
        &self,
        block_env: &mut BlockEnv,
        at: BlockHashOrNumber,
    ) -> ProviderResult<()> {
        self.provider()?.fill_block_env_at(block_env, at)
    }

    fn fill_block_env_with_header(
        &self,
        block_env: &mut BlockEnv,
        header: &Header,
    ) -> ProviderResult<()> {
        self.provider()?.fill_block_env_with_header(block_env, header)
    }

    fn fill_cfg_env_at<EvmConfig>(
        &self,
        cfg: &mut CfgEnvWithHandlerCfg,
        at: BlockHashOrNumber,
        evm_config: EvmConfig,
    ) -> ProviderResult<()>
    where
        EvmConfig: ConfigureEvmEnv,
    {
        self.provider()?.fill_cfg_env_at(cfg, at, evm_config)
    }

    fn fill_cfg_env_with_header<EvmConfig>(
        &self,
        cfg: &mut CfgEnvWithHandlerCfg,
        header: &Header,
        evm_config: EvmConfig,
    ) -> ProviderResult<()>
    where
        EvmConfig: ConfigureEvmEnv,
    {
        self.provider()?.fill_cfg_env_with_header(cfg, header, evm_config)
    }
}

impl<DB> ChainSpecProvider for ProviderFactory<DB>
where
    DB: Send + Sync,
{
    fn chain_spec(&self) -> Arc<ChainSpec> {
        self.chain_spec.clone()
    }
}

impl<DB: Database> PruneCheckpointReader for ProviderFactory<DB> {
    fn get_prune_checkpoint(
        &self,
        segment: PruneSegment,
    ) -> ProviderResult<Option<PruneCheckpoint>> {
        self.provider()?.get_prune_checkpoint(segment)
    }
}

impl<DB> Clone for ProviderFactory<DB> {
    fn clone(&self) -> Self {
        Self {
            db: Arc::clone(&self.db),
            chain_spec: self.chain_spec.clone(),
            static_file_provider: self.static_file_provider.clone(),
        }
    }
}

impl<DB: Database> ParliaSnapshotReader for ProviderFactory<DB> {
    fn get_parlia_snapshot(&self, block_hash: B256) -> ProviderResult<Option<Snapshot>> {
        self.provider()?.get_parlia_snapshot(block_hash)
    }
}

#[cfg(test)]
mod tests {
    use super::*;
    use crate::{
        providers::{StaticFileProvider, StaticFileWriter},
        test_utils::create_test_provider_factory,
        BlockHashReader, BlockNumReader, BlockWriter, HeaderSyncGapProvider, TransactionsProvider,
    };
    use alloy_rlp::Decodable;
    use assert_matches::assert_matches;
    use rand::Rng;
    use reth_chainspec::ChainSpecBuilder;
    use reth_db::{
        mdbx::DatabaseArguments,
        tables,
        test_utils::{create_test_static_files_dir, ERROR_TEMPDIR},
    };
    use reth_primitives::{hex_literal::hex, SealedBlock, StaticFileSegment, TxNumber, B256, U256};
    use reth_prune_types::{PruneMode, PruneModes};
    use reth_storage_errors::provider::ProviderError;
    use reth_testing_utils::{
        generators,
        generators::{random_block, random_header},
    };
    use std::{ops::RangeInclusive, sync::Arc};
    use tokio::sync::watch;

    #[test]
    fn common_history_provider() {
        let factory = create_test_provider_factory();
        let _ = factory.latest();
    }

    #[test]
    fn default_chain_info() {
        let factory = create_test_provider_factory();
        let provider = factory.provider().unwrap();

        let chain_info = provider.chain_info().expect("should be ok");
        assert_eq!(chain_info.best_number, 0);
        assert_eq!(chain_info.best_hash, B256::ZERO);
    }

    #[test]
    fn provider_flow() {
        let factory = create_test_provider_factory();
        let provider = factory.provider().unwrap();
        provider.block_hash(0).unwrap();
        let provider_rw = factory.provider_rw().unwrap();
        provider_rw.block_hash(0).unwrap();
        provider.block_hash(0).unwrap();
    }

    #[test]
    fn provider_factory_with_database_path() {
        let chain_spec = ChainSpecBuilder::mainnet().build();
        let (_static_dir, static_dir_path) = create_test_static_files_dir();
        let factory = ProviderFactory::new_with_database_path(
            tempfile::TempDir::new().expect(ERROR_TEMPDIR).into_path(),
            Arc::new(chain_spec),
            DatabaseArguments::new(Default::default()),
            StaticFileProvider::read_write(static_dir_path).unwrap(),
        )
        .unwrap();

        let provider = factory.provider().unwrap();
        provider.block_hash(0).unwrap();
        let provider_rw = factory.provider_rw().unwrap();
        provider_rw.block_hash(0).unwrap();
        provider.block_hash(0).unwrap();
    }

    #[test]
    fn insert_block_with_prune_modes() {
        let factory = create_test_provider_factory();

        let mut block_rlp = hex!("f9025ff901f7a0c86e8cc0310ae7c531c758678ddbfd16fc51c8cef8cec650b032de9869e8b94fa01dcc4de8dec75d7aab85b567b6ccd41ad312451b948a7413f0a142fd40d49347942adc25665018aa1fe0e6bc666dac8fc2697ff9baa050554882fbbda2c2fd93fdc466db9946ea262a67f7a76cc169e714f105ab583da00967f09ef1dfed20c0eacfaa94d5cd4002eda3242ac47eae68972d07b106d192a0e3c8b47fbfc94667ef4cceb17e5cc21e3b1eebd442cebb27f07562b33836290db90100000000000000000000000000000000000000000000000000000000000000000000000000000000000000000000000000000000000000000000000000000000000000000000000000000000000000000000000000000000000000000000000000000000000000000000000000000000000000000000000000000000000000000000000000000000000000000000000000000000000000000000000000000000000000000000000000000000000000000000000000000000000000000000000000000000000000000000000000000000000000000000000000000000000000000000000000000000000000000000000000000000000000000000000000000000008302000001830f42408238108203e800a00000000000000000000000000000000000000000000000000000000000000000880000000000000000f862f860800a83061a8094095e7baea6a6c7c4c2dfeb977efac326af552d8780801ba072ed817487b84ba367d15d2f039b5fc5f087d0a8882fbdf73e8cb49357e1ce30a0403d800545b8fc544f92ce8124e2255f8c3c6af93f28243a120585d4c4c6a2a3c0").as_slice();
        let block = SealedBlock::decode(&mut block_rlp).unwrap();

        {
            let provider = factory.provider_rw().unwrap();
            assert_matches!(
                provider.insert_block(block.clone().try_seal_with_senders().unwrap(), None),
                Ok(_)
            );
            assert_matches!(
                provider.transaction_sender(0), Ok(Some(sender))
                if sender == block.body[0].recover_signer().unwrap()
            );
            assert_matches!(provider.transaction_id(block.body[0].hash), Ok(Some(0)));
        }

        {
            let provider = factory.provider_rw().unwrap();
            assert_matches!(
                provider.insert_block(
                    block.clone().try_seal_with_senders().unwrap(),
                    Some(&PruneModes {
                        sender_recovery: Some(PruneMode::Full),
                        transaction_lookup: Some(PruneMode::Full),
                        ..PruneModes::none()
                    })
                ),
                Ok(_)
            );
            assert_matches!(provider.transaction_sender(0), Ok(None));
            assert_matches!(provider.transaction_id(block.body[0].hash), Ok(None));
        }
    }

    #[test]
    fn get_take_block_transaction_range_recover_senders() {
        let factory = create_test_provider_factory();

        let mut rng = generators::rng();
        let block = random_block(&mut rng, 0, None, Some(3), None);

        let tx_ranges: Vec<RangeInclusive<TxNumber>> = vec![0..=0, 1..=1, 2..=2, 0..=1, 1..=2];
        for range in tx_ranges {
            let provider = factory.provider_rw().unwrap();

            assert_matches!(
                provider.insert_block(block.clone().try_seal_with_senders().unwrap(), None),
                Ok(_)
            );

            let senders = provider.get_or_take::<tables::TransactionSenders, true>(range.clone());
            assert_eq!(
                senders,
                Ok(range
                    .clone()
                    .map(|tx_number| (
                        tx_number,
                        block.body[tx_number as usize].recover_signer().unwrap()
                    ))
                    .collect())
            );

            let db_senders = provider.senders_by_tx_range(range);
            assert_eq!(db_senders, Ok(vec![]));

            let result = provider.get_take_block_transaction_range::<true>(0..=0);
            assert_eq!(
                result,
                Ok(vec![(
                    0,
                    block.body.iter().cloned().map(|tx| tx.into_ecrecovered().unwrap()).collect()
                )])
            )
        }
    }

    #[test]
    fn header_sync_gap_lookup() {
        let factory = create_test_provider_factory();
        let provider = factory.provider_rw().unwrap();

        let mut rng = generators::rng();
        let consensus_tip = rng.gen();
        let (_tip_tx, tip_rx) = watch::channel(consensus_tip);

        // Genesis
        let checkpoint = 0;
        let head = random_header(&mut rng, 0, None);

        // Empty database
        assert_matches!(
            provider.sync_gap(tip_rx.clone(), checkpoint),
            Err(ProviderError::HeaderNotFound(block_number))
                if block_number.as_number().unwrap() == checkpoint
        );

        // Checkpoint and no gap
        let mut static_file_writer =
            provider.static_file_provider().latest_writer(StaticFileSegment::Headers).unwrap();
        static_file_writer.append_header(head.header().clone(), U256::ZERO, head.hash()).unwrap();
        static_file_writer.commit().unwrap();
        drop(static_file_writer);

        let gap = provider.sync_gap(tip_rx, checkpoint).unwrap();
        assert_eq!(gap.local_head, head);
        assert_eq!(gap.target.tip(), consensus_tip.into());
    }
}<|MERGE_RESOLUTION|>--- conflicted
+++ resolved
@@ -14,17 +14,11 @@
 use reth_errors::{RethError, RethResult};
 use reth_evm::ConfigureEvmEnv;
 use reth_primitives::{
-<<<<<<< HEAD
     parlia::Snapshot, Address, Block, BlockHash, BlockHashOrNumber, BlockNumber, BlockWithSenders,
-    ChainInfo, ChainSpec, Header, Receipt, SealedBlock, SealedBlockWithSenders, SealedHeader,
-    StaticFileSegment, TransactionMeta, TransactionSigned, TransactionSignedNoHash, TxHash,
-    TxNumber, Withdrawal, Withdrawals, B256, U256,
-=======
-    Address, Block, BlockHash, BlockHashOrNumber, BlockNumber, BlockWithSenders, Header, Receipt,
+     Header, Receipt,
     SealedBlock, SealedBlockWithSenders, SealedHeader, StaticFileSegment, TransactionMeta,
     TransactionSigned, TransactionSignedNoHash, TxHash, TxNumber, Withdrawal, Withdrawals, B256,
     U256,
->>>>>>> d786b459
 };
 use reth_prune_types::{PruneCheckpoint, PruneSegment};
 use reth_stages_types::{StageCheckpoint, StageId};
