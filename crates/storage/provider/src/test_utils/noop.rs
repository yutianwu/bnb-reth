use std::{
    collections::HashMap,
    ops::{RangeBounds, RangeInclusive},
    sync::Arc,
};

use reth_chain_state::{
    CanonStateNotifications, CanonStateSubscriptions, ForkChoiceNotifications,
    ForkChoiceSubscriptions,
};
use reth_chainspec::{ChainInfo, ChainSpec, MAINNET};
use reth_db_api::models::{AccountBeforeTx, StoredBlockBodyIndices};
use reth_errors::ProviderError;
use reth_evm::ConfigureEvmEnv;
use reth_primitives::{
<<<<<<< HEAD
    parlia::Snapshot, Account, Address, BlobSidecars, Block, BlockHash, BlockHashOrNumber, BlockId,
    BlockNumber, BlockWithSenders, Bytecode, Header, Receipt, SealedBlock, SealedBlockWithSenders,
=======
    Account, Address, Block, BlockHash, BlockHashOrNumber, BlockId, BlockNumber, BlockNumberOrTag,
    BlockWithSenders, Bytecode, Bytes, Header, Receipt, SealedBlock, SealedBlockWithSenders,
>>>>>>> c228fe15
    SealedHeader, StorageKey, StorageValue, TransactionMeta, TransactionSigned,
    TransactionSignedNoHash, TxHash, TxNumber, Withdrawal, Withdrawals, B256, U256,
};
use reth_prune_types::{PruneCheckpoint, PruneSegment};
use reth_stages_types::{StageCheckpoint, StageId};
<<<<<<< HEAD
use reth_storage_api::{SidecarsProvider, StateProofProvider};
=======
use reth_storage_api::{StateProofProvider, StorageRootProvider};
>>>>>>> c228fe15
use reth_storage_errors::provider::ProviderResult;
use reth_trie::{
    prefix_set::TriePrefixSetsMut, updates::TrieUpdates, AccountProof, HashedPostState,
    HashedStorage,
};
use revm::primitives::{BlockEnv, CfgEnvWithHandlerCfg};
use tokio::sync::{broadcast, watch};

use crate::{
    providers::StaticFileProvider,
    traits::{BlockSource, ReceiptProvider},
    AccountReader, BlockHashReader, BlockIdReader, BlockNumReader, BlockReader, BlockReaderIdExt,
<<<<<<< HEAD
    CanonStateNotifications, CanonStateSubscriptions, ChainSpecProvider, ChangeSetReader,
    EvmEnvProvider, HeaderProvider, ParliaSnapshotReader, PruneCheckpointReader,
=======
    ChainSpecProvider, ChangeSetReader, EvmEnvProvider, HeaderProvider, PruneCheckpointReader,
>>>>>>> c228fe15
    ReceiptProviderIdExt, RequestsProvider, StageCheckpointReader, StateProvider, StateProviderBox,
    StateProviderFactory, StateRootProvider, StaticFileProviderFactory, TransactionVariant,
    TransactionsProvider, WithdrawalsProvider,
};

/// Supports various api interfaces for testing purposes.
#[derive(Debug, Clone, Default, Copy)]
#[non_exhaustive]
pub struct NoopProvider;

impl ChainSpecProvider for NoopProvider {
    type ChainSpec = ChainSpec;

    fn chain_spec(&self) -> Arc<ChainSpec> {
        MAINNET.clone()
    }
}

/// Noop implementation for testing purposes
impl BlockHashReader for NoopProvider {
    fn block_hash(&self, _number: u64) -> ProviderResult<Option<B256>> {
        Ok(None)
    }

    fn canonical_hashes_range(
        &self,
        _start: BlockNumber,
        _end: BlockNumber,
    ) -> ProviderResult<Vec<B256>> {
        Ok(vec![])
    }
}

impl BlockNumReader for NoopProvider {
    fn chain_info(&self) -> ProviderResult<ChainInfo> {
        Ok(ChainInfo::default())
    }

    fn best_block_number(&self) -> ProviderResult<BlockNumber> {
        Ok(0)
    }

    fn last_block_number(&self) -> ProviderResult<BlockNumber> {
        Ok(0)
    }

    fn block_number(&self, _hash: B256) -> ProviderResult<Option<BlockNumber>> {
        Ok(None)
    }
}

impl BlockReader for NoopProvider {
    fn find_block_by_hash(
        &self,
        hash: B256,
        _source: BlockSource,
    ) -> ProviderResult<Option<Block>> {
        self.block(hash.into())
    }

    fn block(&self, _id: BlockHashOrNumber) -> ProviderResult<Option<Block>> {
        Ok(None)
    }

    fn pending_block(&self) -> ProviderResult<Option<SealedBlock>> {
        Ok(None)
    }

    fn pending_block_with_senders(&self) -> ProviderResult<Option<SealedBlockWithSenders>> {
        Ok(None)
    }

    fn pending_block_and_receipts(&self) -> ProviderResult<Option<(SealedBlock, Vec<Receipt>)>> {
        Ok(None)
    }

    fn ommers(&self, _id: BlockHashOrNumber) -> ProviderResult<Option<Vec<Header>>> {
        Ok(None)
    }

    fn block_body_indices(&self, _num: u64) -> ProviderResult<Option<StoredBlockBodyIndices>> {
        Ok(None)
    }

    fn block_with_senders(
        &self,
        _id: BlockHashOrNumber,
        _transaction_kind: TransactionVariant,
    ) -> ProviderResult<Option<reth_primitives::BlockWithSenders>> {
        Ok(None)
    }

    fn sealed_block_with_senders(
        &self,
        _id: BlockHashOrNumber,
        _transaction_kind: TransactionVariant,
    ) -> ProviderResult<Option<SealedBlockWithSenders>> {
        Ok(None)
    }

    fn block_range(&self, _range: RangeInclusive<BlockNumber>) -> ProviderResult<Vec<Block>> {
        Ok(vec![])
    }

    fn block_with_senders_range(
        &self,
        _range: RangeInclusive<BlockNumber>,
    ) -> ProviderResult<Vec<BlockWithSenders>> {
        Ok(vec![])
    }

    fn sealed_block_with_senders_range(
        &self,
        _range: RangeInclusive<BlockNumber>,
    ) -> ProviderResult<Vec<SealedBlockWithSenders>> {
        Ok(vec![])
    }
}

impl BlockReaderIdExt for NoopProvider {
    fn block_by_id(&self, _id: BlockId) -> ProviderResult<Option<Block>> {
        Ok(None)
    }

    fn sealed_header_by_id(&self, _id: BlockId) -> ProviderResult<Option<SealedHeader>> {
        Ok(None)
    }

    fn header_by_id(&self, _id: BlockId) -> ProviderResult<Option<Header>> {
        Ok(None)
    }

    fn ommers_by_id(&self, _id: BlockId) -> ProviderResult<Option<Vec<Header>>> {
        Ok(None)
    }
}

impl BlockIdReader for NoopProvider {
    fn pending_block_num_hash(&self) -> ProviderResult<Option<reth_primitives::BlockNumHash>> {
        Ok(None)
    }

    fn safe_block_num_hash(&self) -> ProviderResult<Option<reth_primitives::BlockNumHash>> {
        Ok(None)
    }

    fn finalized_block_num_hash(&self) -> ProviderResult<Option<reth_primitives::BlockNumHash>> {
        Ok(None)
    }
}

impl TransactionsProvider for NoopProvider {
    fn transaction_id(&self, _tx_hash: TxHash) -> ProviderResult<Option<TxNumber>> {
        Ok(None)
    }

    fn transaction_by_id(&self, _id: TxNumber) -> ProviderResult<Option<TransactionSigned>> {
        Ok(None)
    }

    fn transaction_by_id_no_hash(
        &self,
        _id: TxNumber,
    ) -> ProviderResult<Option<TransactionSignedNoHash>> {
        Ok(None)
    }

    fn transaction_by_hash(&self, _hash: TxHash) -> ProviderResult<Option<TransactionSigned>> {
        Ok(None)
    }

    fn transaction_by_hash_with_meta(
        &self,
        _hash: TxHash,
    ) -> ProviderResult<Option<(TransactionSigned, TransactionMeta)>> {
        Ok(None)
    }

    fn transaction_block(&self, _id: TxNumber) -> ProviderResult<Option<BlockNumber>> {
        todo!()
    }

    fn transactions_by_block(
        &self,
        _block_id: BlockHashOrNumber,
    ) -> ProviderResult<Option<Vec<TransactionSigned>>> {
        Ok(None)
    }

    fn transactions_by_block_range(
        &self,
        _range: impl RangeBounds<BlockNumber>,
    ) -> ProviderResult<Vec<Vec<TransactionSigned>>> {
        Ok(Vec::default())
    }

    fn transactions_by_tx_range(
        &self,
        _range: impl RangeBounds<TxNumber>,
    ) -> ProviderResult<Vec<reth_primitives::TransactionSignedNoHash>> {
        Ok(Vec::default())
    }

    fn senders_by_tx_range(
        &self,
        _range: impl RangeBounds<TxNumber>,
    ) -> ProviderResult<Vec<Address>> {
        Ok(Vec::default())
    }

    fn transaction_sender(&self, _id: TxNumber) -> ProviderResult<Option<Address>> {
        Ok(None)
    }
}

impl ReceiptProvider for NoopProvider {
    fn receipt(&self, _id: TxNumber) -> ProviderResult<Option<Receipt>> {
        Ok(None)
    }

    fn receipt_by_hash(&self, _hash: TxHash) -> ProviderResult<Option<Receipt>> {
        Ok(None)
    }

    fn receipts_by_block(&self, _block: BlockHashOrNumber) -> ProviderResult<Option<Vec<Receipt>>> {
        Ok(None)
    }

    fn receipts_by_tx_range(
        &self,
        _range: impl RangeBounds<TxNumber>,
    ) -> ProviderResult<Vec<Receipt>> {
        Ok(vec![])
    }
}

impl ReceiptProviderIdExt for NoopProvider {}

impl HeaderProvider for NoopProvider {
    fn header(&self, _block_hash: &BlockHash) -> ProviderResult<Option<Header>> {
        Ok(None)
    }

    fn header_by_number(&self, _num: u64) -> ProviderResult<Option<Header>> {
        Ok(None)
    }

    fn header_td(&self, _hash: &BlockHash) -> ProviderResult<Option<U256>> {
        Ok(None)
    }

    fn header_td_by_number(&self, _number: BlockNumber) -> ProviderResult<Option<U256>> {
        Ok(None)
    }

    fn headers_range(&self, _range: impl RangeBounds<BlockNumber>) -> ProviderResult<Vec<Header>> {
        Ok(vec![])
    }

    fn sealed_header(&self, _number: BlockNumber) -> ProviderResult<Option<SealedHeader>> {
        Ok(None)
    }

    fn sealed_headers_while(
        &self,
        _range: impl RangeBounds<BlockNumber>,
        _predicate: impl FnMut(&SealedHeader) -> bool,
    ) -> ProviderResult<Vec<SealedHeader>> {
        Ok(vec![])
    }
}

impl AccountReader for NoopProvider {
    fn basic_account(&self, _address: Address) -> ProviderResult<Option<Account>> {
        Ok(None)
    }
}

impl ChangeSetReader for NoopProvider {
    fn account_block_changeset(
        &self,
        _block_number: BlockNumber,
    ) -> ProviderResult<Vec<AccountBeforeTx>> {
        Ok(Vec::default())
    }
}

impl StateRootProvider for NoopProvider {
    fn state_root(&self, _state: HashedPostState) -> ProviderResult<B256> {
        Ok(B256::default())
    }

    fn state_root_from_nodes(
        &self,
        _nodes: TrieUpdates,
        _hashed_state: HashedPostState,
        _prefix_sets: TriePrefixSetsMut,
    ) -> ProviderResult<B256> {
        Ok(B256::default())
    }

    fn state_root_with_updates(
        &self,
        _state: HashedPostState,
    ) -> ProviderResult<(B256, TrieUpdates)> {
        Ok((B256::default(), TrieUpdates::default()))
    }

    fn state_root_from_nodes_with_updates(
        &self,
        _nodes: TrieUpdates,
        _hashed_state: HashedPostState,
        _prefix_sets: TriePrefixSetsMut,
    ) -> ProviderResult<(B256, TrieUpdates)> {
        Ok((B256::default(), TrieUpdates::default()))
    }
}

impl StorageRootProvider for NoopProvider {
    fn storage_root(
        &self,
        _address: Address,
        _hashed_storage: HashedStorage,
    ) -> ProviderResult<B256> {
        Ok(B256::default())
    }
}

impl StateProofProvider for NoopProvider {
    fn proof(
        &self,
        _hashed_state: HashedPostState,
        address: Address,
        _slots: &[B256],
    ) -> ProviderResult<AccountProof> {
        Ok(AccountProof::new(address))
    }

    fn witness(
        &self,
        _overlay: HashedPostState,
        _target: HashedPostState,
    ) -> ProviderResult<HashMap<B256, Bytes>> {
        Ok(HashMap::default())
    }
}

impl StateProvider for NoopProvider {
    fn storage(
        &self,
        _account: Address,
        _storage_key: StorageKey,
    ) -> ProviderResult<Option<StorageValue>> {
        Ok(None)
    }

    fn bytecode_by_hash(&self, _code_hash: B256) -> ProviderResult<Option<Bytecode>> {
        Ok(None)
    }
}

impl EvmEnvProvider for NoopProvider {
    fn fill_env_at<EvmConfig>(
        &self,
        _cfg: &mut CfgEnvWithHandlerCfg,
        _block_env: &mut BlockEnv,
        _at: BlockHashOrNumber,
        _evm_config: EvmConfig,
    ) -> ProviderResult<()>
    where
        EvmConfig: ConfigureEvmEnv,
    {
        Ok(())
    }

    fn fill_env_with_header<EvmConfig>(
        &self,
        _cfg: &mut CfgEnvWithHandlerCfg,
        _block_env: &mut BlockEnv,
        _header: &Header,
        _evm_config: EvmConfig,
    ) -> ProviderResult<()>
    where
        EvmConfig: ConfigureEvmEnv,
    {
        Ok(())
    }

    fn fill_cfg_env_at<EvmConfig>(
        &self,
        _cfg: &mut CfgEnvWithHandlerCfg,
        _at: BlockHashOrNumber,
        _evm_config: EvmConfig,
    ) -> ProviderResult<()>
    where
        EvmConfig: ConfigureEvmEnv,
    {
        Ok(())
    }

    fn fill_cfg_env_with_header<EvmConfig>(
        &self,
        _cfg: &mut CfgEnvWithHandlerCfg,
        _header: &Header,
        _evm_config: EvmConfig,
    ) -> ProviderResult<()>
    where
        EvmConfig: ConfigureEvmEnv,
    {
        Ok(())
    }
}

impl StateProviderFactory for NoopProvider {
    fn latest(&self) -> ProviderResult<StateProviderBox> {
        Ok(Box::new(*self))
    }

    fn history_by_block_number(&self, _block: BlockNumber) -> ProviderResult<StateProviderBox> {
        Ok(Box::new(*self))
    }

    fn history_by_block_hash(&self, _block: BlockHash) -> ProviderResult<StateProviderBox> {
        Ok(Box::new(*self))
    }

    fn state_by_block_hash(&self, _block: BlockHash) -> ProviderResult<StateProviderBox> {
        Ok(Box::new(*self))
    }

    fn pending(&self) -> ProviderResult<StateProviderBox> {
        Ok(Box::new(*self))
    }

    fn state_by_block_number_or_tag(
        &self,
        number_or_tag: BlockNumberOrTag,
    ) -> ProviderResult<StateProviderBox> {
        match number_or_tag {
            BlockNumberOrTag::Latest => self.latest(),
            BlockNumberOrTag::Finalized => {
                // we can only get the finalized state by hash, not by num
                let hash =
                    self.finalized_block_hash()?.ok_or(ProviderError::FinalizedBlockNotFound)?;

                // only look at historical state
                self.history_by_block_hash(hash)
            }
            BlockNumberOrTag::Safe => {
                // we can only get the safe state by hash, not by num
                let hash = self.safe_block_hash()?.ok_or(ProviderError::SafeBlockNotFound)?;

                self.history_by_block_hash(hash)
            }
            BlockNumberOrTag::Earliest => self.history_by_block_number(0),
            BlockNumberOrTag::Pending => self.pending(),
            BlockNumberOrTag::Number(num) => self.history_by_block_number(num),
        }
    }

    fn pending_state_by_hash(&self, _block_hash: B256) -> ProviderResult<Option<StateProviderBox>> {
        Ok(Some(Box::new(*self)))
    }
}

impl StageCheckpointReader for NoopProvider {
    fn get_stage_checkpoint(&self, _id: StageId) -> ProviderResult<Option<StageCheckpoint>> {
        Ok(None)
    }

    fn get_stage_checkpoint_progress(&self, _id: StageId) -> ProviderResult<Option<Vec<u8>>> {
        Ok(None)
    }

    fn get_all_checkpoints(&self) -> ProviderResult<Vec<(String, StageCheckpoint)>> {
        Ok(Vec::new())
    }
}

impl WithdrawalsProvider for NoopProvider {
    fn withdrawals_by_block(
        &self,
        _id: BlockHashOrNumber,
        _timestamp: u64,
    ) -> ProviderResult<Option<Withdrawals>> {
        Ok(None)
    }
    fn latest_withdrawal(&self) -> ProviderResult<Option<Withdrawal>> {
        Ok(None)
    }
}

impl SidecarsProvider for NoopProvider {
    fn sidecars(&self, _block_hash: &BlockHash) -> ProviderResult<Option<BlobSidecars>> {
        Ok(None)
    }

    fn sidecars_by_number(&self, _num: BlockNumber) -> ProviderResult<Option<BlobSidecars>> {
        Ok(None)
    }
}

impl RequestsProvider for NoopProvider {
    fn requests_by_block(
        &self,
        _id: BlockHashOrNumber,
        _timestamp: u64,
    ) -> ProviderResult<Option<reth_primitives::Requests>> {
        Ok(None)
    }
}

impl PruneCheckpointReader for NoopProvider {
    fn get_prune_checkpoint(
        &self,
        _segment: PruneSegment,
    ) -> ProviderResult<Option<PruneCheckpoint>> {
        Ok(None)
    }

    fn get_prune_checkpoints(&self) -> ProviderResult<Vec<(PruneSegment, PruneCheckpoint)>> {
        Ok(Vec::new())
    }
}

impl StaticFileProviderFactory for NoopProvider {
    fn static_file_provider(&self) -> StaticFileProvider {
        StaticFileProvider::default()
    }
}

impl CanonStateSubscriptions for NoopProvider {
    fn subscribe_to_canonical_state(&self) -> CanonStateNotifications {
        broadcast::channel(1).1
    }
}

<<<<<<< HEAD
impl ParliaSnapshotReader for NoopProvider {
    fn get_parlia_snapshot(&self, _block_hash: B256) -> ProviderResult<Option<Snapshot>> {
        Ok(None)
=======
impl ForkChoiceSubscriptions for NoopProvider {
    fn subscribe_safe_block(&self) -> ForkChoiceNotifications {
        let (_, rx) = watch::channel(None);
        ForkChoiceNotifications(rx)
    }

    fn subscribe_finalized_block(&self) -> ForkChoiceNotifications {
        let (_, rx) = watch::channel(None);
        ForkChoiceNotifications(rx)
>>>>>>> c228fe15
    }
}<|MERGE_RESOLUTION|>--- conflicted
+++ resolved
@@ -13,23 +13,14 @@
 use reth_errors::ProviderError;
 use reth_evm::ConfigureEvmEnv;
 use reth_primitives::{
-<<<<<<< HEAD
     parlia::Snapshot, Account, Address, BlobSidecars, Block, BlockHash, BlockHashOrNumber, BlockId,
-    BlockNumber, BlockWithSenders, Bytecode, Header, Receipt, SealedBlock, SealedBlockWithSenders,
-=======
-    Account, Address, Block, BlockHash, BlockHashOrNumber, BlockId, BlockNumber, BlockNumberOrTag,
-    BlockWithSenders, Bytecode, Bytes, Header, Receipt, SealedBlock, SealedBlockWithSenders,
->>>>>>> c228fe15
+    BlockNumber, BlockNumberOrTag,BlockWithSenders, Bytecode, Bytes,Header, Receipt, SealedBlock, SealedBlockWithSenders,
     SealedHeader, StorageKey, StorageValue, TransactionMeta, TransactionSigned,
     TransactionSignedNoHash, TxHash, TxNumber, Withdrawal, Withdrawals, B256, U256,
 };
 use reth_prune_types::{PruneCheckpoint, PruneSegment};
 use reth_stages_types::{StageCheckpoint, StageId};
-<<<<<<< HEAD
-use reth_storage_api::{SidecarsProvider, StateProofProvider};
-=======
-use reth_storage_api::{StateProofProvider, StorageRootProvider};
->>>>>>> c228fe15
+use reth_storage_api::{SidecarsProvider, StateProofProvider, StorageRootProvider};
 use reth_storage_errors::provider::ProviderResult;
 use reth_trie::{
     prefix_set::TriePrefixSetsMut, updates::TrieUpdates, AccountProof, HashedPostState,
@@ -42,12 +33,7 @@
     providers::StaticFileProvider,
     traits::{BlockSource, ReceiptProvider},
     AccountReader, BlockHashReader, BlockIdReader, BlockNumReader, BlockReader, BlockReaderIdExt,
-<<<<<<< HEAD
-    CanonStateNotifications, CanonStateSubscriptions, ChainSpecProvider, ChangeSetReader,
-    EvmEnvProvider, HeaderProvider, ParliaSnapshotReader, PruneCheckpointReader,
-=======
-    ChainSpecProvider, ChangeSetReader, EvmEnvProvider, HeaderProvider, PruneCheckpointReader,
->>>>>>> c228fe15
+    ChainSpecProvider, ChangeSetReader, EvmEnvProvider, HeaderProvider, ParliaSnapshotReader, PruneCheckpointReader,
     ReceiptProviderIdExt, RequestsProvider, StageCheckpointReader, StateProvider, StateProviderBox,
     StateProviderFactory, StateRootProvider, StaticFileProviderFactory, TransactionVariant,
     TransactionsProvider, WithdrawalsProvider,
@@ -585,11 +571,6 @@
     }
 }
 
-<<<<<<< HEAD
-impl ParliaSnapshotReader for NoopProvider {
-    fn get_parlia_snapshot(&self, _block_hash: B256) -> ProviderResult<Option<Snapshot>> {
-        Ok(None)
-=======
 impl ForkChoiceSubscriptions for NoopProvider {
     fn subscribe_safe_block(&self) -> ForkChoiceNotifications {
         let (_, rx) = watch::channel(None);
@@ -599,6 +580,11 @@
     fn subscribe_finalized_block(&self) -> ForkChoiceNotifications {
         let (_, rx) = watch::channel(None);
         ForkChoiceNotifications(rx)
->>>>>>> c228fe15
+    }
+}
+
+impl ParliaSnapshotReader for NoopProvider {
+    fn get_parlia_snapshot(&self, _block_hash: B256) -> ProviderResult<Option<Snapshot>> {
+        Ok(None)
     }
 }