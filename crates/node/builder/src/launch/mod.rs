//! Abstraction for launching a node.

pub mod common;
mod exex;

pub use common::LaunchContext;
pub use exex::ExExLauncher;

use std::{future::Future, sync::Arc};

use futures::{future::Either, stream, stream_select, StreamExt};
use reth_beacon_consensus::{
    hooks::{EngineHooks, PruneHook, StaticFileHook},
    BeaconConsensusEngine,
};
#[cfg(feature = "bsc")]
use reth_bsc_engine::ParliaEngineBuilder;
use reth_consensus_debug_client::{DebugConsensusClient, EtherscanBlockProvider, RpcBlockProvider};
use reth_engine_util::EngineMessageStreamExt;
use reth_exex::ExExManagerHandle;
use reth_network::{NetworkEvents, NetworkHandle};
use reth_node_api::{FullNodeComponents, FullNodeTypes, NodeAddOns};
use reth_node_core::{
    dirs::{ChainPath, DataDirPath},
    exit::NodeExitFuture,
    rpc::eth::{helpers::AddDevSigners, FullEthApiServer},
    version::{CARGO_PKG_VERSION, CLIENT_CODE, NAME_CLIENT, VERGEN_GIT_SHA},
};
use reth_node_events::{cl::ConsensusLayerHealthEvents, node};
use reth_primitives::format_ether;
#[cfg(feature = "bsc")]
use reth_primitives::parlia::ParliaConfig;
use reth_provider::providers::BlockchainProvider;
use reth_rpc_engine_api::{capabilities::EngineCapabilities, EngineApi};
use reth_rpc_types::engine::ClientVersionV1;
use reth_tasks::TaskExecutor;
use reth_tracing::tracing::{debug, info};
use reth_transaction_pool::TransactionPool;
use tokio::sync::{mpsc::unbounded_channel, oneshot};
use tokio_stream::wrappers::UnboundedReceiverStream;

<<<<<<< HEAD
pub mod common;
pub use common::LaunchContext;
mod exex;
pub use exex::ExExLauncher;
=======
use crate::{
    builder::{NodeAdapter, NodeTypesAdapter},
    components::{NodeComponents, NodeComponentsBuilder},
    hooks::NodeHooks,
    node::FullNode,
    rpc::EthApiBuilderProvider,
    AddOns, NodeBuilderWithComponents, NodeHandle,
};

/// Alias for [`reth_rpc_eth_types::EthApiBuilderCtx`], adapter for [`FullNodeComponents`].
pub type EthApiBuilderCtx<N> = reth_rpc_eth_types::EthApiBuilderCtx<
    <N as FullNodeTypes>::Provider,
    <N as FullNodeComponents>::Pool,
    <N as FullNodeComponents>::Evm,
    NetworkHandle,
    TaskExecutor,
    <N as FullNodeTypes>::Provider,
>;

>>>>>>> 390f30aa
/// A general purpose trait that launches a new node of any kind.
///
/// Acts as a node factory that targets a certain node configuration and returns a handle to the
/// node.
///
/// This is essentially the launch logic for a node.
///
/// See also [`DefaultNodeLauncher`] and [`NodeBuilderWithComponents::launch_with`]
pub trait LaunchNode<Target> {
    /// The node type that is created.
    type Node;

    /// Create and return a new node asynchronously.
    fn launch_node(self, target: Target) -> impl Future<Output = eyre::Result<Self::Node>> + Send;
}

impl<F, Target, Fut, Node> LaunchNode<Target> for F
where
    F: FnOnce(Target) -> Fut + Send,
    Fut: Future<Output = eyre::Result<Node>> + Send,
{
    type Node = Node;

    fn launch_node(self, target: Target) -> impl Future<Output = eyre::Result<Self::Node>> + Send {
        self(target)
    }
}

/// The default launcher for a node.
#[derive(Debug)]
pub struct DefaultNodeLauncher {
    /// The task executor for the node.
    pub ctx: LaunchContext,
}

impl DefaultNodeLauncher {
    /// Create a new instance of the default node launcher.
    pub const fn new(task_executor: TaskExecutor, data_dir: ChainPath<DataDirPath>) -> Self {
        Self { ctx: LaunchContext::new(task_executor, data_dir) }
    }
}

impl<T, CB, AO> LaunchNode<NodeBuilderWithComponents<T, CB, AO>> for DefaultNodeLauncher
where
    T: FullNodeTypes<Provider = BlockchainProvider<<T as FullNodeTypes>::DB>>,
    CB: NodeComponentsBuilder<T>,
    AO: NodeAddOns<NodeAdapter<T, CB::Components>>,
    AO::EthApi:
        EthApiBuilderProvider<NodeAdapter<T, CB::Components>> + FullEthApiServer + AddDevSigners,
{
    type Node = NodeHandle<NodeAdapter<T, CB::Components>, AO>;

    async fn launch_node(
        self,
        target: NodeBuilderWithComponents<T, CB, AO>,
    ) -> eyre::Result<Self::Node> {
        let Self { ctx } = self;
        let NodeBuilderWithComponents {
            adapter: NodeTypesAdapter { database },
            components_builder,
            add_ons: AddOns { hooks, rpc, exexs: installed_exex },
            config,
        } = target;
        let NodeHooks { on_component_initialized, on_node_started, .. } = hooks;

        // setup the launch context
        let ctx = ctx
            .with_configured_globals()
            // load the toml config
            .with_loaded_toml_config(config)?
            // add resolved peers
            .with_resolved_peers().await?
            // attach the database
            .attach(database.clone())
            // ensure certain settings take effect
            .with_adjusted_configs()
            // Create the provider factory
            .with_provider_factory().await?
            .inspect(|_| {
                info!(target: "reth::cli", "Database opened");
            })
            .with_prometheus_server().await?
            .inspect(|this| {
                debug!(target: "reth::cli", chain=%this.chain_id(), genesis=?this.genesis_hash(), "Initializing genesis");
            })
            .with_genesis()?
            .inspect(|this| {
                info!(target: "reth::cli", "\n{}", this.chain_spec().display_hardforks());
            })
            .with_metrics_task()
            // passing FullNodeTypes as type parameter here so that we can build
            // later the components.
            .with_blockchain_db::<T>()?
            .with_components(components_builder, on_component_initialized).await?;

        // spawn exexs
        let exex_manager_handle = ExExLauncher::new(
            ctx.head(),
            ctx.node_adapter().clone(),
            installed_exex,
            ctx.configs().clone(),
        )
        .launch()
        .await;

        // create pipeline
        let network_client = ctx.components().network().fetch_client().await?;
        let (consensus_engine_tx, consensus_engine_rx) = unbounded_channel();

        let node_config = ctx.node_config();
        let consensus_engine_stream = UnboundedReceiverStream::from(consensus_engine_rx)
            .maybe_skip_fcu(node_config.debug.skip_fcu)
            .maybe_skip_new_payload(node_config.debug.skip_new_payload)
            // Store messages _after_ skipping so that `replay-engine` command
            // would replay only the messages that were observed by the engine
            // during this run.
            .maybe_store_messages(node_config.debug.engine_api_store.clone());

        let max_block = ctx.max_block(network_client.clone()).await?;
        let mut hooks = EngineHooks::new();

        let static_file_producer = ctx.static_file_producer();
        let static_file_producer_events = static_file_producer.lock().events();
        hooks.add(StaticFileHook::new(
            static_file_producer.clone(),
            Box::new(ctx.task_executor().clone()),
        ));
        info!(target: "reth::cli", "StaticFileProducer initialized");

        // Configure the pipeline
        let pipeline_exex_handle =
            exex_manager_handle.clone().unwrap_or_else(ExExManagerHandle::empty);
        let (pipeline, client) = if ctx.is_dev() {
            info!(target: "reth::cli", "Starting Reth in dev mode");

            for (idx, (address, alloc)) in ctx.chain_spec().genesis.alloc.iter().enumerate() {
                info!(target: "reth::cli", "Allocated Genesis Account: {:02}. {} ({} ETH)", idx, address.to_string(), format_ether(alloc.balance));
            }

            // install auto-seal
            let mining_mode =
                ctx.dev_mining_mode(ctx.components().pool().pending_transactions_listener());
            info!(target: "reth::cli", mode=%mining_mode, "configuring dev mining mode");

            let (_, client, mut task) = reth_auto_seal_consensus::AutoSealBuilder::new(
                ctx.chain_spec(),
                ctx.blockchain_db().clone(),
                ctx.components().pool().clone(),
                consensus_engine_tx.clone(),
                mining_mode,
                ctx.components().block_executor().clone(),
            )
            .build();

            let pipeline = crate::setup::build_networked_pipeline(
                &ctx.toml_config().stages,
                client.clone(),
                ctx.consensus(),
                ctx.provider_factory().clone(),
                ctx.task_executor(),
                ctx.sync_metrics_tx(),
                ctx.prune_config(),
                max_block,
                static_file_producer,
                ctx.components().block_executor().clone(),
                pipeline_exex_handle,
            )?;

            let pipeline_events = pipeline.events();
            task.set_pipeline_events(pipeline_events);
            debug!(target: "reth::cli", "Spawning auto mine task");
            ctx.task_executor().spawn(Box::pin(task));

            (pipeline, Either::Left(client))
        } else {
            let pipeline = crate::setup::build_networked_pipeline(
                &ctx.toml_config().stages,
                network_client.clone(),
                ctx.consensus(),
                ctx.provider_factory().clone(),
                ctx.task_executor(),
                ctx.sync_metrics_tx(),
                ctx.prune_config(),
                max_block,
                static_file_producer,
                ctx.components().block_executor().clone(),
                pipeline_exex_handle,
            )?;
            #[cfg(feature = "bsc")]
            {
                let engine_rx = ctx.node_adapter().components.network().get_to_engine_rx();
                let client = ParliaEngineBuilder::new(
                    ctx.chain_spec(),
                    ParliaConfig::default(),
                    ctx.blockchain_db().clone(),
                    ctx.blockchain_db().clone(),
                    consensus_engine_tx.clone(),
                    engine_rx,
                    network_client.clone(),
                )
                .build(ctx.node_config().debug.tip.is_none());
                (pipeline, Either::Right(client))
            }
            #[cfg(not(feature = "bsc"))]
            {
                (pipeline, Either::Right(network_client.clone()))
            }
        };

        let pipeline_events = pipeline.events();

        let initial_target = ctx.node_config().debug.tip;

        let mut pruner_builder = ctx.pruner_builder();
        if let Some(exex_manager_handle) = &exex_manager_handle {
            pruner_builder =
                pruner_builder.finished_exex_height(exex_manager_handle.finished_height());
        }
        let pruner = pruner_builder.build_with_provider_factory(ctx.provider_factory().clone());

        let pruner_events = pruner.events();
        info!(target: "reth::cli", prune_config=?ctx.prune_config().unwrap_or_default(), "Pruner initialized");
        hooks.add(PruneHook::new(pruner, Box::new(ctx.task_executor().clone())));

        // Configure the consensus engine
        let (beacon_consensus_engine, beacon_engine_handle) = BeaconConsensusEngine::with_channel(
            client,
            pipeline,
            ctx.blockchain_db().clone(),
            Box::new(ctx.task_executor().clone()),
            Box::new(ctx.components().network().clone()),
            max_block,
            ctx.components().payload_builder().clone(),
            initial_target,
            reth_beacon_consensus::MIN_BLOCKS_FOR_PIPELINE_RUN,
            consensus_engine_tx,
            Box::pin(consensus_engine_stream),
            hooks,
        )?;
        info!(target: "reth::cli", "Consensus engine initialized");

        let events = stream_select!(
            ctx.components().network().event_listener().map(Into::into),
            beacon_engine_handle.event_listener().map(Into::into),
            pipeline_events.map(Into::into),
            if ctx.node_config().debug.tip.is_none() && !ctx.is_dev() {
                Either::Left(
                    ConsensusLayerHealthEvents::new(Box::new(ctx.blockchain_db().clone()))
                        .map(Into::into),
                )
            } else {
                Either::Right(stream::empty())
            },
            pruner_events.map(Into::into),
            static_file_producer_events.map(Into::into),
        );
        ctx.task_executor().spawn_critical(
            "events task",
            node::handle_events(
                Some(Box::new(ctx.components().network().clone())),
                Some(ctx.head().number),
                events,
                database.clone(),
            ),
        );

        let client = ClientVersionV1 {
            code: CLIENT_CODE,
            name: NAME_CLIENT.to_string(),
            version: CARGO_PKG_VERSION.to_string(),
            commit: VERGEN_GIT_SHA.to_string(),
        };
        let engine_api = EngineApi::new(
            ctx.blockchain_db().clone(),
            ctx.chain_spec(),
            beacon_engine_handle,
            ctx.components().payload_builder().clone().into(),
            Box::new(ctx.task_executor().clone()),
            client,
            EngineCapabilities::default(),
        );
        info!(target: "reth::cli", "Engine API handler initialized");

        // extract the jwt secret from the args if possible
        let jwt_secret = ctx.auth_jwt_secret()?;

        // Start RPC servers
        let (rpc_server_handles, rpc_registry) = crate::rpc::launch_rpc_servers(
            ctx.node_adapter().clone(),
            engine_api,
            ctx.node_config(),
            jwt_secret,
            rpc,
        )
        .await?;

        // in dev mode we generate 20 random dev-signer accounts
        if ctx.is_dev() {
            rpc_registry.eth_api().with_dev_accounts();
        }

        // Run consensus engine to completion
        let (tx, rx) = oneshot::channel();
        info!(target: "reth::cli", "Starting consensus engine");
        ctx.task_executor().spawn_critical_blocking("consensus engine", async move {
            let res = beacon_consensus_engine.await;
            let _ = tx.send(res);
        });

        if let Some(maybe_custom_etherscan_url) = ctx.node_config().debug.etherscan.clone() {
            info!(target: "reth::cli", "Using etherscan as consensus client");

            let chain = ctx.node_config().chain.chain;
            let etherscan_url = maybe_custom_etherscan_url.map(Ok).unwrap_or_else(|| {
                // If URL isn't provided, use default Etherscan URL for the chain if it is known
                chain
                    .etherscan_urls()
                    .map(|urls| urls.0.to_string())
                    .ok_or_else(|| eyre::eyre!("failed to get etherscan url for chain: {chain}"))
            })?;

            let block_provider = EtherscanBlockProvider::new(
                etherscan_url,
                chain.etherscan_api_key().ok_or_else(|| {
                    eyre::eyre!(
                        "etherscan api key not found for rpc consensus client for chain: {chain}"
                    )
                })?,
            );
            let rpc_consensus_client = DebugConsensusClient::new(
                rpc_server_handles.auth.clone(),
                Arc::new(block_provider),
            );
            ctx.task_executor().spawn_critical("etherscan consensus client", async move {
                rpc_consensus_client.run::<T::Engine>().await
            });
        }

        if let Some(rpc_ws_url) = ctx.node_config().debug.rpc_consensus_ws.clone() {
            info!(target: "reth::cli", "Using rpc provider as consensus client");

            let block_provider = RpcBlockProvider::new(rpc_ws_url);
            let rpc_consensus_client = DebugConsensusClient::new(
                rpc_server_handles.auth.clone(),
                Arc::new(block_provider),
            );
            ctx.task_executor().spawn_critical("rpc consensus client", async move {
                rpc_consensus_client.run::<T::Engine>().await
            });
        }

        let full_node = FullNode {
            evm_config: ctx.components().evm_config().clone(),
            block_executor: ctx.components().block_executor().clone(),
            pool: ctx.components().pool().clone(),
            network: ctx.components().network().clone(),
            provider: ctx.node_adapter().provider.clone(),
            payload_builder: ctx.components().payload_builder().clone(),
            task_executor: ctx.task_executor().clone(),
            rpc_server_handles,
            rpc_registry,
            config: ctx.node_config().clone(),
            data_dir: ctx.data_dir().clone(),
        };
        // Notify on node started
        on_node_started.on_event(full_node.clone())?;

        let handle = NodeHandle {
            node_exit_future: NodeExitFuture::new(
                async { Ok(rx.await??) },
                full_node.config.debug.terminate,
            ),
            node: full_node,
        };

        Ok(handle)
    }
}<|MERGE_RESOLUTION|>--- conflicted
+++ resolved
@@ -39,12 +39,6 @@
 use tokio::sync::{mpsc::unbounded_channel, oneshot};
 use tokio_stream::wrappers::UnboundedReceiverStream;
 
-<<<<<<< HEAD
-pub mod common;
-pub use common::LaunchContext;
-mod exex;
-pub use exex::ExExLauncher;
-=======
 use crate::{
     builder::{NodeAdapter, NodeTypesAdapter},
     components::{NodeComponents, NodeComponentsBuilder},
@@ -64,7 +58,6 @@
     <N as FullNodeTypes>::Provider,
 >;
 
->>>>>>> 390f30aa
 /// A general purpose trait that launches a new node of any kind.
 ///
 /// Acts as a node factory that targets a certain node configuration and returns a handle to the
