#[cfg(not(feature = "std"))]
use alloc::{boxed::Box, format, string::String, vec};
use core::{
    any::Any,
    fmt::{self, Display, Formatter},
    str::FromStr,
};

use alloy_chains::Chain;
use alloy_primitives::U256;
#[cfg(feature = "serde")]
use serde::{Deserialize, Serialize};

use crate::{hardfork, ChainHardforks, EthereumHardfork, ForkCondition, Hardfork};

hardfork!(
    /// The name of an optimism hardfork.
    ///
    /// When building a list of hardforks for a chain, it's still expected to mix with [`EthereumHardfork`].
    OptimismHardfork {
        /// Bedrock: <https://blog.oplabs.co/introducing-optimism-bedrock>.
        Bedrock,
        /// Regolith: <https://github.com/ethereum-optimism/specs/blob/main/specs/protocol/superchain-upgrades.md#regolith>.
        Regolith,
        /// `Fermat`
        Fermat,
        /// <https://github.com/ethereum-optimism/specs/blob/main/specs/protocol/superchain-upgrades.md#canyon>.
        Canyon,
        /// Ecotone: <https://github.com/ethereum-optimism/specs/blob/main/specs/protocol/superchain-upgrades.md#ecotone>.
        Ecotone,
        /// `PreContractForkBlock`
        PreContractForkBlock,
        /// `Haber`
        Haber,
        /// `Wright`
        Wright,
        /// Fjord: <https://github.com/ethereum-optimism/specs/blob/main/specs/protocol/superchain-upgrades.md#fjord>
        Fjord,
        /// Granite: <https://github.com/ethereum-optimism/specs/blob/main/specs/protocol/superchain-upgrades.md#granite>
        Granite,
    }
);

impl OptimismHardfork {
    /// Retrieves the activation block for the specified hardfork on the given chain.
    pub fn activation_block<H: Hardfork>(self, fork: H, chain: Chain) -> Option<u64> {
        if chain == Chain::base_sepolia() {
            return Self::base_sepolia_activation_block(fork)
        }
        if chain == Chain::base_mainnet() {
            return Self::base_mainnet_activation_block(fork)
        }
        if chain == Chain::opbnb_mainnet() {
            return Self::opbnb_mainnet_activation_block(fork)
        }
        if chain == Chain::opbnb_testnet() {
            return Self::opbnb_testnet_activation_block(fork)
        }

        None
    }

    /// Retrieves the activation timestamp for the specified hardfork on the given chain.
    pub fn activation_timestamp<H: Hardfork>(self, fork: H, chain: Chain) -> Option<u64> {
        if chain == Chain::base_sepolia() {
            return Self::base_sepolia_activation_timestamp(fork)
        }
        if chain == Chain::base_mainnet() {
            return Self::base_mainnet_activation_timestamp(fork)
        }
        if chain == Chain::opbnb_mainnet() {
            return Self::opbnb_mainnet_activation_timestamp(fork)
        }
        if chain == Chain::opbnb_testnet() {
            return Self::opbnb_testnet_activation_timestamp(fork)
        }

        None
    }

    /// Retrieves the activation block for the specified hardfork on the Base Sepolia testnet.
    pub fn base_sepolia_activation_block<H: Hardfork>(fork: H) -> Option<u64> {
        match_hardfork(
            fork,
            |fork| match fork {
                EthereumHardfork::Frontier |
                EthereumHardfork::Homestead |
                EthereumHardfork::Dao |
                EthereumHardfork::Tangerine |
                EthereumHardfork::SpuriousDragon |
                EthereumHardfork::Byzantium |
                EthereumHardfork::Constantinople |
                EthereumHardfork::Petersburg |
                EthereumHardfork::Istanbul |
                EthereumHardfork::MuirGlacier |
                EthereumHardfork::Berlin |
                EthereumHardfork::London |
                EthereumHardfork::ArrowGlacier |
                EthereumHardfork::GrayGlacier |
                EthereumHardfork::Paris |
                EthereumHardfork::Shanghai => Some(2106456),
                EthereumHardfork::Cancun => Some(6383256),
                _ => None,
            },
            |fork| match fork {
                Self::Bedrock | Self::Regolith => Some(0),
                Self::Canyon => Some(2106456),
                Self::Ecotone => Some(6383256),
                Self::Fjord => Some(10615056),
                _ => None,
            },
        )
    }

    /// Retrieves the activation block for the specified hardfork on the Base mainnet.
    pub fn base_mainnet_activation_block<H: Hardfork>(fork: H) -> Option<u64> {
        match_hardfork(
            fork,
            |fork| match fork {
                EthereumHardfork::Frontier |
                EthereumHardfork::Homestead |
                EthereumHardfork::Dao |
                EthereumHardfork::Tangerine |
                EthereumHardfork::SpuriousDragon |
                EthereumHardfork::Byzantium |
                EthereumHardfork::Constantinople |
                EthereumHardfork::Petersburg |
                EthereumHardfork::Istanbul |
                EthereumHardfork::MuirGlacier |
                EthereumHardfork::Berlin |
                EthereumHardfork::London |
                EthereumHardfork::ArrowGlacier |
                EthereumHardfork::GrayGlacier |
                EthereumHardfork::Paris |
                EthereumHardfork::Shanghai => Some(9101527),
                EthereumHardfork::Cancun => Some(11188936),
                _ => None,
            },
            |fork| match fork {
                Self::Bedrock | Self::Regolith => Some(0),
                Self::Canyon => Some(9101527),
                Self::Ecotone => Some(11188936),
                _ => None,
            },
        )
    }

    /// Retrieves the activation block for the specified hardfork on the opBNB mainnet.
    pub fn opbnb_mainnet_activation_block<H: Hardfork>(fork: H) -> Option<u64> {
        match_hardfork(
            fork,
            |fork| match fork {
                EthereumHardfork::Frontier |
                EthereumHardfork::Homestead |
                EthereumHardfork::Tangerine |
                EthereumHardfork::SpuriousDragon |
                EthereumHardfork::Byzantium |
                EthereumHardfork::Constantinople |
                EthereumHardfork::Petersburg |
                EthereumHardfork::Istanbul |
                EthereumHardfork::MuirGlacier |
                EthereumHardfork::Berlin |
                EthereumHardfork::London |
                EthereumHardfork::ArrowGlacier |
                EthereumHardfork::GrayGlacier |
                EthereumHardfork::Paris => Some(0),
                _ => None,
            },
            |fork| match fork {
                Self::Bedrock => Some(0),
                _ => None,
            },
        )
    }

    /// Retrieves the activation block for the specified hardfork on the opBNB testnet.
    pub fn opbnb_testnet_activation_block<H: Hardfork>(fork: H) -> Option<u64> {
        match_hardfork(
            fork,
            |fork| match fork {
                EthereumHardfork::Frontier |
                EthereumHardfork::Homestead |
                EthereumHardfork::Tangerine |
                EthereumHardfork::SpuriousDragon |
                EthereumHardfork::Byzantium |
                EthereumHardfork::Constantinople |
                EthereumHardfork::Petersburg |
                EthereumHardfork::Istanbul |
                EthereumHardfork::MuirGlacier |
                EthereumHardfork::Berlin |
                EthereumHardfork::London |
                EthereumHardfork::ArrowGlacier |
                EthereumHardfork::GrayGlacier |
                EthereumHardfork::Paris => Some(0),
                _ => None,
            },
            |fork| match fork {
                Self::Bedrock => Some(0),
                Self::PreContractForkBlock => Some(5805494),
                _ => None,
            },
        )
    }

    /// Retrieves the activation timestamp for the specified hardfork on the Base Sepolia testnet.
    pub fn base_sepolia_activation_timestamp<H: Hardfork>(fork: H) -> Option<u64> {
        match_hardfork(
            fork,
            |fork| match fork {
                EthereumHardfork::Frontier |
                EthereumHardfork::Homestead |
                EthereumHardfork::Dao |
                EthereumHardfork::Tangerine |
                EthereumHardfork::SpuriousDragon |
                EthereumHardfork::Byzantium |
                EthereumHardfork::Constantinople |
                EthereumHardfork::Petersburg |
                EthereumHardfork::Istanbul |
                EthereumHardfork::MuirGlacier |
                EthereumHardfork::Berlin |
                EthereumHardfork::London |
                EthereumHardfork::ArrowGlacier |
                EthereumHardfork::GrayGlacier |
                EthereumHardfork::Paris |
                EthereumHardfork::Shanghai => Some(1699981200),
                EthereumHardfork::Cancun => Some(1708534800),
                _ => None,
            },
            |fork| match fork {
                Self::Bedrock | Self::Regolith => Some(1695768288),
                Self::Canyon => Some(1699981200),
                Self::Ecotone => Some(1708534800),
                Self::Fjord => Some(1716998400),
<<<<<<< HEAD
                _ => None,
=======
                Self::Granite => Some(1723478400),
>>>>>>> c228fe15
            },
        )
    }

    /// Retrieves the activation timestamp for the specified hardfork on the Base mainnet.
    pub fn base_mainnet_activation_timestamp<H: Hardfork>(fork: H) -> Option<u64> {
        match_hardfork(
            fork,
            |fork| match fork {
                EthereumHardfork::Frontier |
                EthereumHardfork::Homestead |
                EthereumHardfork::Dao |
                EthereumHardfork::Tangerine |
                EthereumHardfork::SpuriousDragon |
                EthereumHardfork::Byzantium |
                EthereumHardfork::Constantinople |
                EthereumHardfork::Petersburg |
                EthereumHardfork::Istanbul |
                EthereumHardfork::MuirGlacier |
                EthereumHardfork::Berlin |
                EthereumHardfork::London |
                EthereumHardfork::ArrowGlacier |
                EthereumHardfork::GrayGlacier |
                EthereumHardfork::Paris |
                EthereumHardfork::Shanghai => Some(1704992401),
                EthereumHardfork::Cancun => Some(1710374401),
                _ => None,
            },
            |fork| match fork {
                Self::Bedrock | Self::Regolith => Some(1686789347),
                Self::Canyon => Some(1704992401),
                Self::Ecotone => Some(1710374401),
                Self::Fjord => Some(1720627201),
<<<<<<< HEAD
                _ => None,
            },
        )
    }

    /// Retrieves the activation timestamp for the specified hardfork on the opBNB mainnet.
    pub fn opbnb_mainnet_activation_timestamp<H: Hardfork>(fork: H) -> Option<u64> {
        match_hardfork(
            fork,
            |fork| match fork {
                EthereumHardfork::Shanghai => Some(1718870400),
                EthereumHardfork::Cancun => Some(1718871600),
                _ => None,
            },
            |fork| match fork {
                Self::Regolith => Some(0),
                Self::Fermat => Some(1701151200),
                Self::Canyon => Some(1718870400),
                Self::Ecotone => Some(1718871600),
                Self::Haber => Some(1718872200),
                _ => None,
            },
        )
    }

    /// Retrieves the activation timestamp for the specified hardfork on the opBNB testnet.
    pub fn opbnb_testnet_activation_timestamp<H: Hardfork>(fork: H) -> Option<u64> {
        match_hardfork(
            fork,
            |fork| match fork {
                EthereumHardfork::Shanghai => Some(1715753400),
                EthereumHardfork::Cancun => Some(1715754600),
                _ => None,
            },
            |fork| match fork {
                Self::Regolith => Some(0),
                Self::Fermat => Some(1698991506),
                Self::Canyon => Some(1715753400),
                Self::Ecotone => Some(1715754600),
                Self::Haber => Some(1717048800),
                _ => None,
=======
                Self::Granite => Some(1726070401),
>>>>>>> c228fe15
            },
        )
    }

    /// Optimism mainnet list of hardforks.
    pub fn op_mainnet() -> ChainHardforks {
        ChainHardforks::new(vec![
            (EthereumHardfork::Frontier.boxed(), ForkCondition::Block(0)),
            (EthereumHardfork::Homestead.boxed(), ForkCondition::Block(0)),
            (EthereumHardfork::Tangerine.boxed(), ForkCondition::Block(0)),
            (EthereumHardfork::SpuriousDragon.boxed(), ForkCondition::Block(0)),
            (EthereumHardfork::Byzantium.boxed(), ForkCondition::Block(0)),
            (EthereumHardfork::Constantinople.boxed(), ForkCondition::Block(0)),
            (EthereumHardfork::Petersburg.boxed(), ForkCondition::Block(0)),
            (EthereumHardfork::Istanbul.boxed(), ForkCondition::Block(0)),
            (EthereumHardfork::MuirGlacier.boxed(), ForkCondition::Block(0)),
            (EthereumHardfork::Berlin.boxed(), ForkCondition::Block(3950000)),
            (EthereumHardfork::London.boxed(), ForkCondition::Block(105235063)),
            (EthereumHardfork::ArrowGlacier.boxed(), ForkCondition::Block(105235063)),
            (EthereumHardfork::GrayGlacier.boxed(), ForkCondition::Block(105235063)),
            (
                EthereumHardfork::Paris.boxed(),
                ForkCondition::TTD { fork_block: Some(105235063), total_difficulty: U256::ZERO },
            ),
            (Self::Bedrock.boxed(), ForkCondition::Block(105235063)),
            (Self::Regolith.boxed(), ForkCondition::Timestamp(0)),
            (EthereumHardfork::Shanghai.boxed(), ForkCondition::Timestamp(1704992401)),
            (Self::Canyon.boxed(), ForkCondition::Timestamp(1704992401)),
            (EthereumHardfork::Cancun.boxed(), ForkCondition::Timestamp(1710374401)),
            (Self::Ecotone.boxed(), ForkCondition::Timestamp(1710374401)),
            (Self::Fjord.boxed(), ForkCondition::Timestamp(1720627201)),
            (Self::Granite.boxed(), ForkCondition::Timestamp(1726070401)),
        ])
    }

    /// Optimism sepolia list of hardforks.
    pub fn op_sepolia() -> ChainHardforks {
        ChainHardforks::new(vec![
            (EthereumHardfork::Frontier.boxed(), ForkCondition::Block(0)),
            (EthereumHardfork::Homestead.boxed(), ForkCondition::Block(0)),
            (EthereumHardfork::Tangerine.boxed(), ForkCondition::Block(0)),
            (EthereumHardfork::SpuriousDragon.boxed(), ForkCondition::Block(0)),
            (EthereumHardfork::Byzantium.boxed(), ForkCondition::Block(0)),
            (EthereumHardfork::Constantinople.boxed(), ForkCondition::Block(0)),
            (EthereumHardfork::Petersburg.boxed(), ForkCondition::Block(0)),
            (EthereumHardfork::Istanbul.boxed(), ForkCondition::Block(0)),
            (EthereumHardfork::MuirGlacier.boxed(), ForkCondition::Block(0)),
            (EthereumHardfork::Berlin.boxed(), ForkCondition::Block(0)),
            (EthereumHardfork::London.boxed(), ForkCondition::Block(0)),
            (EthereumHardfork::ArrowGlacier.boxed(), ForkCondition::Block(0)),
            (EthereumHardfork::GrayGlacier.boxed(), ForkCondition::Block(0)),
            (
                EthereumHardfork::Paris.boxed(),
                ForkCondition::TTD { fork_block: Some(0), total_difficulty: U256::ZERO },
            ),
            (Self::Bedrock.boxed(), ForkCondition::Block(0)),
            (Self::Regolith.boxed(), ForkCondition::Timestamp(0)),
            (EthereumHardfork::Shanghai.boxed(), ForkCondition::Timestamp(1699981200)),
            (Self::Canyon.boxed(), ForkCondition::Timestamp(1699981200)),
            (EthereumHardfork::Cancun.boxed(), ForkCondition::Timestamp(1708534800)),
            (Self::Ecotone.boxed(), ForkCondition::Timestamp(1708534800)),
            (Self::Fjord.boxed(), ForkCondition::Timestamp(1716998400)),
            (Self::Granite.boxed(), ForkCondition::Timestamp(1723478400)),
        ])
    }

    /// Base sepolia list of hardforks.
    pub fn base_sepolia() -> ChainHardforks {
        ChainHardforks::new(vec![
            (EthereumHardfork::Frontier.boxed(), ForkCondition::Block(0)),
            (EthereumHardfork::Homestead.boxed(), ForkCondition::Block(0)),
            (EthereumHardfork::Tangerine.boxed(), ForkCondition::Block(0)),
            (EthereumHardfork::SpuriousDragon.boxed(), ForkCondition::Block(0)),
            (EthereumHardfork::Byzantium.boxed(), ForkCondition::Block(0)),
            (EthereumHardfork::Constantinople.boxed(), ForkCondition::Block(0)),
            (EthereumHardfork::Petersburg.boxed(), ForkCondition::Block(0)),
            (EthereumHardfork::Istanbul.boxed(), ForkCondition::Block(0)),
            (EthereumHardfork::MuirGlacier.boxed(), ForkCondition::Block(0)),
            (EthereumHardfork::Berlin.boxed(), ForkCondition::Block(0)),
            (EthereumHardfork::London.boxed(), ForkCondition::Block(0)),
            (EthereumHardfork::ArrowGlacier.boxed(), ForkCondition::Block(0)),
            (EthereumHardfork::GrayGlacier.boxed(), ForkCondition::Block(0)),
            (
                EthereumHardfork::Paris.boxed(),
                ForkCondition::TTD { fork_block: Some(0), total_difficulty: U256::ZERO },
            ),
            (Self::Bedrock.boxed(), ForkCondition::Block(0)),
            (Self::Regolith.boxed(), ForkCondition::Timestamp(0)),
            (EthereumHardfork::Shanghai.boxed(), ForkCondition::Timestamp(1699981200)),
            (Self::Canyon.boxed(), ForkCondition::Timestamp(1699981200)),
            (EthereumHardfork::Cancun.boxed(), ForkCondition::Timestamp(1708534800)),
            (Self::Ecotone.boxed(), ForkCondition::Timestamp(1708534800)),
            (Self::Fjord.boxed(), ForkCondition::Timestamp(1716998400)),
            (Self::Granite.boxed(), ForkCondition::Timestamp(1723478400)),
        ])
    }

    /// Base mainnet list of hardforks.
    pub fn base_mainnet() -> ChainHardforks {
        ChainHardforks::new(vec![
            (EthereumHardfork::Frontier.boxed(), ForkCondition::Block(0)),
            (EthereumHardfork::Homestead.boxed(), ForkCondition::Block(0)),
            (EthereumHardfork::Tangerine.boxed(), ForkCondition::Block(0)),
            (EthereumHardfork::SpuriousDragon.boxed(), ForkCondition::Block(0)),
            (EthereumHardfork::Byzantium.boxed(), ForkCondition::Block(0)),
            (EthereumHardfork::Constantinople.boxed(), ForkCondition::Block(0)),
            (EthereumHardfork::Petersburg.boxed(), ForkCondition::Block(0)),
            (EthereumHardfork::Istanbul.boxed(), ForkCondition::Block(0)),
            (EthereumHardfork::MuirGlacier.boxed(), ForkCondition::Block(0)),
            (EthereumHardfork::Berlin.boxed(), ForkCondition::Block(0)),
            (EthereumHardfork::London.boxed(), ForkCondition::Block(0)),
            (EthereumHardfork::ArrowGlacier.boxed(), ForkCondition::Block(0)),
            (EthereumHardfork::GrayGlacier.boxed(), ForkCondition::Block(0)),
            (
                EthereumHardfork::Paris.boxed(),
                ForkCondition::TTD { fork_block: Some(0), total_difficulty: U256::ZERO },
            ),
            (Self::Bedrock.boxed(), ForkCondition::Block(0)),
            (Self::Regolith.boxed(), ForkCondition::Timestamp(0)),
            (EthereumHardfork::Shanghai.boxed(), ForkCondition::Timestamp(1704992401)),
            (Self::Canyon.boxed(), ForkCondition::Timestamp(1704992401)),
            (EthereumHardfork::Cancun.boxed(), ForkCondition::Timestamp(1710374401)),
            (Self::Ecotone.boxed(), ForkCondition::Timestamp(1710374401)),
            (Self::Fjord.boxed(), ForkCondition::Timestamp(1720627201)),
            (Self::Granite.boxed(), ForkCondition::Timestamp(1726070401)),
        ])
    }

    /// opBNB mainnet list of hardforks.
    pub fn opbnb_mainnet() -> ChainHardforks {
        ChainHardforks::new(vec![
            (EthereumHardfork::Frontier.boxed(), ForkCondition::Block(0)),
            (EthereumHardfork::Homestead.boxed(), ForkCondition::Block(0)),
            (EthereumHardfork::Tangerine.boxed(), ForkCondition::Block(0)),
            (EthereumHardfork::SpuriousDragon.boxed(), ForkCondition::Block(0)),
            (EthereumHardfork::Byzantium.boxed(), ForkCondition::Block(0)),
            (EthereumHardfork::Constantinople.boxed(), ForkCondition::Block(0)),
            (EthereumHardfork::Petersburg.boxed(), ForkCondition::Block(0)),
            (EthereumHardfork::Istanbul.boxed(), ForkCondition::Block(0)),
            (EthereumHardfork::MuirGlacier.boxed(), ForkCondition::Block(0)),
            (EthereumHardfork::Berlin.boxed(), ForkCondition::Block(0)),
            (EthereumHardfork::London.boxed(), ForkCondition::Block(0)),
            (EthereumHardfork::ArrowGlacier.boxed(), ForkCondition::Block(0)),
            (EthereumHardfork::GrayGlacier.boxed(), ForkCondition::Block(0)),
            (
                EthereumHardfork::Paris.boxed(),
                ForkCondition::TTD { fork_block: Some(0), total_difficulty: U256::ZERO },
            ),
            (Self::Bedrock.boxed(), ForkCondition::Block(0)),
            (Self::Regolith.boxed(), ForkCondition::Timestamp(0)),
            (Self::Fermat.boxed(), ForkCondition::Timestamp(1701151200)),
            (EthereumHardfork::Shanghai.boxed(), ForkCondition::Timestamp(1718870400)),
            (Self::Canyon.boxed(), ForkCondition::Timestamp(1718870400)),
            (EthereumHardfork::Cancun.boxed(), ForkCondition::Timestamp(1718871600)),
            (Self::Ecotone.boxed(), ForkCondition::Timestamp(1718871600)),
            (Self::Haber.boxed(), ForkCondition::Timestamp(1718872200)),
            (Self::Wright.boxed(), ForkCondition::Timestamp(1724738400)),
        ])
    }

    /// opBNB testnet list of hardforks.
    pub fn opbnb_testnet() -> ChainHardforks {
        ChainHardforks::new(vec![
            (EthereumHardfork::Frontier.boxed(), ForkCondition::Block(0)),
            (EthereumHardfork::Homestead.boxed(), ForkCondition::Block(0)),
            (EthereumHardfork::Tangerine.boxed(), ForkCondition::Block(0)),
            (EthereumHardfork::SpuriousDragon.boxed(), ForkCondition::Block(0)),
            (EthereumHardfork::Byzantium.boxed(), ForkCondition::Block(0)),
            (EthereumHardfork::Constantinople.boxed(), ForkCondition::Block(0)),
            (EthereumHardfork::Petersburg.boxed(), ForkCondition::Block(0)),
            (EthereumHardfork::Istanbul.boxed(), ForkCondition::Block(0)),
            (EthereumHardfork::MuirGlacier.boxed(), ForkCondition::Block(0)),
            (EthereumHardfork::Berlin.boxed(), ForkCondition::Block(0)),
            (EthereumHardfork::London.boxed(), ForkCondition::Block(0)),
            (EthereumHardfork::ArrowGlacier.boxed(), ForkCondition::Block(0)),
            (EthereumHardfork::GrayGlacier.boxed(), ForkCondition::Block(0)),
            (
                EthereumHardfork::Paris.boxed(),
                ForkCondition::TTD { fork_block: Some(0), total_difficulty: U256::ZERO },
            ),
            (Self::Bedrock.boxed(), ForkCondition::Block(0)),
            (Self::Regolith.boxed(), ForkCondition::Timestamp(0)),
            (Self::PreContractForkBlock.boxed(), ForkCondition::Block(5805494)),
            (Self::Fermat.boxed(), ForkCondition::Timestamp(1698991506)),
            (EthereumHardfork::Shanghai.boxed(), ForkCondition::Timestamp(1715753400)),
            (Self::Canyon.boxed(), ForkCondition::Timestamp(1715753400)),
            (EthereumHardfork::Cancun.boxed(), ForkCondition::Timestamp(1715754600)),
            (Self::Ecotone.boxed(), ForkCondition::Timestamp(1715754600)),
            (Self::Haber.boxed(), ForkCondition::Timestamp(1717048800)),
            (Self::Wright.boxed(), ForkCondition::Timestamp(1723701600)),
        ])
    }

    /// opBNB qa network list of hardforks.
    pub fn opbnb_qa() -> ChainHardforks {
        ChainHardforks::new(vec![
            (EthereumHardfork::Frontier.boxed(), ForkCondition::Block(0)),
            (EthereumHardfork::Homestead.boxed(), ForkCondition::Block(0)),
            (EthereumHardfork::Tangerine.boxed(), ForkCondition::Block(0)),
            (EthereumHardfork::SpuriousDragon.boxed(), ForkCondition::Block(0)),
            (EthereumHardfork::Byzantium.boxed(), ForkCondition::Block(0)),
            (EthereumHardfork::Constantinople.boxed(), ForkCondition::Block(0)),
            (EthereumHardfork::Petersburg.boxed(), ForkCondition::Block(0)),
            (EthereumHardfork::Istanbul.boxed(), ForkCondition::Block(0)),
            (EthereumHardfork::MuirGlacier.boxed(), ForkCondition::Block(0)),
            (EthereumHardfork::Berlin.boxed(), ForkCondition::Block(0)),
            (EthereumHardfork::London.boxed(), ForkCondition::Block(0)),
            (EthereumHardfork::ArrowGlacier.boxed(), ForkCondition::Block(0)),
            (EthereumHardfork::GrayGlacier.boxed(), ForkCondition::Block(0)),
            (
                EthereumHardfork::Paris.boxed(),
                ForkCondition::TTD { fork_block: Some(0), total_difficulty: U256::ZERO },
            ),
            (Self::Bedrock.boxed(), ForkCondition::Block(0)),
            (Self::Regolith.boxed(), ForkCondition::Timestamp(0)),
            (Self::Fermat.boxed(), ForkCondition::Timestamp(0)),
            (EthereumHardfork::Shanghai.boxed(), ForkCondition::Timestamp(0)),
            (Self::Canyon.boxed(), ForkCondition::Timestamp(0)),
            (EthereumHardfork::Cancun.boxed(), ForkCondition::Timestamp(0)),
            (Self::Ecotone.boxed(), ForkCondition::Timestamp(0)),
            (Self::Wright.boxed(), ForkCondition::Timestamp(0)),
        ])
    }
}

/// Match helper method since it's not possible to match on `dyn Hardfork`
fn match_hardfork<H, HF, OHF>(fork: H, hardfork_fn: HF, optimism_hardfork_fn: OHF) -> Option<u64>
where
    H: Hardfork,
    HF: Fn(&EthereumHardfork) -> Option<u64>,
    OHF: Fn(&OptimismHardfork) -> Option<u64>,
{
    let fork: &dyn Any = &fork;
    if let Some(fork) = fork.downcast_ref::<EthereumHardfork>() {
        return hardfork_fn(fork)
    }
    fork.downcast_ref::<OptimismHardfork>().and_then(optimism_hardfork_fn)
}

#[cfg(test)]
mod tests {
    use super::*;

    #[test]
    fn test_match_hardfork() {
        assert_eq!(
            OptimismHardfork::base_mainnet_activation_block(EthereumHardfork::Cancun),
            Some(11188936)
        );
        assert_eq!(
            OptimismHardfork::base_mainnet_activation_block(OptimismHardfork::Canyon),
            Some(9101527)
        );
    }
}<|MERGE_RESOLUTION|>--- conflicted
+++ resolved
@@ -231,11 +231,8 @@
                 Self::Canyon => Some(1699981200),
                 Self::Ecotone => Some(1708534800),
                 Self::Fjord => Some(1716998400),
-<<<<<<< HEAD
-                _ => None,
-=======
                 Self::Granite => Some(1723478400),
->>>>>>> c228fe15
+                _ => None,
             },
         )
     }
@@ -269,7 +266,7 @@
                 Self::Canyon => Some(1704992401),
                 Self::Ecotone => Some(1710374401),
                 Self::Fjord => Some(1720627201),
-<<<<<<< HEAD
+                Self::Granite => Some(1726070401),
                 _ => None,
             },
         )
@@ -311,9 +308,6 @@
                 Self::Ecotone => Some(1715754600),
                 Self::Haber => Some(1717048800),
                 _ => None,
-=======
-                Self::Granite => Some(1726070401),
->>>>>>> c228fe15
             },
         )
     }
