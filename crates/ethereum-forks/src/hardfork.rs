use alloy_chains::Chain;
#[cfg(feature = "serde")]
use serde::{Deserialize, Serialize};
use std::{fmt::Display, str::FromStr};

/// Represents the consensus type of a blockchain fork.
///
/// This enum defines two variants: `ProofOfWork` for hardforks that use a proof-of-work consensus
/// mechanism, and `ProofOfStake` for hardforks that use a proof-of-stake consensus mechanism.
#[derive(Debug, Copy, Clone, Eq, PartialEq)]
pub enum ConsensusType {
    /// Indicates a proof-of-work consensus mechanism.
    ProofOfWork,
    /// Indicates a proof-of-stake consensus mechanism.
    ProofOfStake,
}

/// The name of an Ethereum hardfork.
#[cfg_attr(feature = "serde", derive(Serialize, Deserialize))]
#[derive(Debug, Copy, Clone, Eq, PartialEq, PartialOrd, Ord, Hash)]
#[non_exhaustive]
pub enum Hardfork {
    /// Frontier: <https://blog.ethereum.org/2015/03/03/ethereum-launch-process>.
    Frontier,
    /// Homestead: <https://github.com/ethereum/execution-specs/blob/master/network-upgrades/mainnet-upgrades/homestead.md>.
    Homestead,
    /// The DAO fork: <https://github.com/ethereum/execution-specs/blob/master/network-upgrades/mainnet-upgrades/dao-fork.md>.
    Dao,
    /// Tangerine: <https://github.com/ethereum/execution-specs/blob/master/network-upgrades/mainnet-upgrades/tangerine-whistle.md>.
    Tangerine,
    /// Spurious Dragon: <https://github.com/ethereum/execution-specs/blob/master/network-upgrades/mainnet-upgrades/spurious-dragon.md>.
    SpuriousDragon,
    /// Byzantium: <https://github.com/ethereum/execution-specs/blob/master/network-upgrades/mainnet-upgrades/byzantium.md>.
    Byzantium,
    /// Constantinople: <https://github.com/ethereum/execution-specs/blob/master/network-upgrades/mainnet-upgrades/constantinople.md>.
    Constantinople,
    /// Petersburg: <https://github.com/ethereum/execution-specs/blob/master/network-upgrades/mainnet-upgrades/petersburg.md>.
    Petersburg,
    /// Istanbul: <https://github.com/ethereum/execution-specs/blob/master/network-upgrades/mainnet-upgrades/istanbul.md>.
    Istanbul,
    /// Muir Glacier: <https://github.com/ethereum/execution-specs/blob/master/network-upgrades/mainnet-upgrades/muir-glacier.md>.
    MuirGlacier,
    /// Berlin: <https://github.com/ethereum/execution-specs/blob/master/network-upgrades/mainnet-upgrades/berlin.md>.
    Berlin,
    /// London: <https://github.com/ethereum/execution-specs/blob/master/network-upgrades/mainnet-upgrades/london.md>.
    London,
    /// Arrow Glacier: <https://github.com/ethereum/execution-specs/blob/master/network-upgrades/mainnet-upgrades/arrow-glacier.md>.
    ArrowGlacier,
    /// Gray Glacier: <https://github.com/ethereum/execution-specs/blob/master/network-upgrades/mainnet-upgrades/gray-glacier.md>.
    GrayGlacier,
    /// Paris: <https://github.com/ethereum/execution-specs/blob/master/network-upgrades/mainnet-upgrades/paris.md>.
    Paris,
    /// Bedrock: <https://blog.oplabs.co/introducing-optimism-bedrock>.
    #[cfg(feature = "optimism")]
    Bedrock,
    /// Regolith: <https://github.com/ethereum-optimism/specs/blob/main/specs/protocol/superchain-upgrades.md#regolith>.
    #[cfg(feature = "optimism")]
    Regolith,
    /// Shanghai: <https://github.com/ethereum/execution-specs/blob/master/network-upgrades/mainnet-upgrades/shanghai.md>.
    Shanghai,
    /// Canyon:
    /// <https://github.com/ethereum-optimism/specs/blob/main/specs/protocol/superchain-upgrades.md#canyon>.
    #[cfg(feature = "optimism")]
    Canyon,
    // ArbOS11,
    /// Cancun.
    Cancun,
    /// Ecotone: <https://github.com/ethereum-optimism/specs/blob/main/specs/protocol/superchain-upgrades.md#ecotone>.
    #[cfg(feature = "optimism")]
    Ecotone,
    /// PreContractForkBlock
    #[cfg(all(feature = "optimism", feature = "opbnb"))]
    PreContractForkBlock,
    /// Fermat
    #[cfg(all(feature = "optimism", feature = "opbnb"))]
    Fermat,
    /// Haber
    #[cfg(all(feature = "optimism", feature = "opbnb"))]
    Haber,
    // ArbOS20Atlas,

    // Upcoming
    /// Prague: <https://github.com/ethereum/execution-specs/blob/master/network-upgrades/mainnet-upgrades/prague.md>
    Prague,
    /// Fjord: <https://github.com/ethereum-optimism/specs/blob/main/specs/protocol/superchain-upgrades.md#fjord>
    #[cfg(feature = "optimism")]
    Fjord,
}

impl Hardfork {
    /// Retrieves the consensus type for the specified hardfork.
    pub fn consensus_type(&self) -> ConsensusType {
        if *self >= Self::Paris {
            ConsensusType::ProofOfStake
        } else {
            ConsensusType::ProofOfWork
        }
    }

    /// Checks if the hardfork uses Proof of Stake consensus.
    pub fn is_proof_of_stake(&self) -> bool {
        matches!(self.consensus_type(), ConsensusType::ProofOfStake)
    }

    /// Checks if the hardfork uses Proof of Work consensus.
    pub fn is_proof_of_work(&self) -> bool {
        matches!(self.consensus_type(), ConsensusType::ProofOfWork)
    }

    /// Retrieves the activation block for the specified hardfork on the given chain.
    pub fn activation_block(&self, chain: Chain) -> Option<u64> {
        if chain == Chain::mainnet() {
            return self.mainnet_activation_block()
        }
        if chain == Chain::sepolia() {
            return self.sepolia_activation_block()
        }
        if chain == Chain::holesky() {
            return self.holesky_activation_block()
        }

        #[cfg(feature = "optimism")]
        {
            if chain == Chain::base_sepolia() {
                return self.base_sepolia_activation_block()
            }
            if chain == Chain::base_mainnet() {
                return self.base_mainnet_activation_block()
            }
        }

        None
    }

    /// Retrieves the activation block for the specified hardfork on the Ethereum mainnet.
    pub const fn mainnet_activation_block(&self) -> Option<u64> {
        #[allow(unreachable_patterns)]
        match self {
            Self::Frontier => Some(0),
            Self::Homestead => Some(1150000),
            Self::Dao => Some(1920000),
            Self::Tangerine => Some(2463000),
            Self::SpuriousDragon => Some(2675000),
            Self::Byzantium => Some(4370000),
            Self::Constantinople => Some(7280000),
            Self::Petersburg => Some(7280000),
            Self::Istanbul => Some(9069000),
            Self::MuirGlacier => Some(9200000),
            Self::Berlin => Some(12244000),
            Self::London => Some(12965000),
            Self::ArrowGlacier => Some(13773000),
            Self::GrayGlacier => Some(15050000),
            Self::Paris => Some(15537394),
            Self::Shanghai => Some(17034870),
            Self::Cancun => Some(19426587),

            _ => None,
        }
    }

    /// Retrieves the activation block for the specified hardfork on the Sepolia testnet.
    pub const fn sepolia_activation_block(&self) -> Option<u64> {
        #[allow(unreachable_patterns)]
        match self {
            Self::Paris => Some(1735371),
            Self::Shanghai => Some(2990908),
            Self::Cancun => Some(5187023),
            Self::Frontier => Some(0),
            Self::Homestead => Some(0),
            Self::Dao => Some(0),
            Self::Tangerine => Some(0),
            Self::SpuriousDragon => Some(0),
            Self::Byzantium => Some(0),
            Self::Constantinople => Some(0),
            Self::Petersburg => Some(0),
            Self::Istanbul => Some(0),
            Self::MuirGlacier => Some(0),
            Self::Berlin => Some(0),
            Self::London => Some(0),
            Self::ArrowGlacier => Some(0),
            Self::GrayGlacier => Some(0),
            _ => None,
        }
    }

    /// Retrieves the activation block for the specified hardfork on the Arbitrum Sepolia testnet.
    pub const fn arbitrum_sepolia_activation_block(&self) -> Option<u64> {
        #[allow(unreachable_patterns)]
        match self {
            Self::Frontier => Some(0),
            Self::Homestead => Some(0),
            Self::Dao => Some(0),
            Self::Tangerine => Some(0),
            Self::SpuriousDragon => Some(0),
            Self::Byzantium => Some(0),
            Self::Constantinople => Some(0),
            Self::Petersburg => Some(0),
            Self::Istanbul => Some(0),
            Self::MuirGlacier => Some(0),
            Self::Berlin => Some(0),
            Self::London => Some(0),
            Self::ArrowGlacier => Some(0),
            Self::GrayGlacier => Some(0),
            Self::Paris => Some(0),
            Self::Shanghai => Some(10653737),
            // Hardfork::ArbOS11 => Some(10653737),
            Self::Cancun => Some(18683405),
            // Hardfork::ArbOS20Atlas => Some(18683405),
            _ => None,
        }
    }

    /// Retrieves the activation block for the specified hardfork on the Arbitrum One mainnet.
    pub const fn arbitrum_activation_block(&self) -> Option<u64> {
        #[allow(unreachable_patterns)]
        match self {
            Self::Frontier => Some(0),
            Self::Homestead => Some(0),
            Self::Dao => Some(0),
            Self::Tangerine => Some(0),
            Self::SpuriousDragon => Some(0),
            Self::Byzantium => Some(0),
            Self::Constantinople => Some(0),
            Self::Petersburg => Some(0),
            Self::Istanbul => Some(0),
            Self::MuirGlacier => Some(0),
            Self::Berlin => Some(0),
            Self::London => Some(0),
            Self::ArrowGlacier => Some(0),
            Self::GrayGlacier => Some(0),
            Self::Paris => Some(0),
            Self::Shanghai => Some(184097479),
            // Hardfork::ArbOS11 => Some(184097479),
            Self::Cancun => Some(190301729),
            // Hardfork::ArbOS20Atlas => Some(190301729),
            _ => None,
        }
    }

    /// Retrieves the activation block for the specified hardfork on the Base Sepolia testnet.
    #[cfg(feature = "optimism")]
    pub const fn base_sepolia_activation_block(&self) -> Option<u64> {
        #[allow(unreachable_patterns)]
        match self {
            Self::Frontier => Some(0),
            Self::Homestead => Some(0),
            Self::Dao => Some(0),
            Self::Tangerine => Some(0),
            Self::SpuriousDragon => Some(0),
            Self::Byzantium => Some(0),
            Self::Constantinople => Some(0),
            Self::Petersburg => Some(0),
            Self::Istanbul => Some(0),
            Self::MuirGlacier => Some(0),
            Self::Berlin => Some(0),
            Self::London => Some(0),
            Self::ArrowGlacier => Some(0),
            Self::GrayGlacier => Some(0),
            Self::Paris => Some(0),
            Self::Bedrock => Some(0),
            Self::Regolith => Some(0),
            Self::Shanghai => Some(2106456),
            Self::Canyon => Some(2106456),
            Self::Cancun => Some(6383256),
            Self::Ecotone => Some(6383256),
            _ => None,
        }
    }

    /// Retrieves the activation block for the specified hardfork on the Base mainnet.
    #[cfg(feature = "optimism")]
    pub const fn base_mainnet_activation_block(&self) -> Option<u64> {
        #[allow(unreachable_patterns)]
        match self {
            Self::Frontier => Some(0),
            Self::Homestead => Some(0),
            Self::Dao => Some(0),
            Self::Tangerine => Some(0),
            Self::SpuriousDragon => Some(0),
            Self::Byzantium => Some(0),
            Self::Constantinople => Some(0),
            Self::Petersburg => Some(0),
            Self::Istanbul => Some(0),
            Self::MuirGlacier => Some(0),
            Self::Berlin => Some(0),
            Self::London => Some(0),
            Self::ArrowGlacier => Some(0),
            Self::GrayGlacier => Some(0),
            Self::Paris => Some(0),
            Self::Bedrock => Some(0),
            Self::Regolith => Some(0),
            Self::Shanghai => Some(9101527),
            Self::Canyon => Some(9101527),
            Self::Cancun => Some(11188936),
            Self::Ecotone => Some(11188936),
            _ => None,
        }
    }

    /// Retrieves the activation block for the specified hardfork on the holesky testnet.
    const fn holesky_activation_block(&self) -> Option<u64> {
        #[allow(unreachable_patterns)]
        match self {
            Self::Dao => Some(0),
            Self::Tangerine => Some(0),
            Self::SpuriousDragon => Some(0),
            Self::Byzantium => Some(0),
            Self::Constantinople => Some(0),
            Self::Petersburg => Some(0),
            Self::Istanbul => Some(0),
            Self::MuirGlacier => Some(0),
            Self::Berlin => Some(0),
            Self::London => Some(0),
            Self::ArrowGlacier => Some(0),
            Self::GrayGlacier => Some(0),
            Self::Paris => Some(0),
            Self::Shanghai => Some(6698),
            Self::Cancun => Some(894733),
            _ => None,
        }
    }

    /// Retrieves the activation timestamp for the specified hardfork on the given chain.
    pub fn activation_timestamp(&self, chain: Chain) -> Option<u64> {
        if chain == Chain::mainnet() {
            return self.mainnet_activation_timestamp()
        }
        if chain == Chain::sepolia() {
            return self.sepolia_activation_timestamp()
        }
        if chain == Chain::holesky() {
            return self.holesky_activation_timestamp()
        }
        #[cfg(feature = "optimism")]
        {
            if chain == Chain::base_sepolia() {
                return self.base_sepolia_activation_timestamp()
            }
            if chain == Chain::base_mainnet() {
                return self.base_mainnet_activation_timestamp()
            }
        }

        None
    }

    /// Retrieves the activation timestamp for the specified hardfork on the Ethereum mainnet.
    pub const fn mainnet_activation_timestamp(&self) -> Option<u64> {
        #[allow(unreachable_patterns)]
        match self {
            Self::Frontier => Some(1438226773),
            Self::Homestead => Some(1457938193),
            Self::Dao => Some(1468977640),
            Self::Tangerine => Some(1476753571),
            Self::SpuriousDragon => Some(1479788144),
            Self::Byzantium => Some(1508131331),
            Self::Constantinople => Some(1551340324),
            Self::Petersburg => Some(1551340324),
            Self::Istanbul => Some(1575807909),
            Self::MuirGlacier => Some(1577953849),
            Self::Berlin => Some(1618481223),
            Self::London => Some(1628166822),
            Self::ArrowGlacier => Some(1639036523),
            Self::GrayGlacier => Some(1656586444),
            Self::Paris => Some(1663224162),
            Self::Shanghai => Some(1681338455),
            Self::Cancun => Some(1710338135),

            // upcoming hardforks
            _ => None,
        }
    }

    /// Retrieves the activation timestamp for the specified hardfork on the Sepolia testnet.
    pub const fn sepolia_activation_timestamp(&self) -> Option<u64> {
        #[allow(unreachable_patterns)]
        match self {
            Self::Frontier => Some(1633267481),
            Self::Homestead => Some(1633267481),
            Self::Dao => Some(1633267481),
            Self::Tangerine => Some(1633267481),
            Self::SpuriousDragon => Some(1633267481),
            Self::Byzantium => Some(1633267481),
            Self::Constantinople => Some(1633267481),
            Self::Petersburg => Some(1633267481),
            Self::Istanbul => Some(1633267481),
            Self::MuirGlacier => Some(1633267481),
            Self::Berlin => Some(1633267481),
            Self::London => Some(1633267481),
            Self::ArrowGlacier => Some(1633267481),
            Self::GrayGlacier => Some(1633267481),
            Self::Paris => Some(1633267481),
            Self::Shanghai => Some(1677557088),
            Self::Cancun => Some(1706655072),
            _ => None,
        }
    }

    /// Retrieves the activation timestamp for the specified hardfork on the Holesky testnet.
    pub const fn holesky_activation_timestamp(&self) -> Option<u64> {
        #[allow(unreachable_patterns)]
        match self {
            Self::Shanghai => Some(1696000704),
            Self::Cancun => Some(1707305664),
            Self::Frontier => Some(1695902100),
            Self::Homestead => Some(1695902100),
            Self::Dao => Some(1695902100),
            Self::Tangerine => Some(1695902100),
            Self::SpuriousDragon => Some(1695902100),
            Self::Byzantium => Some(1695902100),
            Self::Constantinople => Some(1695902100),
            Self::Petersburg => Some(1695902100),
            Self::Istanbul => Some(1695902100),
            Self::MuirGlacier => Some(1695902100),
            Self::Berlin => Some(1695902100),
            Self::London => Some(1695902100),
            Self::ArrowGlacier => Some(1695902100),
            Self::GrayGlacier => Some(1695902100),
            Self::Paris => Some(1695902100),
            _ => None,
        }
    }

    /// Retrieves the activation timestamp for the specified hardfork on the Arbitrum Sepolia
    /// testnet.
    pub const fn arbitrum_sepolia_activation_timestamp(&self) -> Option<u64> {
        #[allow(unreachable_patterns)]
        match self {
            Self::Frontier => Some(1692726996),
            Self::Homestead => Some(1692726996),
            Self::Dao => Some(1692726996),
            Self::Tangerine => Some(1692726996),
            Self::SpuriousDragon => Some(1692726996),
            Self::Byzantium => Some(1692726996),
            Self::Constantinople => Some(1692726996),
            Self::Petersburg => Some(1692726996),
            Self::Istanbul => Some(1692726996),
            Self::MuirGlacier => Some(1692726996),
            Self::Berlin => Some(1692726996),
            Self::London => Some(1692726996),
            Self::ArrowGlacier => Some(1692726996),
            Self::GrayGlacier => Some(1692726996),
            Self::Paris => Some(1692726996),
            Self::Shanghai => Some(1706634000),
            // Hardfork::ArbOS11 => Some(1706634000),
            Self::Cancun => Some(1709229600),
            // Hardfork::ArbOS20Atlas => Some(1709229600),
            _ => None,
        }
    }

    /// Retrieves the activation timestamp for the specified hardfork on the Arbitrum One mainnet.
    pub const fn arbitrum_activation_timestamp(&self) -> Option<u64> {
        #[allow(unreachable_patterns)]
        match self {
            Self::Frontier => Some(1622240000),
            Self::Homestead => Some(1622240000),
            Self::Dao => Some(1622240000),
            Self::Tangerine => Some(1622240000),
            Self::SpuriousDragon => Some(1622240000),
            Self::Byzantium => Some(1622240000),
            Self::Constantinople => Some(1622240000),
            Self::Petersburg => Some(1622240000),
            Self::Istanbul => Some(1622240000),
            Self::MuirGlacier => Some(1622240000),
            Self::Berlin => Some(1622240000),
            Self::London => Some(1622240000),
            Self::ArrowGlacier => Some(1622240000),
            Self::GrayGlacier => Some(1622240000),
            Self::Paris => Some(1622240000),
            Self::Shanghai => Some(1708804873),
            // Hardfork::ArbOS11 => Some(1708804873),
            Self::Cancun => Some(1710424089),
            // Hardfork::ArbOS20Atlas => Some(1710424089),
            _ => None,
        }
    }

    /// Retrieves the activation timestamp for the specified hardfork on the Base Sepolia testnet.
    #[cfg(feature = "optimism")]
    pub const fn base_sepolia_activation_timestamp(&self) -> Option<u64> {
        #[allow(unreachable_patterns)]
        match self {
            Self::Frontier => Some(1695768288),
            Self::Homestead => Some(1695768288),
            Self::Dao => Some(1695768288),
            Self::Tangerine => Some(1695768288),
            Self::SpuriousDragon => Some(1695768288),
            Self::Byzantium => Some(1695768288),
            Self::Constantinople => Some(1695768288),
            Self::Petersburg => Some(1695768288),
            Self::Istanbul => Some(1695768288),
            Self::MuirGlacier => Some(1695768288),
            Self::Berlin => Some(1695768288),
            Self::London => Some(1695768288),
            Self::ArrowGlacier => Some(1695768288),
            Self::GrayGlacier => Some(1695768288),
            Self::Paris => Some(1695768288),
            Self::Bedrock => Some(1695768288),
            Self::Regolith => Some(1695768288),
            Self::Shanghai => Some(1699981200),
            Self::Canyon => Some(1699981200),
            Self::Cancun => Some(1708534800),
            Self::Ecotone => Some(1708534800),
            _ => None,
        }
    }

    /// Retrieves the activation timestamp for the specified hardfork on the Base mainnet.
    #[cfg(feature = "optimism")]
    pub const fn base_mainnet_activation_timestamp(&self) -> Option<u64> {
        #[allow(unreachable_patterns)]
        match self {
            Self::Frontier => Some(1686789347),
            Self::Homestead => Some(1686789347),
            Self::Dao => Some(1686789347),
            Self::Tangerine => Some(1686789347),
            Self::SpuriousDragon => Some(1686789347),
            Self::Byzantium => Some(1686789347),
            Self::Constantinople => Some(1686789347),
            Self::Petersburg => Some(1686789347),
            Self::Istanbul => Some(1686789347),
            Self::MuirGlacier => Some(1686789347),
            Self::Berlin => Some(1686789347),
            Self::London => Some(1686789347),
            Self::ArrowGlacier => Some(1686789347),
            Self::GrayGlacier => Some(1686789347),
            Self::Paris => Some(1686789347),
            Self::Bedrock => Some(1686789347),
            Self::Regolith => Some(1686789347),
            Self::Shanghai => Some(1704992401),
            Self::Canyon => Some(1704992401),
            Self::Cancun => Some(1710374401),
            Self::Ecotone => Some(1710374401),
            _ => None,
        }
    }
}

impl FromStr for Hardfork {
    type Err = String;

    fn from_str(s: &str) -> Result<Self, Self::Err> {
        Ok(match s.to_lowercase().as_str() {
            "frontier" => Self::Frontier,
            "homestead" => Self::Homestead,
            "dao" => Self::Dao,
            "tangerine" => Self::Tangerine,
            "spuriousdragon" => Self::SpuriousDragon,
            "byzantium" => Self::Byzantium,
            "constantinople" => Self::Constantinople,
            "petersburg" => Self::Petersburg,
            "istanbul" => Self::Istanbul,
            "muirglacier" => Self::MuirGlacier,
            "berlin" => Self::Berlin,
            "london" => Self::London,
            "arrowglacier" => Self::ArrowGlacier,
            "grayglacier" => Self::GrayGlacier,
            "paris" => Self::Paris,
            "shanghai" => Self::Shanghai,
            "cancun" => Self::Cancun,
            #[cfg(feature = "optimism")]
            "bedrock" => Self::Bedrock,
            #[cfg(feature = "optimism")]
<<<<<<< HEAD
            "regolith" => Hardfork::Regolith,
            #[cfg(all(feature = "optimism", feature = "opbnb"))]
            "precontractforkblock" => Hardfork::PreContractForkBlock,
            #[cfg(all(feature = "optimism", feature = "opbnb"))]
            "fermat" => Hardfork::Fermat,
            #[cfg(all(feature = "optimism", feature = "opbnb"))]
            "haber" => Hardfork::Haber,
=======
            "regolith" => Self::Regolith,
>>>>>>> c0e74406
            #[cfg(feature = "optimism")]
            "canyon" => Self::Canyon,
            #[cfg(feature = "optimism")]
            "ecotone" => Self::Ecotone,
            "prague" => Self::Prague,
            // "arbos11" => Hardfork::ArbOS11,
            // "arbos20atlas" => Hardfork::ArbOS20Atlas,
            _ => return Err(format!("Unknown hardfork: {s}")),
        })
    }
}

impl Display for Hardfork {
    fn fmt(&self, f: &mut std::fmt::Formatter<'_>) -> std::fmt::Result {
        write!(f, "{self:?}")
    }
}

#[cfg(test)]
mod tests {
    use super::*;

    #[test]
    fn check_hardfork_from_str() {
        let hardfork_str = [
            "frOntier",
            "homEstead",
            "dao",
            "tAngerIne",
            "spurIousdrAgon",
            "byzAntium",
            "constantinople",
            "petersburg",
            "istanbul",
            "muirglacier",
            "bErlin",
            "lonDon",
            "arrowglacier",
            "grayglacier",
            "PARIS",
            "ShAnGhAI",
            "CaNcUn",
            "PrAguE",
        ];
        let expected_hardforks = [
            Hardfork::Frontier,
            Hardfork::Homestead,
            Hardfork::Dao,
            Hardfork::Tangerine,
            Hardfork::SpuriousDragon,
            Hardfork::Byzantium,
            Hardfork::Constantinople,
            Hardfork::Petersburg,
            Hardfork::Istanbul,
            Hardfork::MuirGlacier,
            Hardfork::Berlin,
            Hardfork::London,
            Hardfork::ArrowGlacier,
            Hardfork::GrayGlacier,
            Hardfork::Paris,
            Hardfork::Shanghai,
            Hardfork::Cancun,
            Hardfork::Prague,
        ];

        let hardforks: Vec<Hardfork> =
            hardfork_str.iter().map(|h| Hardfork::from_str(h).unwrap()).collect();

        assert_eq!(hardforks, expected_hardforks);
    }

    #[test]
    #[cfg(feature = "optimism")]
    fn check_op_hardfork_from_str() {
        let hardfork_str = ["beDrOck", "rEgOlITH", "cAnYoN", "eCoToNe"];
        let expected_hardforks =
            [Hardfork::Bedrock, Hardfork::Regolith, Hardfork::Canyon, Hardfork::Ecotone];

        let hardforks: Vec<Hardfork> =
            hardfork_str.iter().map(|h| Hardfork::from_str(h).unwrap()).collect();

        assert_eq!(hardforks, expected_hardforks);
    }

    #[test]
    fn check_nonexistent_hardfork_from_str() {
        assert!(Hardfork::from_str("not a hardfork").is_err());
    }

    #[test]
    fn check_consensus_type() {
        let pow_hardforks = [
            Hardfork::Frontier,
            Hardfork::Homestead,
            Hardfork::Dao,
            Hardfork::Tangerine,
            Hardfork::SpuriousDragon,
            Hardfork::Byzantium,
            Hardfork::Constantinople,
            Hardfork::Petersburg,
            Hardfork::Istanbul,
            Hardfork::MuirGlacier,
            Hardfork::Berlin,
            Hardfork::London,
            Hardfork::ArrowGlacier,
            Hardfork::GrayGlacier,
        ];

        let pos_hardforks = [Hardfork::Paris, Hardfork::Shanghai, Hardfork::Cancun];

        #[cfg(feature = "optimism")]
        let op_hardforks =
            [Hardfork::Bedrock, Hardfork::Regolith, Hardfork::Canyon, Hardfork::Ecotone];

        for hardfork in pow_hardforks.iter() {
            assert_eq!(hardfork.consensus_type(), ConsensusType::ProofOfWork);
            assert!(!hardfork.is_proof_of_stake());
            assert!(hardfork.is_proof_of_work());
        }

        for hardfork in pos_hardforks.iter() {
            assert_eq!(hardfork.consensus_type(), ConsensusType::ProofOfStake);
            assert!(hardfork.is_proof_of_stake());
            assert!(!hardfork.is_proof_of_work());
        }

        #[cfg(feature = "optimism")]
        for hardfork in op_hardforks.iter() {
            assert_eq!(hardfork.consensus_type(), ConsensusType::ProofOfStake);
            assert!(hardfork.is_proof_of_stake());
            assert!(!hardfork.is_proof_of_work());
        }
    }
}<|MERGE_RESOLUTION|>--- conflicted
+++ resolved
@@ -562,17 +562,13 @@
             #[cfg(feature = "optimism")]
             "bedrock" => Self::Bedrock,
             #[cfg(feature = "optimism")]
-<<<<<<< HEAD
-            "regolith" => Hardfork::Regolith,
+            "regolith" => Self::Regolith,
             #[cfg(all(feature = "optimism", feature = "opbnb"))]
             "precontractforkblock" => Hardfork::PreContractForkBlock,
             #[cfg(all(feature = "optimism", feature = "opbnb"))]
             "fermat" => Hardfork::Fermat,
             #[cfg(all(feature = "optimism", feature = "opbnb"))]
             "haber" => Hardfork::Haber,
-=======
-            "regolith" => Self::Regolith,
->>>>>>> c0e74406
             #[cfg(feature = "optimism")]
             "canyon" => Self::Canyon,
             #[cfg(feature = "optimism")]
