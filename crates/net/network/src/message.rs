--- conflicted
+++ resolved
@@ -10,16 +10,9 @@
 
 use futures::FutureExt;
 use reth_eth_wire::{
-<<<<<<< HEAD
     capability::RawCapabilityMessage, message::RequestPair, BlockBodies, BlockHashNumber,
-    BlockHeaders, EthMessage, GetBlockBodies, GetBlockHeaders, GetNodeData, GetPooledTransactions,
-    GetReceipts, NewBlock, NewBlockHashes, NewPooledTransactionHashes, NodeData,
+    BlockHeaders, EthMessage, GetBlockBodies, GetBlockHeaders,  NewBlock, NewBlockHashes, NewPooledTransactionHashes, NodeData,
     PooledTransactions, Receipts, SharedTransactions, Transactions,
-=======
-    capability::RawCapabilityMessage, message::RequestPair, BlockBodies, BlockHeaders, EthMessage,
-    GetBlockBodies, GetBlockHeaders, NewBlock, NewBlockHashes, NewPooledTransactionHashes,
-    NodeData, PooledTransactions, Receipts, SharedTransactions, Transactions,
->>>>>>> c228fe15
 };
 use reth_network_api::PeerRequest;
 use reth_network_p2p::error::{RequestError, RequestResult};
@@ -210,67 +203,4 @@
     pub fn is_err(&self) -> bool {
         self.err().is_some()
     }
-<<<<<<< HEAD
-}
-
-/// A Cloneable connection for sending _requests_ directly to the session of a peer.
-#[derive(Clone)]
-pub struct PeerRequestSender {
-    /// id of the remote node.
-    pub(crate) peer_id: PeerId,
-    /// The Sender half connected to a session.
-    pub(crate) to_session_tx: mpsc::Sender<PeerRequest>,
-}
-
-// === impl PeerRequestSender ===
-
-impl PeerRequestSender {
-    /// Constructs a new sender instance that's wired to a session
-    pub(crate) const fn new(peer_id: PeerId, to_session_tx: mpsc::Sender<PeerRequest>) -> Self {
-        Self { peer_id, to_session_tx }
-    }
-
-    /// Attempts to immediately send a message on this Sender
-    pub fn try_send(&self, req: PeerRequest) -> Result<(), TrySendError<PeerRequest>> {
-        self.to_session_tx.try_send(req)
-    }
-
-    /// Returns the peer id of the remote peer.
-    pub const fn peer_id(&self) -> &PeerId {
-        &self.peer_id
-    }
-}
-
-impl fmt::Debug for PeerRequestSender {
-    fn fmt(&self, f: &mut fmt::Formatter<'_>) -> fmt::Result {
-        f.debug_struct("PeerRequestSender").field("peer_id", &self.peer_id).finish_non_exhaustive()
-    }
-}
-
-/// All message variants that can be sent to `TaskEngine`.
-#[derive(Debug)]
-pub enum EngineMessage {
-    /// Announce new block hashes
-    NewBlockHashes(BlockHashesEvent),
-    /// Broadcast new block.
-    NewBlock(BlockEvent),
-}
-
-/// internal message to engine task
-#[derive(Debug, Clone)]
-pub struct BlockHashesEvent {
-    /// New block hashes and the block number for each blockhash.
-    /// Clients should request blocks using a [`GetBlockBodies`](crate::GetBlockBodies) message.
-    pub hashes: Vec<BlockHashNumber>,
-}
-
-/// internal message to engine task
-#[derive(Debug, Clone)]
-pub struct BlockEvent {
-    /// Hash of the block
-    pub hash: B256,
-    /// Raw received message
-    pub block: Arc<NewBlock>,
-=======
->>>>>>> c228fe15
-}+}
