[package]
name = "reth-eth-wire"
description = "Implements the eth/64 and eth/65 P2P protocols"
version.workspace = true
edition.workspace = true
rust-version.workspace = true
license.workspace = true
homepage.workspace = true
repository.workspace = true

[lints]
workspace = true

[dependencies]
# reth
reth-chainspec.workspace = true
reth-codecs.workspace = true
reth-primitives.workspace = true
reth-ecies.workspace = true
alloy-rlp = { workspace = true, features = ["derive"] }
reth-eth-wire-types.workspace = true
reth-network-peers.workspace = true

# metrics
reth-metrics.workspace = true

bytes.workspace = true
derive_more.workspace = true
thiserror.workspace = true
serde = { workspace = true, optional = true }
tokio = { workspace = true, features = ["macros", "net", "sync", "time"] }
tokio-util = { workspace = true, features = ["io", "codec"] }
futures.workspace = true
tokio-stream.workspace = true
pin-project.workspace = true
tracing.workspace = true
snap = "1.0.5"

# arbitrary utils
arbitrary = { workspace = true, features = ["derive"], optional = true }

[dev-dependencies]
reth-primitives = { workspace = true, features = ["arbitrary"] }
reth-tracing.workspace = true

test-fuzz.workspace = true
tokio = { workspace = true, features = ["rt", "rt-multi-thread"] }
tokio-util = { workspace = true, features = ["io", "codec"] }
rand.workspace = true
secp256k1 = { workspace = true, features = [
    "global-context",
    "rand-std",
    "recovery",
] }

arbitrary = { workspace = true, features = ["derive"] }
proptest.workspace = true
proptest-arbitrary-interop.workspace = true
proptest-derive.workspace = true
async-stream.workspace = true
serde.workspace = true

[features]
arbitrary = [
    "reth-primitives/arbitrary",
    "reth-eth-wire-types/arbitrary",
    "dep:arbitrary",
]
<<<<<<< HEAD
serde = ["dep:serde", "reth-eth-wire-types/serde"]
=======
optimism = ["reth-primitives/optimism"]
bsc = ["reth-primitives/bsc"]
serde = ["dep:serde"]
>>>>>>> e11ee489

[[test]]
name = "fuzz_roundtrip"
path = "tests/fuzz_roundtrip.rs"
required-features = ["arbitrary", "serde"]<|MERGE_RESOLUTION|>--- conflicted
+++ resolved
@@ -66,13 +66,9 @@
     "reth-eth-wire-types/arbitrary",
     "dep:arbitrary",
 ]
-<<<<<<< HEAD
 serde = ["dep:serde", "reth-eth-wire-types/serde"]
-=======
 optimism = ["reth-primitives/optimism"]
 bsc = ["reth-primitives/bsc"]
-serde = ["dep:serde"]
->>>>>>> e11ee489
 
 [[test]]
 name = "fuzz_roundtrip"
