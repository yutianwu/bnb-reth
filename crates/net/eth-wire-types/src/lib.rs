--- conflicted
+++ resolved
@@ -35,13 +35,11 @@
 pub mod receipts;
 pub use receipts::*;
 
-<<<<<<< HEAD
-pub mod upgrade_status;
-pub use upgrade_status::*;
-=======
 pub mod disconnect_reason;
 pub use disconnect_reason::*;
 
 pub mod capability;
 pub use capability::*;
->>>>>>> c228fe15
+
+pub mod upgrade_status;
+pub use upgrade_status::*;