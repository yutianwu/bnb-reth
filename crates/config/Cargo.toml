[package]
name = "reth-config"
version.workspace = true
edition.workspace = true
rust-version.workspace = true
license.workspace = true
homepage.workspace = true
repository.workspace = true

[lints]
workspace = true

[dependencies]
# reth
reth-network-types = { workspace = true, features = ["serde"] }
reth-prune-types.workspace = true
reth-stages-types.workspace = true
reth-primitives = { workspace = true, optional = true }

# serde
serde.workspace = true
humantime-serde.workspace = true

# toml
toml.workspace = true
eyre.workspace = true

[dev-dependencies]
tempfile.workspace = true
reth-network-peers.workspace = true
<<<<<<< HEAD
reth-primitives.workspace = true

[features]
bsc = [
    "reth-primitives/bsc"
]
=======
alloy-primitives.workspace = true
>>>>>>> 1ba631ba
<|MERGE_RESOLUTION|>--- conflicted
+++ resolved
@@ -28,13 +28,9 @@
 [dev-dependencies]
 tempfile.workspace = true
 reth-network-peers.workspace = true
-<<<<<<< HEAD
-reth-primitives.workspace = true
+alloy-primitives.workspace = true
 
 [features]
 bsc = [
     "reth-primitives/bsc"
-]
-=======
-alloy-primitives.workspace = true
->>>>>>> 1ba631ba
+]