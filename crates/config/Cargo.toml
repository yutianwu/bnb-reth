--- conflicted
+++ resolved
@@ -14,11 +14,8 @@
 # reth
 reth-network-types = { workspace = true, features = ["serde"] }
 reth-prune-types.workspace = true
-<<<<<<< HEAD
 reth-stages-types.workspace = true
-=======
 reth-primitives = { workspace = true, optional = true }
->>>>>>> e11ee489
 
 # serde
 serde.workspace = true
