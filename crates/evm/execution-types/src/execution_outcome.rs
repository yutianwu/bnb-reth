use reth_primitives::{
<<<<<<< HEAD
    logs_bloom,
    parlia::Snapshot,
    revm::compat::{into_reth_acc, into_revm_acc},
    Account, Address, BlockNumber, Bloom, Bytecode, Log, Receipt, Receipts, Requests, StorageEntry,
    B256, U256,
=======
    logs_bloom, Account, Address, BlockNumber, Bloom, Bytecode, Log, Receipt, Receipts, Requests,
    StorageEntry, B256, U256,
>>>>>>> 31e24708
};
use reth_trie::HashedPostState;
use revm::{
    db::{states::BundleState, BundleAccount},
    primitives::AccountInfo,
};
use std::collections::HashMap;

/// Represents the outcome of block execution, including post-execution changes and reverts.
///
/// The `ExecutionOutcome` structure aggregates the state changes over an arbitrary number of
/// blocks, capturing the resulting state, receipts, and requests following the execution.
#[derive(Default, Debug, Clone, PartialEq, Eq)]
#[cfg_attr(feature = "serde", derive(serde::Serialize, serde::Deserialize))]
pub struct ExecutionOutcome {
    /// Bundle state with reverts.
    pub bundle: BundleState,
    /// The collection of receipts.
    /// Outer vector stores receipts for each block sequentially.
    /// The inner vector stores receipts ordered by transaction number.
    ///
    /// If receipt is None it means it is pruned.
    pub receipts: Receipts,
    /// First block of bundle state.
    pub first_block: BlockNumber,
    /// The collection of EIP-7685 requests.
    /// Outer vector stores requests for each block sequentially.
    /// The inner vector stores requests ordered by transaction number.
    ///
    /// A transaction may have zero or more requests, so the length of the inner vector is not
    /// guaranteed to be the same as the number of transactions.
    pub requests: Vec<Requests>,

    // TODO: feature?
    /// Parlia snapshots.
    pub snapshots: Vec<Snapshot>,
}

/// Type used to initialize revms bundle state.
pub type BundleStateInit =
    HashMap<Address, (Option<Account>, Option<Account>, HashMap<B256, (U256, U256)>)>;

/// Types used inside `RevertsInit` to initialize revms reverts.
pub type AccountRevertInit = (Option<Option<Account>>, Vec<StorageEntry>);

/// Type used to initialize revms reverts.
pub type RevertsInit = HashMap<BlockNumber, HashMap<Address, AccountRevertInit>>;

impl ExecutionOutcome {
    /// Creates a new `ExecutionOutcome`.
    ///
    /// This constructor initializes a new `ExecutionOutcome` instance with the provided
    /// bundle state, receipts, first block number, and EIP-7685 requests.
    pub const fn new(
        bundle: BundleState,
        receipts: Receipts,
        first_block: BlockNumber,
        requests: Vec<Requests>,
    ) -> Self {
        Self { bundle, receipts, first_block, requests, snapshots: vec![] }
    }

    /// Creates a new `ExecutionOutcome` with snapshots.
    ///
    /// This constructor initializes a new `ExecutionOutcome` instance with the provided
    /// bundle state, receipts, first block number, EIP-7685 requests and snapshots.
    pub const fn new_with_snapshots(
        bundle: BundleState,
        receipts: Receipts,
        first_block: BlockNumber,
        requests: Vec<Requests>,
        snapshots: Vec<Snapshot>,
    ) -> Self {
        Self { bundle, receipts, first_block, requests, snapshots }
    }

    /// Creates a new `ExecutionOutcome` from initialization parameters.
    ///
    /// This constructor initializes a new `ExecutionOutcome` instance using detailed
    /// initialization parameters.
    pub fn new_init(
        state_init: BundleStateInit,
        revert_init: RevertsInit,
        contracts_init: Vec<(B256, Bytecode)>,
        receipts: Receipts,
        first_block: BlockNumber,
        requests: Vec<Requests>,
    ) -> Self {
        // sort reverts by block number
        let mut reverts = revert_init.into_iter().collect::<Vec<_>>();
        reverts.sort_unstable_by_key(|a| a.0);

        // initialize revm bundle
        let bundle = BundleState::new(
            state_init.into_iter().map(|(address, (original, present, storage))| {
                (
                    address,
                    original.map(Into::into),
                    present.map(Into::into),
                    storage.into_iter().map(|(k, s)| (k.into(), s)).collect(),
                )
            }),
            reverts.into_iter().map(|(_, reverts)| {
                // does not needs to be sorted, it is done when taking reverts.
                reverts.into_iter().map(|(address, (original, storage))| {
                    (
                        address,
                        original.map(|i| i.map(Into::into)),
                        storage.into_iter().map(|entry| (entry.key.into(), entry.value)),
                    )
                })
            }),
            contracts_init.into_iter().map(|(code_hash, bytecode)| (code_hash, bytecode.0)),
        );

        Self { bundle, receipts, first_block, requests, snapshots: vec![] }
    }

    /// Return revm bundle state.
    pub const fn state(&self) -> &BundleState {
        &self.bundle
    }

    /// Returns mutable revm bundle state.
    pub fn state_mut(&mut self) -> &mut BundleState {
        &mut self.bundle
    }

    /// Set first block.
    pub fn set_first_block(&mut self, first_block: BlockNumber) {
        self.first_block = first_block;
    }

    /// Return iterator over all accounts
    pub fn accounts_iter(&self) -> impl Iterator<Item = (Address, Option<&AccountInfo>)> {
        self.bundle.state().iter().map(|(a, acc)| (*a, acc.info.as_ref()))
    }

    /// Return iterator over all [`BundleAccount`]s in the bundle
    pub fn bundle_accounts_iter(&self) -> impl Iterator<Item = (Address, &BundleAccount)> {
        self.bundle.state().iter().map(|(a, acc)| (*a, acc))
    }

    /// Get account if account is known.
    pub fn account(&self, address: &Address) -> Option<Option<Account>> {
        self.bundle.account(address).map(|a| a.info.clone().map(Into::into))
    }

    /// Get storage if value is known.
    ///
    /// This means that depending on status we can potentially return `U256::ZERO`.
    pub fn storage(&self, address: &Address, storage_key: U256) -> Option<U256> {
        self.bundle.account(address).and_then(|a| a.storage_slot(storage_key))
    }

    /// Return bytecode if known.
    pub fn bytecode(&self, code_hash: &B256) -> Option<Bytecode> {
        self.bundle.bytecode(code_hash).map(Bytecode)
    }

    /// Returns [`HashedPostState`] for this execution outcome.
    /// See [`HashedPostState::from_bundle_state`] for more info.
    pub fn hash_state_slow(&self) -> HashedPostState {
        HashedPostState::from_bundle_state(&self.bundle.state)
    }

    /// Transform block number to the index of block.
    fn block_number_to_index(&self, block_number: BlockNumber) -> Option<usize> {
        if self.first_block > block_number {
            return None
        }
        let index = block_number - self.first_block;
        if index >= self.receipts.len() as u64 {
            return None
        }
        Some(index as usize)
    }

    /// Returns an iterator over all block logs.
    pub fn logs(&self, block_number: BlockNumber) -> Option<impl Iterator<Item = &Log>> {
        let index = self.block_number_to_index(block_number)?;
        Some(self.receipts[index].iter().filter_map(|r| Some(r.as_ref()?.logs.iter())).flatten())
    }

    /// Return blocks logs bloom
    pub fn block_logs_bloom(&self, block_number: BlockNumber) -> Option<Bloom> {
        Some(logs_bloom(self.logs(block_number)?))
    }

    /// Returns the receipt root for all recorded receipts.
    /// Note: this function calculated Bloom filters for every receipt and created merkle trees
    /// of receipt. This is a expensive operation.
    pub fn receipts_root_slow(&self, _block_number: BlockNumber) -> Option<B256> {
        #[cfg(feature = "optimism")]
        panic!("This should not be called in optimism mode. Use `optimism_receipts_root_slow` instead.");
        #[cfg(not(feature = "optimism"))]
        self.receipts.root_slow(self.block_number_to_index(_block_number)?)
    }

    /// Returns the receipt root for all recorded receipts.
    /// Note: this function calculated Bloom filters for every receipt and created merkle trees
    /// of receipt. This is a expensive operation.
    #[cfg(feature = "optimism")]
    pub fn optimism_receipts_root_slow(
        &self,
        block_number: BlockNumber,
        chain_spec: &reth_chainspec::ChainSpec,
        timestamp: u64,
    ) -> Option<B256> {
        self.receipts.optimism_root_slow(
            self.block_number_to_index(block_number)?,
            chain_spec,
            timestamp,
        )
    }

    /// Returns reference to receipts.
    pub const fn receipts(&self) -> &Receipts {
        &self.receipts
    }

    /// Returns mutable reference to receipts.
    pub fn receipts_mut(&mut self) -> &mut Receipts {
        &mut self.receipts
    }

    /// Return all block receipts
    pub fn receipts_by_block(&self, block_number: BlockNumber) -> &[Option<Receipt>] {
        let Some(index) = self.block_number_to_index(block_number) else { return &[] };
        &self.receipts[index]
    }

    /// Is execution outcome empty.
    pub fn is_empty(&self) -> bool {
        self.len() == 0
    }

    /// Number of blocks in the execution outcome.
    pub fn len(&self) -> usize {
        self.receipts.len()
    }

    /// Return first block of the execution outcome
    pub const fn first_block(&self) -> BlockNumber {
        self.first_block
    }

    /// Revert the state to the given block number.
    ///
    /// Returns false if the block number is not in the bundle state.
    ///
    /// # Note
    ///
    /// The provided block number will stay inside the bundle state.
    pub fn revert_to(&mut self, block_number: BlockNumber) -> bool {
        let Some(index) = self.block_number_to_index(block_number) else { return false };

        // +1 is for number of blocks that we have as index is included.
        let new_len = index + 1;
        let rm_trx: usize = self.len() - new_len;

        // remove receipts
        self.receipts.truncate(new_len);
        // remove requests
        self.requests.truncate(new_len);
        // Revert last n reverts.
        self.bundle.revert(rm_trx);

        true
    }

    /// Splits the block range state at a given block number.
    /// Returns two split states ([..at], [at..]).
    /// The plain state of the 2nd bundle state will contain extra changes
    /// that were made in state transitions belonging to the lower state.
    ///
    /// # Panics
    ///
    /// If the target block number is not included in the state block range.
    pub fn split_at(self, at: BlockNumber) -> (Option<Self>, Self) {
        if at == self.first_block {
            return (None, self)
        }

        let (mut lower_state, mut higher_state) = (self.clone(), self);

        // Revert lower state to [..at].
        lower_state.revert_to(at.checked_sub(1).unwrap());

        // Truncate higher state to [at..].
        let at_idx = higher_state.block_number_to_index(at).unwrap();
        higher_state.receipts = higher_state.receipts.split_off(at_idx).into();
        // Ensure that there are enough requests to truncate.
        // Sometimes we just have receipts and no requests.
        if at_idx < higher_state.requests.len() {
            higher_state.requests = higher_state.requests.split_off(at_idx);
        }
        higher_state.bundle.take_n_reverts(at_idx);
        higher_state.first_block = at;

        (Some(lower_state), higher_state)
    }

    /// Extend one state from another
    ///
    /// For state this is very sensitive operation and should be used only when
    /// we know that other state was build on top of this one.
    /// In most cases this would be true.
    pub fn extend(&mut self, other: Self) {
        self.bundle.extend(other.bundle);
        self.receipts.extend(other.receipts.receipt_vec);
        self.requests.extend(other.requests);
    }

    /// Prepends present the state with the given `BundleState`.
    /// It adds changes from the given state but does not override any existing changes.
    ///
    /// Reverts  and receipts are not updated.
    pub fn prepend_state(&mut self, mut other: BundleState) {
        let other_len = other.reverts.len();
        // take this bundle
        let this_bundle = std::mem::take(&mut self.bundle);
        // extend other bundle with this
        other.extend(this_bundle);
        // discard other reverts
        other.take_n_reverts(other_len);
        // swap bundles
        std::mem::swap(&mut self.bundle, &mut other)
    }

    /// Create a new instance with updated receipts.
    pub fn with_receipts(mut self, receipts: Receipts) -> Self {
        self.receipts = receipts;
        self
    }

    /// Create a new instance with updated requests.
    pub fn with_requests(mut self, requests: Vec<Requests>) -> Self {
        self.requests = requests;
        self
    }
}

#[cfg(test)]
mod tests {
    use super::*;
    use alloy_eips::{eip6110::DepositRequest, eip7002::WithdrawalRequest};
    use alloy_primitives::{FixedBytes, LogData};
    use reth_primitives::{Address, Receipts, Request, Requests, TxType, B256};
    use std::collections::HashMap;

    #[test]
    fn test_initialisation() {
        // Create a new BundleState object with initial data
        let bundle = BundleState::new(
            vec![(Address::new([2; 20]), None, Some(AccountInfo::default()), HashMap::default())],
            vec![vec![(Address::new([2; 20]), None, vec![])]],
            vec![],
        );

        // Create a Receipts object with a vector of receipt vectors
        let receipts = Receipts {
            receipt_vec: vec![vec![Some(Receipt {
                tx_type: TxType::Legacy,
                cumulative_gas_used: 46913,
                logs: vec![],
                success: true,
                #[cfg(feature = "optimism")]
                deposit_nonce: Some(18),
                #[cfg(feature = "optimism")]
                deposit_receipt_version: Some(34),
            })]],
        };

        // Create a Requests object with a vector of requests, including DepositRequest and
        // WithdrawalRequest
        let requests = vec![Requests(vec![
            Request::DepositRequest(DepositRequest {
                pubkey: FixedBytes::<48>::from([1; 48]),
                withdrawal_credentials: B256::from([0; 32]),
                amount: 1111,
                signature: FixedBytes::<96>::from([2; 96]),
                index: 222,
            }),
            Request::DepositRequest(DepositRequest {
                pubkey: FixedBytes::<48>::from([23; 48]),
                withdrawal_credentials: B256::from([0; 32]),
                amount: 34343,
                signature: FixedBytes::<96>::from([43; 96]),
                index: 1212,
            }),
            Request::WithdrawalRequest(WithdrawalRequest {
                source_address: Address::from([1; 20]),
                validator_pubkey: FixedBytes::<48>::from([10; 48]),
                amount: 72,
            }),
        ])];

        // Define the first block number
        let first_block = 123;

        // Create a ExecutionOutcome object with the created bundle, receipts, requests, and
        // first_block
        let exec_res = ExecutionOutcome {
            bundle: bundle.clone(),
            receipts: receipts.clone(),
            requests: requests.clone(),
            first_block,
            snapshots: vec![],
        };

        // Assert that creating a new ExecutionOutcome using the constructor matches exec_res
        assert_eq!(
            ExecutionOutcome::new(bundle, receipts.clone(), first_block, requests.clone()),
            exec_res
        );

        // Create a BundleStateInit object and insert initial data
        let mut state_init: BundleStateInit = HashMap::new();
        state_init
            .insert(Address::new([2; 20]), (None, Some(Account::default()), HashMap::default()));

        // Create a HashMap for account reverts and insert initial data
        let mut revert_inner: HashMap<Address, AccountRevertInit> = HashMap::new();
        revert_inner.insert(Address::new([2; 20]), (None, vec![]));

        // Create a RevertsInit object and insert the revert_inner data
        let mut revert_init: RevertsInit = HashMap::new();
        revert_init.insert(123, revert_inner);

        // Assert that creating a new ExecutionOutcome using the new_init method matches
        // exec_res
        assert_eq!(
            ExecutionOutcome::new_init(
                state_init,
                revert_init,
                vec![],
                receipts,
                first_block,
                requests,
            ),
            exec_res
        );
    }

    #[test]
    fn test_block_number_to_index() {
        // Create a Receipts object with a vector of receipt vectors
        let receipts = Receipts {
            receipt_vec: vec![vec![Some(Receipt {
                tx_type: TxType::Legacy,
                cumulative_gas_used: 46913,
                logs: vec![],
                success: true,
                #[cfg(feature = "optimism")]
                deposit_nonce: Some(18),
                #[cfg(feature = "optimism")]
                deposit_receipt_version: Some(34),
            })]],
        };

        // Define the first block number
        let first_block = 123;

        // Create a ExecutionOutcome object with the created bundle, receipts, requests, and
        // first_block
        let exec_res = ExecutionOutcome {
            bundle: Default::default(),
            receipts,
            requests: vec![],
            first_block,
            snapshots: vec![],
        };

        // Test before the first block
        assert_eq!(exec_res.block_number_to_index(12), None);

        // Test after after the first block but index larger than receipts length
        assert_eq!(exec_res.block_number_to_index(133), None);

        // Test after the first block
        assert_eq!(exec_res.block_number_to_index(123), Some(0));
    }

    #[test]
    fn test_get_logs() {
        // Create a Receipts object with a vector of receipt vectors
        let receipts = Receipts {
            receipt_vec: vec![vec![Some(Receipt {
                tx_type: TxType::Legacy,
                cumulative_gas_used: 46913,
                logs: vec![Log::<LogData>::default()],
                success: true,
                #[cfg(feature = "optimism")]
                deposit_nonce: Some(18),
                #[cfg(feature = "optimism")]
                deposit_receipt_version: Some(34),
            })]],
        };

        // Define the first block number
        let first_block = 123;

        // Create a ExecutionOutcome object with the created bundle, receipts, requests, and
        // first_block
        let exec_res = ExecutionOutcome {
            bundle: Default::default(),
            receipts,
            requests: vec![],
            first_block,
            snapshots: vec![],
        };

        // Get logs for block number 123
        let logs: Vec<&Log> = exec_res.logs(123).unwrap().collect();

        // Assert that the logs match the expected logs
        assert_eq!(logs, vec![&Log::<LogData>::default()]);
    }

    #[test]
    fn test_receipts_by_block() {
        // Create a Receipts object with a vector of receipt vectors
        let receipts = Receipts {
            receipt_vec: vec![vec![Some(Receipt {
                tx_type: TxType::Legacy,
                cumulative_gas_used: 46913,
                logs: vec![Log::<LogData>::default()],
                success: true,
                #[cfg(feature = "optimism")]
                deposit_nonce: Some(18),
                #[cfg(feature = "optimism")]
                deposit_receipt_version: Some(34),
            })]],
        };

        // Define the first block number
        let first_block = 123;

        // Create a ExecutionOutcome object with the created bundle, receipts, requests, and
        // first_block
        let exec_res = ExecutionOutcome {
            bundle: Default::default(), // Default value for bundle
            receipts,                   // Include the created receipts
            requests: vec![],           // Empty vector for requests
            first_block,                // Set the first block number
            snapshots: vec![],
        };

        // Get receipts for block number 123 and convert the result into a vector
        let receipts_by_block: Vec<_> = exec_res.receipts_by_block(123).iter().collect();

        // Assert that the receipts for block number 123 match the expected receipts
        assert_eq!(
            receipts_by_block,
            vec![&Some(Receipt {
                tx_type: TxType::Legacy,
                cumulative_gas_used: 46913,
                logs: vec![Log::<LogData>::default()],
                success: true,
                #[cfg(feature = "optimism")]
                deposit_nonce: Some(18),
                #[cfg(feature = "optimism")]
                deposit_receipt_version: Some(34),
            })]
        );
    }

    #[test]
    fn test_receipts_len() {
        // Create a Receipts object with a vector of receipt vectors
        let receipts = Receipts {
            receipt_vec: vec![vec![Some(Receipt {
                tx_type: TxType::Legacy,
                cumulative_gas_used: 46913,
                logs: vec![Log::<LogData>::default()],
                success: true,
                #[cfg(feature = "optimism")]
                deposit_nonce: Some(18),
                #[cfg(feature = "optimism")]
                deposit_receipt_version: Some(34),
            })]],
        };

        // Create an empty Receipts object
        let receipts_empty = Receipts { receipt_vec: vec![] };

        // Define the first block number
        let first_block = 123;

        // Create a ExecutionOutcome object with the created bundle, receipts, requests, and
        // first_block
        let exec_res = ExecutionOutcome {
            bundle: Default::default(), // Default value for bundle
            receipts,                   // Include the created receipts
            requests: vec![],           // Empty vector for requests
            first_block,                // Set the first block number
            snapshots: vec![],
        };

        // Assert that the length of receipts in exec_res is 1
        assert_eq!(exec_res.len(), 1);

        // Assert that exec_res is not empty
        assert!(!exec_res.is_empty());

        // Create a ExecutionOutcome object with an empty Receipts object
        let exec_res_empty_receipts = ExecutionOutcome {
            bundle: Default::default(), // Default value for bundle
            receipts: receipts_empty,   // Include the empty receipts
            requests: vec![],           // Empty vector for requests
            first_block,                // Set the first block number
            snapshots: vec![],
        };

        // Assert that the length of receipts in exec_res_empty_receipts is 0
        assert_eq!(exec_res_empty_receipts.len(), 0);

        // Assert that exec_res_empty_receipts is empty
        assert!(exec_res_empty_receipts.is_empty());
    }

    #[test]
    fn test_revert_to() {
        // Create a random receipt object
        let receipt = Receipt {
            tx_type: TxType::Legacy,
            cumulative_gas_used: 46913,
            logs: vec![],
            success: true,
            #[cfg(feature = "optimism")]
            deposit_nonce: Some(18),
            #[cfg(feature = "optimism")]
            deposit_receipt_version: Some(34),
        };

        // Create a Receipts object with a vector of receipt vectors
        let receipts = Receipts {
            receipt_vec: vec![vec![Some(receipt.clone())], vec![Some(receipt.clone())]],
        };

        // Define the first block number
        let first_block = 123;

        // Create a DepositRequest object with specific attributes.
        let request = Request::DepositRequest(DepositRequest {
            pubkey: FixedBytes::<48>::from([1; 48]),
            withdrawal_credentials: B256::from([0; 32]),
            amount: 1111,
            signature: FixedBytes::<96>::from([2; 96]),
            index: 222,
        });

        // Create a vector of Requests containing the request.
        let requests = vec![Requests(vec![request]), Requests(vec![request])];

        // Create a ExecutionOutcome object with the created bundle, receipts, requests, and
        // first_block
        let mut exec_res = ExecutionOutcome {
            bundle: Default::default(),
            receipts,
            requests,
            first_block,
            snapshots: vec![],
        };

        // Assert that the revert_to method returns true when reverting to the initial block number.
        assert!(exec_res.revert_to(123));

        // Assert that the receipts are properly cut after reverting to the initial block number.
        assert_eq!(exec_res.receipts, Receipts { receipt_vec: vec![vec![Some(receipt)]] });

        // Assert that the requests are properly cut after reverting to the initial block number.
        assert_eq!(exec_res.requests, vec![Requests(vec![request])]);

        // Assert that the revert_to method returns false when attempting to revert to a block
        // number greater than the initial block number.
        assert!(!exec_res.revert_to(133));

        // Assert that the revert_to method returns false when attempting to revert to a block
        // number less than the initial block number.
        assert!(!exec_res.revert_to(10));
    }

    #[test]
    fn test_extend_execution_outcome() {
        // Create a Receipt object with specific attributes.
        let receipt = Receipt {
            tx_type: TxType::Legacy,
            cumulative_gas_used: 46913,
            logs: vec![],
            success: true,
            #[cfg(feature = "optimism")]
            deposit_nonce: Some(18),
            #[cfg(feature = "optimism")]
            deposit_receipt_version: Some(34),
        };

        // Create a Receipts object containing the receipt.
        let receipts = Receipts { receipt_vec: vec![vec![Some(receipt.clone())]] };

        // Create a DepositRequest object with specific attributes.
        let request = Request::DepositRequest(DepositRequest {
            pubkey: FixedBytes::<48>::from([1; 48]),
            withdrawal_credentials: B256::from([0; 32]),
            amount: 1111,
            signature: FixedBytes::<96>::from([2; 96]),
            index: 222,
        });

        // Create a vector of Requests containing the request.
        let requests = vec![Requests(vec![request])];

        // Define the initial block number.
        let first_block = 123;

        // Create an ExecutionOutcome object.
        let mut exec_res = ExecutionOutcome {
            bundle: Default::default(),
            receipts,
            requests,
            first_block,
            snapshots: vec![],
        };

        // Extend the ExecutionOutcome object by itself.
        exec_res.extend(exec_res.clone());

        // Assert the extended ExecutionOutcome matches the expected outcome.
        assert_eq!(
            exec_res,
            ExecutionOutcome {
                bundle: Default::default(),
                receipts: Receipts {
                    receipt_vec: vec![vec![Some(receipt.clone())], vec![Some(receipt)]]
                },
                requests: vec![Requests(vec![request]), Requests(vec![request])],
                first_block: 123,
                snapshots: vec![],
            }
        );
    }

    #[test]
    fn test_split_at_execution_outcome() {
        // Create a random receipt object
        let receipt = Receipt {
            tx_type: TxType::Legacy,
            cumulative_gas_used: 46913,
            logs: vec![],
            success: true,
            #[cfg(feature = "optimism")]
            deposit_nonce: Some(18),
            #[cfg(feature = "optimism")]
            deposit_receipt_version: Some(34),
        };

        // Create a Receipts object with a vector of receipt vectors
        let receipts = Receipts {
            receipt_vec: vec![
                vec![Some(receipt.clone())],
                vec![Some(receipt.clone())],
                vec![Some(receipt.clone())],
            ],
        };

        // Define the first block number
        let first_block = 123;

        // Create a DepositRequest object with specific attributes.
        let request = Request::DepositRequest(DepositRequest {
            pubkey: FixedBytes::<48>::from([1; 48]),
            withdrawal_credentials: B256::from([0; 32]),
            amount: 1111,
            signature: FixedBytes::<96>::from([2; 96]),
            index: 222,
        });

        // Create a vector of Requests containing the request.
        let requests =
            vec![Requests(vec![request]), Requests(vec![request]), Requests(vec![request])];

        // Create a ExecutionOutcome object with the created bundle, receipts, requests, and
        // first_block
        let exec_res = ExecutionOutcome {
            bundle: Default::default(),
            receipts,
            requests,
            first_block,
            snapshots: vec![],
        };

        // Split the ExecutionOutcome at block number 124
        let result = exec_res.clone().split_at(124);

        // Define the expected lower ExecutionOutcome after splitting
        let lower_execution_outcome = ExecutionOutcome {
            bundle: Default::default(),
            receipts: Receipts { receipt_vec: vec![vec![Some(receipt.clone())]] },
            requests: vec![Requests(vec![request])],
            first_block,
            snapshots: vec![],
        };

        // Define the expected higher ExecutionOutcome after splitting
        let higher_execution_outcome = ExecutionOutcome {
            bundle: Default::default(),
            receipts: Receipts {
                receipt_vec: vec![vec![Some(receipt.clone())], vec![Some(receipt)]],
            },
            requests: vec![Requests(vec![request]), Requests(vec![request])],
            first_block: 124,
            snapshots: vec![],
        };

        // Assert that the split result matches the expected lower and higher outcomes
        assert_eq!(result.0, Some(lower_execution_outcome));
        assert_eq!(result.1, higher_execution_outcome);

        // Assert that splitting at the first block number returns None for the lower outcome
        assert_eq!(exec_res.clone().split_at(123), (None, exec_res));
    }
}<|MERGE_RESOLUTION|>--- conflicted
+++ resolved
@@ -1,14 +1,6 @@
 use reth_primitives::{
-<<<<<<< HEAD
-    logs_bloom,
-    parlia::Snapshot,
-    revm::compat::{into_reth_acc, into_revm_acc},
-    Account, Address, BlockNumber, Bloom, Bytecode, Log, Receipt, Receipts, Requests, StorageEntry,
-    B256, U256,
-=======
-    logs_bloom, Account, Address, BlockNumber, Bloom, Bytecode, Log, Receipt, Receipts, Requests,
-    StorageEntry, B256, U256,
->>>>>>> 31e24708
+    logs_bloom, parlia::Snapshot, Account, Address, BlockNumber, Bloom, Bytecode, Log, Receipt,
+    Receipts, Requests, StorageEntry, B256, U256,
 };
 use reth_trie::HashedPostState;
 use revm::{
