--- conflicted
+++ resolved
@@ -1,22 +1,6 @@
 //! Traits for execution.
 
-<<<<<<< HEAD
-use reth_execution_types::ExecutionOutcome;
-use reth_primitives::{
-    parlia::Snapshot, BlockNumber, BlockWithSenders, Header, Receipt, Request, B256, U256,
-};
-use reth_prune_types::PruneModes;
-use revm::db::BundleState;
-use revm_primitives::db::Database;
-use std::fmt::Display;
-
-#[cfg(not(feature = "std"))]
-use alloc::vec::Vec;
-use std::collections::HashMap;
-
-=======
 // Re-export execution types
->>>>>>> c228fe15
 pub use reth_execution_errors::{BlockExecutionError, BlockValidationError};
 pub use reth_execution_types::{BlockExecutionInput, BlockExecutionOutput, ExecutionOutcome};
 pub use reth_storage_errors::provider::ProviderError;
@@ -110,66 +94,6 @@
     fn size_hint(&self) -> Option<usize>;
 }
 
-<<<<<<< HEAD
-/// The output of an ethereum block.
-///
-/// Contains the state changes, transaction receipts, and total gas used in the block.
-///
-/// TODO(mattsse): combine with `ExecutionOutcome`
-#[derive(Debug, PartialEq, Eq)]
-pub struct BlockExecutionOutput<T> {
-    /// The changed state of the block after execution.
-    pub state: BundleState,
-    /// All the receipts of the transactions in the block.
-    pub receipts: Vec<T>,
-    /// All the EIP-7685 requests of the transactions in the block.
-    pub requests: Vec<Request>,
-    /// The total gas used by the block.
-    pub gas_used: u64,
-
-    // TODO: feature?
-    /// Parlia snapshot.
-    pub snapshot: Option<Snapshot>,
-}
-
-/// A helper type for ethereum block inputs that consists of a block and the total difficulty.
-#[derive(Debug)]
-pub struct BlockExecutionInput<'a, Block, Header> {
-    /// The block to execute.
-    pub block: &'a Block,
-    /// The total difficulty of the block.
-    pub total_difficulty: U256,
-    /// The headers of the block's ancestor
-    pub ancestor_headers: Option<&'a HashMap<B256, Header>>,
-}
-
-impl<'a, Block, Header> BlockExecutionInput<'a, Block, Header> {
-    /// Creates a new input.
-    pub const fn new(
-        block: &'a Block,
-        total_difficulty: U256,
-        ancestor_headers: Option<&'a HashMap<B256, Header>>,
-    ) -> Self {
-        Self { block, total_difficulty, ancestor_headers }
-    }
-}
-
-impl<'a, Block, Header> From<(&'a Block, U256, Option<&'a HashMap<B256, Header>>)>
-    for BlockExecutionInput<'a, Block, Header>
-{
-    fn from(
-        (block, total_difficulty, ancestor_headers): (
-            &'a Block,
-            U256,
-            Option<&'a HashMap<B256, Header>>,
-        ),
-    ) -> Self {
-        Self::new(block, total_difficulty, ancestor_headers)
-    }
-}
-
-=======
->>>>>>> c228fe15
 /// A type that can create a new executor for block execution.
 pub trait BlockExecutorProvider: Send + Sync + Clone + Unpin + 'static {
     /// An executor that can execute a single block given a database.
