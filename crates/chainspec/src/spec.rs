use crate::constants::MAINNET_DEPOSIT_CONTRACT;
#[cfg(not(feature = "std"))]
use alloc::{boxed::Box, sync::Arc, vec::Vec};
use alloy_chains::{Chain, ChainKind, NamedChain};
use alloy_genesis::Genesis;
use alloy_primitives::{address, b256, Address, BlockNumber, B256, U256};
use alloy_trie::EMPTY_ROOT_HASH;
use derive_more::From;
use once_cell::sync::Lazy;
use reth_ethereum_forks::{
    ChainHardforks, DisplayHardforks, EthereumHardfork, EthereumHardforks, ForkCondition,
    ForkFilter, ForkFilterKey, ForkHash, ForkId, Hardfork, Head, DEV_HARDFORKS,
};
use reth_network_peers::NodeRecord;
use reth_primitives_traits::{
    constants::{
        DEV_GENESIS_HASH, EIP1559_INITIAL_BASE_FEE, EMPTY_WITHDRAWALS, HOLESKY_GENESIS_HASH,
        MAINNET_GENESIS_HASH, SEPOLIA_GENESIS_HASH,
    },
    Header, SealedHeader,
};
use reth_trie_common::root::state_root_ref_unhashed;
#[cfg(feature = "std")]
use std::sync::Arc;

#[cfg(feature = "optimism")]
use crate::constants::optimism::{
    BASE_SEPOLIA_BASE_FEE_PARAMS, BASE_SEPOLIA_CANYON_BASE_FEE_PARAMS, OP_BASE_FEE_PARAMS,
    OP_CANYON_BASE_FEE_PARAMS, OP_SEPOLIA_BASE_FEE_PARAMS, OP_SEPOLIA_CANYON_BASE_FEE_PARAMS,
};
pub use alloy_eips::eip1559::BaseFeeParams;
#[cfg(feature = "optimism")]
use reth_ethereum_forks::OptimismHardfork;
use reth_network_peers::{
    base_nodes, base_testnet_nodes, holesky_nodes, mainnet_nodes, op_nodes, op_testnet_nodes,
    sepolia_nodes,
};

#[cfg(feature = "bsc")]
pub(crate) use crate::net::{bsc_mainnet_nodes, bsc_testnet_nodes};

/// The BSC mainnet spec
#[cfg(feature = "bsc")]
pub static BSC_MAINNET: Lazy<Arc<ChainSpec>> = Lazy::new(|| {
    ChainSpec {
        chain: Chain::from_named(NamedChain::BNBSmartChain),
        genesis: serde_json::from_str(include_str!("../res/genesis/bsc_mainnet.json"))
            .expect("Can't deserialize BSC Mainnet genesis json"),
        genesis_hash: Some(b256!(
            "0d21840abff46b96c84b2ac9e10e4f5cdaeb5693cb665db62a2f3b02d2d57b5b"
        )),
        paris_block_and_final_difficulty: Some((0, U256::from(0))),
        hardforks: BTreeMap::from([
            (Hardfork::Frontier, ForkCondition::Block(0)),
            (Hardfork::Homestead, ForkCondition::Block(0)),
            (Hardfork::Tangerine, ForkCondition::Block(0)),
            (Hardfork::SpuriousDragon, ForkCondition::Block(0)),
            (Hardfork::Byzantium, ForkCondition::Block(0)),
            (Hardfork::Constantinople, ForkCondition::Block(0)),
            (Hardfork::Petersburg, ForkCondition::Block(0)),
            (Hardfork::Istanbul, ForkCondition::Block(0)),
            (Hardfork::MuirGlacier, ForkCondition::Block(0)),
            (Hardfork::Ramanujan, ForkCondition::Block(0)),
            (Hardfork::Niels, ForkCondition::Block(0)),
            (Hardfork::MirrorSync, ForkCondition::Block(5184000)),
            (Hardfork::Bruno, ForkCondition::Block(13082000)),
            (Hardfork::Euler, ForkCondition::Block(18907621)),
            (Hardfork::Nano, ForkCondition::Block(21962149)),
            (Hardfork::Moran, ForkCondition::Block(22107423)),
            (Hardfork::Gibbs, ForkCondition::Block(23846001)),
            (Hardfork::Planck, ForkCondition::Block(27281024)),
            (Hardfork::Luban, ForkCondition::Block(29020050)),
            (Hardfork::Plato, ForkCondition::Block(30720096)),
            (Hardfork::Berlin, ForkCondition::Block(31302048)),
            (Hardfork::London, ForkCondition::Block(31302048)),
            (Hardfork::Hertz, ForkCondition::Block(31302048)),
            (Hardfork::HertzFix, ForkCondition::Block(34140700)),
            (Hardfork::Shanghai, ForkCondition::Timestamp(1705996800)),
            (Hardfork::Kepler, ForkCondition::Timestamp(1705996800)),
            (Hardfork::Feynman, ForkCondition::Timestamp(1713419340)),
            (Hardfork::FeynmanFix, ForkCondition::Timestamp(1713419340)),
            (Hardfork::Cancun, ForkCondition::Timestamp(1718863500)),
            (Hardfork::Haber, ForkCondition::Timestamp(1718863500)),
        ]),
        deposit_contract: None,
        base_fee_params: BaseFeeParamsKind::Constant(BaseFeeParams::new(1, 1)),
        prune_delete_limit: 3500,
    }
    .into()
});

/// The BSC testnet (chapel) spec
#[cfg(feature = "bsc")]
pub static BSC_TESTNET: Lazy<Arc<ChainSpec>> = Lazy::new(|| {
    ChainSpec {
        chain: Chain::from_named(NamedChain::BNBSmartChainTestnet),
        genesis: serde_json::from_str(include_str!("../res/genesis/bsc_testnet.json"))
            .expect("Can't deserialize BSC Testnet genesis json"),
        genesis_hash: Some(b256!(
            "6d3c66c5357ec91d5c43af47e234a939b22557cbb552dc45bebbceeed90fbe34"
        )),
        paris_block_and_final_difficulty: Some((0, U256::from(0))),
        hardforks: BTreeMap::from([
            (Hardfork::Frontier, ForkCondition::Block(0)),
            (Hardfork::Homestead, ForkCondition::Block(0)),
            (Hardfork::Tangerine, ForkCondition::Block(0)),
            (Hardfork::SpuriousDragon, ForkCondition::Block(0)),
            (Hardfork::Byzantium, ForkCondition::Block(0)),
            (Hardfork::Constantinople, ForkCondition::Block(0)),
            (Hardfork::Petersburg, ForkCondition::Block(0)),
            (Hardfork::Istanbul, ForkCondition::Block(0)),
            (Hardfork::MuirGlacier, ForkCondition::Block(0)),
            (Hardfork::Ramanujan, ForkCondition::Block(1010000)),
            (Hardfork::Niels, ForkCondition::Block(1014369)),
            (Hardfork::MirrorSync, ForkCondition::Block(5582500)),
            (Hardfork::Bruno, ForkCondition::Block(13837000)),
            (Hardfork::Euler, ForkCondition::Block(19203503)),
            (Hardfork::Gibbs, ForkCondition::Block(22800220)),
            (Hardfork::Nano, ForkCondition::Block(23482428)),
            (Hardfork::Moran, ForkCondition::Block(23603940)),
            (Hardfork::Planck, ForkCondition::Block(28196022)),
            (Hardfork::Luban, ForkCondition::Block(29295050)),
            (Hardfork::Plato, ForkCondition::Block(29861024)),
            (Hardfork::Berlin, ForkCondition::Block(31103030)),
            (Hardfork::London, ForkCondition::Block(31103030)),
            (Hardfork::Hertz, ForkCondition::Block(31103030)),
            (Hardfork::HertzFix, ForkCondition::Block(35682300)),
            (Hardfork::Shanghai, ForkCondition::Timestamp(1702972800)),
            (Hardfork::Kepler, ForkCondition::Timestamp(1702972800)),
            (Hardfork::Feynman, ForkCondition::Timestamp(1710136800)),
            (Hardfork::FeynmanFix, ForkCondition::Timestamp(1711342800)),
            (Hardfork::Cancun, ForkCondition::Timestamp(1713330442)),
            (Hardfork::Haber, ForkCondition::Timestamp(1716962820)),
            (Hardfork::HaberFix, ForkCondition::Timestamp(1719986788)),
        ]),
        deposit_contract: None,
        base_fee_params: BaseFeeParamsKind::Constant(BaseFeeParams::new(1, 1)),
        prune_delete_limit: 3500,
    }
    .into()
});

#[cfg(all(feature = "optimism", feature = "opbnb"))]
pub(crate) use crate::net::{opbnb_mainnet_nodes, opbnb_testnet_nodes};

/// The Ethereum mainnet spec
pub static MAINNET: Lazy<Arc<ChainSpec>> = Lazy::new(|| {
    ChainSpec {
        chain: Chain::mainnet(),
        genesis: serde_json::from_str(include_str!("../res/genesis/mainnet.json"))
            .expect("Can't deserialize Mainnet genesis json"),
        genesis_hash: Some(MAINNET_GENESIS_HASH),
        // <https://etherscan.io/block/15537394>
        paris_block_and_final_difficulty: Some((
            15537394,
            U256::from(58_750_003_716_598_352_816_469u128),
        )),
        hardforks: EthereumHardfork::mainnet().into(),
        // https://etherscan.io/tx/0xe75fb554e433e03763a1560646ee22dcb74e5274b34c5ad644e7c0f619a7e1d0
        deposit_contract: Some(DepositContract::new(
            address!("00000000219ab540356cbb839cbe05303d7705fa"),
            11052984,
            b256!("649bbc62d0e31342afea4e5cd82d4049e7e1ee912fc0889aa790803be39038c5"),
        )),
        base_fee_params: BaseFeeParamsKind::Constant(BaseFeeParams::ethereum()),
        prune_delete_limit: 3500,
    }
    .into()
});

/// The Sepolia spec
pub static SEPOLIA: Lazy<Arc<ChainSpec>> = Lazy::new(|| {
    ChainSpec {
        chain: Chain::sepolia(),
        genesis: serde_json::from_str(include_str!("../res/genesis/sepolia.json"))
            .expect("Can't deserialize Sepolia genesis json"),
        genesis_hash: Some(SEPOLIA_GENESIS_HASH),
        // <https://sepolia.etherscan.io/block/1450409>
        paris_block_and_final_difficulty: Some((1450409, U256::from(17_000_018_015_853_232u128))),
        hardforks: EthereumHardfork::sepolia().into(),
        // https://sepolia.etherscan.io/tx/0x025ecbf81a2f1220da6285d1701dc89fb5a956b62562ee922e1a9efd73eb4b14
        deposit_contract: Some(DepositContract::new(
            address!("7f02c3e3c98b133055b8b348b2ac625669ed295d"),
            1273020,
            b256!("649bbc62d0e31342afea4e5cd82d4049e7e1ee912fc0889aa790803be39038c5"),
        )),
        base_fee_params: BaseFeeParamsKind::Constant(BaseFeeParams::ethereum()),
        prune_delete_limit: 1700,
    }
    .into()
});

/// The Holesky spec
pub static HOLESKY: Lazy<Arc<ChainSpec>> = Lazy::new(|| {
    ChainSpec {
        chain: Chain::holesky(),
        genesis: serde_json::from_str(include_str!("../res/genesis/holesky.json"))
            .expect("Can't deserialize Holesky genesis json"),
        genesis_hash: Some(HOLESKY_GENESIS_HASH),
        paris_block_and_final_difficulty: Some((0, U256::from(1))),
        hardforks: EthereumHardfork::holesky().into(),
        deposit_contract: Some(DepositContract::new(
            address!("4242424242424242424242424242424242424242"),
            0,
            b256!("649bbc62d0e31342afea4e5cd82d4049e7e1ee912fc0889aa790803be39038c5"),
        )),
        base_fee_params: BaseFeeParamsKind::Constant(BaseFeeParams::ethereum()),
        prune_delete_limit: 1700,
    }
    .into()
});

/// Dev testnet specification
///
/// Includes 20 prefunded accounts with `10_000` ETH each derived from mnemonic "test test test test
/// test test test test test test test junk".
pub static DEV: Lazy<Arc<ChainSpec>> = Lazy::new(|| {
    ChainSpec {
        chain: Chain::dev(),
        genesis: serde_json::from_str(include_str!("../res/genesis/dev.json"))
            .expect("Can't deserialize Dev testnet genesis json"),
        genesis_hash: Some(DEV_GENESIS_HASH),
        paris_block_and_final_difficulty: Some((0, U256::from(0))),
        hardforks: DEV_HARDFORKS.clone(),
        base_fee_params: BaseFeeParamsKind::Constant(BaseFeeParams::ethereum()),
        deposit_contract: None, // TODO: do we even have?
        ..Default::default()
    }
    .into()
});

/// The Optimism Mainnet spec
#[cfg(feature = "optimism")]
pub static OP_MAINNET: Lazy<Arc<ChainSpec>> = Lazy::new(|| {
    ChainSpec {
        chain: Chain::optimism_mainnet(),
        // genesis contains empty alloc field because state at first bedrock block is imported
        // manually from trusted source
        genesis: serde_json::from_str(include_str!("../res/genesis/optimism.json"))
            .expect("Can't deserialize Optimism Mainnet genesis json"),
        genesis_hash: Some(b256!(
            "7ca38a1916c42007829c55e69d3e9a73265554b586a499015373241b8a3fa48b"
        )),
        paris_block_and_final_difficulty: Some((0, U256::from(0))),
        hardforks: OptimismHardfork::op_mainnet(),
        base_fee_params: BaseFeeParamsKind::Variable(
            vec![
                (EthereumHardfork::London.boxed(), OP_BASE_FEE_PARAMS),
                (OptimismHardfork::Canyon.boxed(), OP_CANYON_BASE_FEE_PARAMS),
            ]
            .into(),
        ),
        prune_delete_limit: 1700,
        ..Default::default()
    }
    .into()
});

/// The OP Sepolia spec
#[cfg(feature = "optimism")]
pub static OP_SEPOLIA: Lazy<Arc<ChainSpec>> = Lazy::new(|| {
    ChainSpec {
        chain: Chain::from_named(NamedChain::OptimismSepolia),
        genesis: serde_json::from_str(include_str!("../res/genesis/sepolia_op.json"))
            .expect("Can't deserialize OP Sepolia genesis json"),
        genesis_hash: Some(b256!(
            "102de6ffb001480cc9b8b548fd05c34cd4f46ae4aa91759393db90ea0409887d"
        )),
        paris_block_and_final_difficulty: Some((0, U256::from(0))),
        hardforks: OptimismHardfork::op_sepolia(),
        base_fee_params: BaseFeeParamsKind::Variable(
            vec![
                (EthereumHardfork::London.boxed(), OP_SEPOLIA_BASE_FEE_PARAMS),
                (OptimismHardfork::Canyon.boxed(), OP_SEPOLIA_CANYON_BASE_FEE_PARAMS),
            ]
            .into(),
        ),
        prune_delete_limit: 1700,
        ..Default::default()
    }
    .into()
});

/// The Base Sepolia spec
#[cfg(feature = "optimism")]
pub static BASE_SEPOLIA: Lazy<Arc<ChainSpec>> = Lazy::new(|| {
    ChainSpec {
        chain: Chain::base_sepolia(),
        genesis: serde_json::from_str(include_str!("../res/genesis/sepolia_base.json"))
            .expect("Can't deserialize Base Sepolia genesis json"),
        genesis_hash: Some(b256!(
            "0dcc9e089e30b90ddfc55be9a37dd15bc551aeee999d2e2b51414c54eaf934e4"
        )),
        paris_block_and_final_difficulty: Some((0, U256::from(0))),
        hardforks: OptimismHardfork::base_sepolia(),
        base_fee_params: BaseFeeParamsKind::Variable(
            vec![
                (EthereumHardfork::London.boxed(), BASE_SEPOLIA_BASE_FEE_PARAMS),
                (OptimismHardfork::Canyon.boxed(), BASE_SEPOLIA_CANYON_BASE_FEE_PARAMS),
            ]
            .into(),
        ),
        prune_delete_limit: 1700,
        ..Default::default()
    }
    .into()
});

/// The Base mainnet spec
#[cfg(feature = "optimism")]
pub static BASE_MAINNET: Lazy<Arc<ChainSpec>> = Lazy::new(|| {
    ChainSpec {
        chain: Chain::base_mainnet(),
        genesis: serde_json::from_str(include_str!("../res/genesis/base.json"))
            .expect("Can't deserialize Base genesis json"),
        genesis_hash: Some(b256!(
            "f712aa9241cc24369b143cf6dce85f0902a9731e70d66818a3a5845b296c73dd"
        )),
        paris_block_and_final_difficulty: Some((0, U256::from(0))),
        hardforks: OptimismHardfork::base_mainnet(),
        base_fee_params: BaseFeeParamsKind::Variable(
            vec![
                (EthereumHardfork::London.boxed(), OP_BASE_FEE_PARAMS),
                (OptimismHardfork::Canyon.boxed(), OP_CANYON_BASE_FEE_PARAMS),
            ]
            .into(),
        ),
        prune_delete_limit: 1700,
        ..Default::default()
    }
    .into()
});

/// The opBNB mainnet spec
#[cfg(all(feature = "optimism", feature = "opbnb"))]
pub static OPBNB_MAINNET: Lazy<Arc<ChainSpec>> = Lazy::new(|| {
    ChainSpec {
        chain: Chain::opbnb_mainnet(),
        genesis: serde_json::from_str(include_str!("../res/genesis/opbnb_mainnet.json"))
            .expect("Can't deserialize opBNB mainent genesis json"),
        genesis_hash: Some(b256!(
            "4dd61178c8b0f01670c231597e7bcb368e84545acd46d940a896d6a791dd6df4"
        )),
        paris_block_and_final_difficulty: Some((0, U256::from(0))),
        hardforks: BTreeMap::from([
            (Hardfork::Frontier, ForkCondition::Block(0)),
            (Hardfork::Homestead, ForkCondition::Block(0)),
            (Hardfork::Tangerine, ForkCondition::Block(0)),
            (Hardfork::SpuriousDragon, ForkCondition::Block(0)),
            (Hardfork::Byzantium, ForkCondition::Block(0)),
            (Hardfork::Constantinople, ForkCondition::Block(0)),
            (Hardfork::Petersburg, ForkCondition::Block(0)),
            (Hardfork::Istanbul, ForkCondition::Block(0)),
            (Hardfork::MuirGlacier, ForkCondition::Block(0)),
            (Hardfork::Berlin, ForkCondition::Block(0)),
            (Hardfork::London, ForkCondition::Block(0)),
            (Hardfork::ArrowGlacier, ForkCondition::Block(0)),
            (Hardfork::GrayGlacier, ForkCondition::Block(0)),
            (
                Hardfork::Paris,
                ForkCondition::TTD { fork_block: Some(0), total_difficulty: U256::from(0) },
            ),
            (Hardfork::Bedrock, ForkCondition::Block(0)),
            (Hardfork::Regolith, ForkCondition::Timestamp(0)),
            (Hardfork::Fermat, ForkCondition::Timestamp(1701151200)),
            (Hardfork::Shanghai, ForkCondition::Timestamp(1718870400)), /* Jun-20-2024 08:00 AM
                                                                         * +UTC */
            (Hardfork::Canyon, ForkCondition::Timestamp(1718870400)), // Jun-20-2024 08:00 AM +UTC
            (Hardfork::Cancun, ForkCondition::Timestamp(1718871600)), // Jun-20-2024 08:20 AM +UTC
            (Hardfork::Ecotone, ForkCondition::Timestamp(1718871600)), // Jun-20-2024 08:20 AM +UTC
            (Hardfork::Haber, ForkCondition::Timestamp(1718872200)),  // Jun-20-2024 08:30 AM +UTC
        ]),
        base_fee_params: BaseFeeParamsKind::Variable(
            vec![(Hardfork::London, BaseFeeParams::ethereum())].into(),
        ),
        prune_delete_limit: 0,
        ..Default::default()
    }
    .into()
});

/// The opBNB testnet spec
#[cfg(all(feature = "optimism", feature = "opbnb"))]
pub static OPBNB_TESTNET: Lazy<Arc<ChainSpec>> = Lazy::new(|| {
    ChainSpec {
        chain: Chain::opbnb_testnet(),
        genesis: serde_json::from_str(include_str!("../res/genesis/opbnb_testnet.json"))
            .expect("Can't deserialize opBNB testnet genesis json"),
        genesis_hash: Some(b256!(
            "51fa57729dfb1c27542c21b06cb72a0459c57440ceb43a465dae1307cd04fe80"
        )),
        paris_block_and_final_difficulty: Some((0, U256::from(0))),
        hardforks: BTreeMap::from([
            (Hardfork::Frontier, ForkCondition::Block(0)),
            (Hardfork::Homestead, ForkCondition::Block(0)),
            (Hardfork::Tangerine, ForkCondition::Block(0)),
            (Hardfork::SpuriousDragon, ForkCondition::Block(0)),
            (Hardfork::Byzantium, ForkCondition::Block(0)),
            (Hardfork::Constantinople, ForkCondition::Block(0)),
            (Hardfork::Petersburg, ForkCondition::Block(0)),
            (Hardfork::Istanbul, ForkCondition::Block(0)),
            (Hardfork::MuirGlacier, ForkCondition::Block(0)),
            (Hardfork::Berlin, ForkCondition::Block(0)),
            (Hardfork::London, ForkCondition::Block(0)),
            (Hardfork::ArrowGlacier, ForkCondition::Block(0)),
            (Hardfork::GrayGlacier, ForkCondition::Block(0)),
            (
                Hardfork::Paris,
                ForkCondition::TTD { fork_block: Some(0), total_difficulty: U256::from(0) },
            ),
            (Hardfork::Bedrock, ForkCondition::Block(0)),
            (Hardfork::Regolith, ForkCondition::Timestamp(0)),
            (Hardfork::PreContractForkBlock, ForkCondition::Block(5805494)),
            (Hardfork::Fermat, ForkCondition::Timestamp(1698991506)),
            (Hardfork::Shanghai, ForkCondition::Timestamp(1715753400)),
            (Hardfork::Canyon, ForkCondition::Timestamp(1715753400)),
            (Hardfork::Cancun, ForkCondition::Timestamp(1715754600)),
            (Hardfork::Ecotone, ForkCondition::Timestamp(1715754600)),
            (Hardfork::Haber, ForkCondition::Timestamp(1717048800)),
        ]),
        base_fee_params: BaseFeeParamsKind::Variable(
            vec![(Hardfork::London, BaseFeeParams::ethereum())].into(),
        ),
        prune_delete_limit: 0,
        ..Default::default()
    }
    .into()
});

/// A wrapper around [`BaseFeeParams`] that allows for specifying constant or dynamic EIP-1559
/// parameters based on the active [Hardfork].
#[derive(Clone, Debug, PartialEq, Eq)]
pub enum BaseFeeParamsKind {
    /// Constant [`BaseFeeParams`]; used for chains that don't have dynamic EIP-1559 parameters
    Constant(BaseFeeParams),
    /// Variable [`BaseFeeParams`]; used for chains that have dynamic EIP-1559 parameters like
    /// Optimism
    Variable(ForkBaseFeeParams),
}

impl Default for BaseFeeParamsKind {
    fn default() -> Self {
        BaseFeeParams::ethereum().into()
    }
}

impl From<BaseFeeParams> for BaseFeeParamsKind {
    fn from(params: BaseFeeParams) -> Self {
        Self::Constant(params)
    }
}

impl From<ForkBaseFeeParams> for BaseFeeParamsKind {
    fn from(params: ForkBaseFeeParams) -> Self {
        Self::Variable(params)
    }
}

/// A type alias to a vector of tuples of [Hardfork] and [`BaseFeeParams`], sorted by [Hardfork]
/// activation order. This is used to specify dynamic EIP-1559 parameters for chains like Optimism.
#[derive(Clone, Debug, PartialEq, Eq, From)]
pub struct ForkBaseFeeParams(Vec<(Box<dyn Hardfork>, BaseFeeParams)>);

impl core::ops::Deref for ChainSpec {
    type Target = ChainHardforks;

    fn deref(&self) -> &Self::Target {
        &self.hardforks
    }
}

/// An Ethereum chain specification.
///
/// A chain specification describes:
///
/// - Meta-information about the chain (the chain ID)
/// - The genesis block of the chain ([`Genesis`])
/// - What hardforks are activated, and under which conditions
#[derive(Debug, Clone, PartialEq, Eq)]
pub struct ChainSpec {
    /// The chain ID
    pub chain: Chain,

    /// The hash of the genesis block.
    ///
    /// This acts as a small cache for known chains. If the chain is known, then the genesis hash
    /// is also known ahead of time, and this will be `Some`.
    pub genesis_hash: Option<B256>,

    /// The genesis block
    pub genesis: Genesis,

    /// The block at which [`EthereumHardfork::Paris`] was activated and the final difficulty at
    /// this block.
    pub paris_block_and_final_difficulty: Option<(u64, U256)>,

    /// The active hard forks and their activation conditions
    pub hardforks: ChainHardforks,

    /// The deposit contract deployed for `PoS`
    pub deposit_contract: Option<DepositContract>,

    /// The parameters that configure how a block's base fee is computed
    pub base_fee_params: BaseFeeParamsKind,

    /// The delete limit for pruner, per block. In the actual pruner run it will be multiplied by
    /// the amount of blocks between pruner runs to account for the difference in amount of new
    /// data coming in.
    pub prune_delete_limit: usize,
}

impl Default for ChainSpec {
    fn default() -> Self {
        Self {
            chain: Default::default(),
            genesis_hash: Default::default(),
            genesis: Default::default(),
            paris_block_and_final_difficulty: Default::default(),
            hardforks: Default::default(),
            deposit_contract: Default::default(),
            base_fee_params: BaseFeeParamsKind::Constant(BaseFeeParams::ethereum()),
            prune_delete_limit: MAINNET.prune_delete_limit,
        }
    }
}

impl ChainSpec {
    /// Get information about the chain itself
    pub const fn chain(&self) -> Chain {
        self.chain
    }

    /// Returns `true` if this chain contains Ethereum configuration.
    #[inline]
    pub const fn is_eth(&self) -> bool {
        matches!(
            self.chain.kind(),
            ChainKind::Named(
                NamedChain::Mainnet |
                    NamedChain::Morden |
                    NamedChain::Ropsten |
                    NamedChain::Rinkeby |
                    NamedChain::Goerli |
                    NamedChain::Kovan |
                    NamedChain::Holesky |
                    NamedChain::Sepolia
            )
        )
    }

    /// Returns `true` if this chain contains Bsc configuration.
    #[inline]
    pub fn is_bsc(&self) -> bool {
        self.chain == Chain::bsc_mainnet() ||
            self.chain == Chain::bsc_testnet() ||
            self.chain == Chain::from_id(714)
    }

    /// Returns `true` if this chain is Bsc mainnet.
    #[inline]
    pub fn is_bsc_mainnet(&self) -> bool {
        self.chain == Chain::bsc_mainnet()
    }

    /// Returns `true` if this chain contains Optimism configuration.
    #[inline]
    #[cfg(feature = "optimism")]
    pub fn is_optimism(&self) -> bool {
        self.chain.is_optimism() || self.hardforks.get(OptimismHardfork::Bedrock).is_some()
    }

    /// Returns `true` if this chain contains Optimism configuration.
    #[inline]
    #[cfg(not(feature = "optimism"))]
    pub const fn is_optimism(&self) -> bool {
        self.chain.is_optimism()
    }

    /// Returns `true` if this chain is Optimism mainnet.
    #[inline]
    pub fn is_optimism_mainnet(&self) -> bool {
        self.chain == Chain::optimism_mainnet()
    }

    /// Get the genesis block specification.
    ///
    /// To get the header for the genesis block, use [`Self::genesis_header`] instead.
    pub const fn genesis(&self) -> &Genesis {
        &self.genesis
    }

    /// Get the header for the genesis block.
    pub fn genesis_header(&self) -> Header {
        // If London is activated at genesis, we set the initial base fee as per EIP-1559.
        let base_fee_per_gas = self.initial_base_fee();

        // If shanghai is activated, initialize the header with an empty withdrawals hash, and
        // empty withdrawals list.
        let withdrawals_root = self
            .fork(EthereumHardfork::Shanghai)
            .active_at_timestamp(self.genesis.timestamp)
            .then_some(EMPTY_WITHDRAWALS);

        // If Cancun is activated at genesis, we set:
        // * parent beacon block root to 0x0
        // * blob gas used to provided genesis or 0x0
        // * excess blob gas to provided genesis or 0x0
        let (parent_beacon_block_root, blob_gas_used, excess_blob_gas) =
            if self.is_cancun_active_at_timestamp(self.genesis.timestamp) {
                let blob_gas_used = self.genesis.blob_gas_used.unwrap_or(0);
                let excess_blob_gas = self.genesis.excess_blob_gas.unwrap_or(0);
                (Some(B256::ZERO), Some(blob_gas_used as u64), Some(excess_blob_gas as u64))
            } else {
                (None, None, None)
            };

        // If Prague is activated at genesis we set requests root to an empty trie root.
        let requests_root = if self.is_prague_active_at_timestamp(self.genesis.timestamp) {
            Some(EMPTY_ROOT_HASH)
        } else {
            None
        };

        Header {
            gas_limit: self.genesis.gas_limit as u64,
            difficulty: self.genesis.difficulty,
            nonce: self.genesis.nonce,
            extra_data: self.genesis.extra_data.clone(),
            state_root: state_root_ref_unhashed(&self.genesis.alloc),
            timestamp: self.genesis.timestamp,
            mix_hash: self.genesis.mix_hash,
            beneficiary: self.genesis.coinbase,
            base_fee_per_gas,
            withdrawals_root,
            parent_beacon_block_root,
            blob_gas_used,
            excess_blob_gas,
            requests_root,
            ..Default::default()
        }
    }

    /// Get the sealed header for the genesis block.
    pub fn sealed_genesis_header(&self) -> SealedHeader {
        SealedHeader::new(self.genesis_header(), self.genesis_hash())
    }

    /// Get the initial base fee of the genesis block.
    pub fn initial_base_fee(&self) -> Option<u64> {
        // If the base fee is set in the genesis block, we use that instead of the default.
        let genesis_base_fee =
            self.genesis.base_fee_per_gas.map(|fee| fee as u64).unwrap_or(EIP1559_INITIAL_BASE_FEE);

        // If London is activated at genesis, we set the initial base fee as per EIP-1559.
        self.hardforks.fork(EthereumHardfork::London).active_at_block(0).then_some(genesis_base_fee)
    }

    /// Get the [`BaseFeeParams`] for the chain at the given timestamp.
    pub fn base_fee_params_at_timestamp(&self, timestamp: u64) -> BaseFeeParams {
        match self.base_fee_params {
            BaseFeeParamsKind::Constant(bf_params) => bf_params,
            BaseFeeParamsKind::Variable(ForkBaseFeeParams(ref bf_params)) => {
                // Walk through the base fee params configuration in reverse order, and return the
                // first one that corresponds to a hardfork that is active at the
                // given timestamp.
                for (fork, params) in bf_params.iter().rev() {
<<<<<<< HEAD
                    if self.hardforks.is_fork_active_at_timestamp(fork.clone(), timestamp) {
                        return *params
=======
                    if self.is_fork_active_at_timestamp(*fork, timestamp) {
                        return *params;
>>>>>>> e11ee489
                    }
                }

                bf_params.first().map(|(_, params)| *params).unwrap_or(BaseFeeParams::ethereum())
            }
        }
    }

    /// Get the [`BaseFeeParams`] for the chain at the given block number
    pub fn base_fee_params_at_block(&self, block_number: u64) -> BaseFeeParams {
        match self.base_fee_params {
            BaseFeeParamsKind::Constant(bf_params) => bf_params,
            BaseFeeParamsKind::Variable(ForkBaseFeeParams(ref bf_params)) => {
                // Walk through the base fee params configuration in reverse order, and return the
                // first one that corresponds to a hardfork that is active at the
                // given timestamp.
                for (fork, params) in bf_params.iter().rev() {
                    if self.hardforks.is_fork_active_at_block(fork.clone(), block_number) {
                        return *params
                    }
                }

                bf_params.first().map(|(_, params)| *params).unwrap_or(BaseFeeParams::ethereum())
            }
        }
    }

    /// Get the hash of the genesis block.
    pub fn genesis_hash(&self) -> B256 {
        self.genesis_hash.unwrap_or_else(|| self.genesis_header().hash_slow())
    }

    /// Get the timestamp of the genesis block.
    pub const fn genesis_timestamp(&self) -> u64 {
        self.genesis.timestamp
    }

    /// Returns the final total difficulty if the Paris hardfork is known.
    pub fn get_final_paris_total_difficulty(&self) -> Option<U256> {
        self.paris_block_and_final_difficulty.map(|(_, final_difficulty)| final_difficulty)
    }

    /// Returns the final total difficulty if the given block number is after the Paris hardfork.
    ///
    /// Note: technically this would also be valid for the block before the paris upgrade, but this
    /// edge case is omitted here.
    #[inline]
    pub fn final_paris_total_difficulty(&self, block_number: u64) -> Option<U256> {
        self.paris_block_and_final_difficulty.and_then(|(activated_at, final_difficulty)| {
            (block_number >= activated_at).then_some(final_difficulty)
        })
    }

    /// Get the fork filter for the given hardfork
    pub fn hardfork_fork_filter<H: Hardfork + Clone>(&self, fork: H) -> Option<ForkFilter> {
        match self.hardforks.fork(fork.clone()) {
            ForkCondition::Never => None,
            _ => Some(self.fork_filter(self.satisfy(self.hardforks.fork(fork)))),
        }
    }

    /// Returns the hardfork display helper.
    pub fn display_hardforks(&self) -> DisplayHardforks {
        DisplayHardforks::new(
            &self.hardforks,
            self.paris_block_and_final_difficulty.map(|(block, _)| block),
        )
    }

    /// Get the fork id for the given hardfork.
    #[inline]
    pub fn hardfork_fork_id<H: Hardfork + Clone>(&self, fork: H) -> Option<ForkId> {
        let condition = self.hardforks.fork(fork);
        match condition {
            ForkCondition::Never => None,
            _ => Some(self.fork_id(&self.satisfy(condition))),
        }
    }

    /// Convenience method to get the fork id for [`EthereumHardfork::Shanghai`] from a given
    /// chainspec.
    #[inline]
    pub fn shanghai_fork_id(&self) -> Option<ForkId> {
        self.hardfork_fork_id(EthereumHardfork::Shanghai)
    }

    /// Convenience method to get the fork id for [`EthereumHardfork::Cancun`] from a given
    /// chainspec.
    #[inline]
    pub fn cancun_fork_id(&self) -> Option<ForkId> {
        self.hardfork_fork_id(EthereumHardfork::Cancun)
    }

    /// Convenience method to get the latest fork id from the chainspec. Panics if chainspec has no
    /// hardforks.
    #[inline]
    pub fn latest_fork_id(&self) -> ForkId {
<<<<<<< HEAD
        self.hardfork_fork_id(self.hardforks.last().unwrap().0).unwrap()
=======
        self.hardfork_fork_id(*self.hardforks().last_key_value().unwrap().0).unwrap()
    }

    /// Get the fork condition for the given fork.
    pub fn fork(&self, fork: Hardfork) -> ForkCondition {
        self.hardforks.get(&fork).copied().unwrap_or(ForkCondition::Never)
    }

    /// Get an iterator of all hardforks with their respective activation conditions.
    pub fn forks_iter(&self) -> impl Iterator<Item = (Hardfork, ForkCondition)> + '_ {
        let mut hardforks: Vec<(Hardfork, ForkCondition)> =
            self.hardforks.iter().map(|(f, c)| (*f, *c)).collect();
        hardforks.sort_by(|(f1, c1), (f2, c2)| match (c1, c2) {
            (ForkCondition::Block(b1), ForkCondition::Block(b2)) => b1.cmp(b2),
            (ForkCondition::Timestamp(t1), ForkCondition::Timestamp(t2)) => t1.cmp(t2),
            _ => f1.cmp(f2),
        });
        hardforks.into_iter()
    }

    /// Convenience method to check if a fork is active at a given timestamp.
    #[inline]
    pub fn is_fork_active_at_timestamp(&self, fork: Hardfork, timestamp: u64) -> bool {
        self.fork(fork).active_at_timestamp(timestamp)
    }

    /// Convenience method to check if a fork is active at a given block number
    #[inline]
    pub fn is_fork_active_at_block(&self, fork: Hardfork, block_number: u64) -> bool {
        self.fork(fork).active_at_block(block_number)
    }

    /// Convenience method to check if [`Hardfork::Shanghai`] is active at a given timestamp.
    #[inline]
    pub fn is_shanghai_active_at_timestamp(&self, timestamp: u64) -> bool {
        self.is_fork_active_at_timestamp(Hardfork::Shanghai, timestamp)
    }

    /// Convenience method to check if [`Hardfork::Cancun`] is active at a given timestamp.
    #[inline]
    pub fn is_cancun_active_at_timestamp(&self, timestamp: u64) -> bool {
        self.is_fork_active_at_timestamp(Hardfork::Cancun, timestamp)
    }

    /// Convenience method to check if [`Hardfork::Prague`] is active at a given timestamp.
    #[inline]
    pub fn is_prague_active_at_timestamp(&self, timestamp: u64) -> bool {
        self.is_fork_active_at_timestamp(Hardfork::Prague, timestamp)
    }

    /// Convenience method to check if [`Hardfork::Byzantium`] is active at a given block number.
    #[inline]
    pub fn is_byzantium_active_at_block(&self, block_number: u64) -> bool {
        self.fork(Hardfork::Byzantium).active_at_block(block_number)
    }

    /// Convenience method to check if [`Hardfork::SpuriousDragon`] is active at a given block
    /// number.
    #[inline]
    pub fn is_spurious_dragon_active_at_block(&self, block_number: u64) -> bool {
        self.fork(Hardfork::SpuriousDragon).active_at_block(block_number)
    }

    /// Convenience method to check if [`Hardfork::Homestead`] is active at a given block number.
    #[inline]
    pub fn is_homestead_active_at_block(&self, block_number: u64) -> bool {
        self.fork(Hardfork::Homestead).active_at_block(block_number)
    }

    /// The Paris hardfork (merge) is activated via block number. If we have knowledge of the block,
    /// this function will return true if the block number is greater than or equal to the Paris
    /// (merge) block.
    pub fn is_paris_active_at_block(&self, block_number: u64) -> Option<bool> {
        self.paris_block_and_final_difficulty.map(|(paris_block, _)| block_number >= paris_block)
    }

    /// Convenience method to check if [`Hardfork::Bedrock`] is active at a given block number.
    #[cfg(feature = "optimism")]
    #[inline]
    pub fn is_bedrock_active_at_block(&self, block_number: u64) -> bool {
        self.fork(Hardfork::Bedrock).active_at_block(block_number)
>>>>>>> e11ee489
    }

    /// Convenience method to check if [`Hardfork::Ramanujan`] is firstly active at a given block.
    #[cfg(feature = "bsc")]
    #[inline]
    pub fn is_on_ramanujan_at_block(&self, block_number: u64) -> bool {
        self.fork(Hardfork::Ramanujan).transitions_at_block(block_number)
    }

    /// Convenience method to check if [`Hardfork::Ramanujan`] is active at a given block.
    #[cfg(feature = "bsc")]
    #[inline]
    pub fn is_ramanujan_active_at_block(&self, block_number: u64) -> bool {
        self.is_fork_active_at_block(Hardfork::Ramanujan, block_number)
    }

    /// Convenience method to check if [`Hardfork::Euler`] is firstly active at a given block.
    #[cfg(feature = "bsc")]
    #[inline]
    pub fn is_on_euler_at_block(&self, block_number: u64) -> bool {
        self.fork(Hardfork::Euler).transitions_at_block(block_number)
    }

    /// Convenience method to check if [`Hardfork::Euler`] is active at a given block.
    #[cfg(feature = "bsc")]
    #[inline]
    pub fn is_euler_active_at_block(&self, block_number: u64) -> bool {
        self.is_fork_active_at_block(Hardfork::Euler, block_number)
    }

    /// Convenience method to check if [`Hardfork::Planck`] is firstly active at a given block.
    #[cfg(feature = "bsc")]
    #[inline]
    pub fn is_on_planck_at_block(&self, block_number: u64) -> bool {
        self.fork(Hardfork::Planck).transitions_at_block(block_number)
    }

    /// Convenience method to check if [`Hardfork::Planck`] is active at a given block.
    #[cfg(feature = "bsc")]
    #[inline]
    pub fn is_planck_active_at_block(&self, block_number: u64) -> bool {
        self.is_fork_active_at_block(Hardfork::Planck, block_number)
    }

    /// Convenience method to check if [`Hardfork::Luban`] is firstly active at a given block.
    #[cfg(feature = "bsc")]
    #[inline]
    pub fn is_on_luban_at_block(&self, block_number: u64) -> bool {
        self.fork(Hardfork::Luban).transitions_at_block(block_number)
    }

    /// Convenience method to check if [`Hardfork::Luban`] is active at a given block.
    #[cfg(feature = "bsc")]
    #[inline]
    pub fn is_luban_active_at_block(&self, block_number: u64) -> bool {
        self.is_fork_active_at_block(Hardfork::Luban, block_number)
    }

    /// Convenience method to check if [`Hardfork::Plato`] is firstly active at a given block.
    #[cfg(feature = "bsc")]
    #[inline]
    pub fn is_on_plato_at_block(&self, block_number: u64) -> bool {
        self.fork(Hardfork::Plato).transitions_at_block(block_number)
    }

    /// Convenience method to check if [`Hardfork::Plato`] is active at a given block.
    #[cfg(feature = "bsc")]
    #[inline]
    pub fn is_plato_active_at_block(&self, block_number: u64) -> bool {
        self.is_fork_active_at_block(Hardfork::Plato, block_number)
    }

    /// Convenience method to check if [`Hardfork::Kepler`] is firstly active at a given timestamp
    /// and parent timestamp.
    #[cfg(feature = "bsc")]
    #[inline]
    pub fn is_on_kepler_at_timestamp(&self, timestamp: u64, parent_timestamp: u64) -> bool {
        self.fork(Hardfork::Kepler).transitions_at_timestamp(timestamp, parent_timestamp)
    }

    /// Convenience method to check if [`Hardfork::Kepler`] is active at a given timestamp.
    #[cfg(feature = "bsc")]
    #[inline]
    pub fn is_kepler_active_at_timestamp(&self, timestamp: u64) -> bool {
        self.is_fork_active_at_timestamp(Hardfork::Kepler, timestamp)
    }

    /// Convenience method to check if [`Hardfork::Feynman`] is firstly active at a given timestamp
    /// and parent timestamp.
    #[cfg(feature = "bsc")]
    #[inline]
    pub fn is_on_feynman_at_timestamp(&self, timestamp: u64, parent_timestamp: u64) -> bool {
        self.fork(Hardfork::Feynman).transitions_at_timestamp(timestamp, parent_timestamp)
    }

    /// Convenience method to check if [`Hardfork::Feynman`] is active at a given timestamp.
    #[cfg(feature = "bsc")]
    #[inline]
    pub fn is_feynman_active_at_timestamp(&self, timestamp: u64) -> bool {
        self.is_fork_active_at_timestamp(Hardfork::Feynman, timestamp)
    }

    /// Convenience method to check if [`Hardfork::FeynmanFix`] is firstly active at a given
    /// timestamp and parent timestamp.
    #[cfg(feature = "bsc")]
    #[inline]
    pub fn is_on_feynman_fix_at_timestamp(&self, timestamp: u64, parent_timestamp: u64) -> bool {
        self.fork(Hardfork::FeynmanFix).transitions_at_timestamp(timestamp, parent_timestamp)
    }

    /// Convenience method to check if [`Hardfork::FeynmanFix`] is active at a given timestamp.
    #[cfg(feature = "bsc")]
    #[inline]
    pub fn is_feynman_fix_active_at_timestamp(&self, timestamp: u64) -> bool {
        self.is_fork_active_at_timestamp(Hardfork::FeynmanFix, timestamp)
    }

    /// Convenience method to check if [`Hardfork::Haber`] is firstly active at a given timestamp
    /// and parent timestamp.
    #[cfg(feature = "bsc")]
    #[inline]
    pub fn is_on_haber_at_timestamp(&self, timestamp: u64, parent_timestamp: u64) -> bool {
        self.fork(Hardfork::Haber).transitions_at_timestamp(timestamp, parent_timestamp)
    }

    /// Convenience method to check if [`Hardfork::Haber`] is active at a given timestamp.
    #[cfg(feature = "bsc")]
    #[inline]
    pub fn is_haber_active_at_timestamp(&self, timestamp: u64) -> bool {
        self.is_fork_active_at_timestamp(Hardfork::Haber, timestamp)
    }

    /// Convenience method to check if [`Hardfork::HaberFix`] is firstly active at a given timestamp
    /// and parent timestamp.
    #[cfg(feature = "bsc")]
    #[inline]
    pub fn is_on_haber_fix_at_timestamp(&self, timestamp: u64, parent_timestamp: u64) -> bool {
        self.fork(Hardfork::HaberFix).transitions_at_timestamp(timestamp, parent_timestamp)
    }

    /// Convenience method to check if [`Hardfork::HaberFix`] is active at a given timestamp.
    #[cfg(feature = "bsc")]
    #[inline]
    pub fn is_haber_fix_active_at_timestamp(&self, timestamp: u64) -> bool {
        self.is_fork_active_at_timestamp(Hardfork::HaberFix, timestamp)
    }

    /// Creates a [`ForkFilter`] for the block described by [Head].
    pub fn fork_filter(&self, head: Head) -> ForkFilter {
        let forks = self.hardforks.forks_iter().filter_map(|(_, condition)| {
            // We filter out TTD-based forks w/o a pre-known block since those do not show up in the
            // fork filter.
            Some(match condition {
                ForkCondition::Block(block) |
                ForkCondition::TTD { fork_block: Some(block), .. } => ForkFilterKey::Block(block),
                ForkCondition::Timestamp(time) => ForkFilterKey::Time(time),
                _ => return None,
            })
        });

        ForkFilter::new(head, self.genesis_hash(), self.genesis_timestamp(), forks)
    }

    /// Compute the [`ForkId`] for the given [`Head`] following eip-6122 spec
    pub fn fork_id(&self, head: &Head) -> ForkId {
        let mut forkhash = ForkHash::from(self.genesis_hash());
        let mut current_applied = 0;

        // handle all block forks before handling timestamp based forks. see: https://eips.ethereum.org/EIPS/eip-6122
        for (_, cond) in self.hardforks.forks_iter() {
            // handle block based forks and the sepolia merge netsplit block edge case (TTD
            // ForkCondition with Some(block))
            if let ForkCondition::Block(block) |
            ForkCondition::TTD { fork_block: Some(block), .. } = cond
            {
                if cond.active_at_head(head) {
                    if block != current_applied {
                        forkhash += block;
                        current_applied = block;
                    }
                } else {
                    // we can return here because this block fork is not active, so we set the
                    // `next` value
                    return ForkId { hash: forkhash, next: block };
                }
            }
        }

        // timestamp are ALWAYS applied after the merge.
        //
        // this filter ensures that no block-based forks are returned
        for timestamp in self.hardforks.forks_iter().filter_map(|(_, cond)| {
            cond.as_timestamp().filter(|time| time > &self.genesis.timestamp)
        }) {
            // Skip Fermat hardfork for opbnb
            if timestamp == 1698991506 || timestamp == 1701151200 {
                continue;
            }

            let cond = ForkCondition::Timestamp(timestamp);
            if cond.active_at_head(head) {
                if timestamp != current_applied {
                    forkhash += timestamp;
                    current_applied = timestamp;
                }
            } else {
                // can safely return here because we have already handled all block forks and
                // have handled all active timestamp forks, and set the next value to the
                // timestamp that is known but not active yet
                return ForkId { hash: forkhash, next: timestamp };
            }
        }

        ForkId { hash: forkhash, next: 0 }
    }

    /// An internal helper function that returns a head block that satisfies a given Fork condition.
    pub(crate) fn satisfy(&self, cond: ForkCondition) -> Head {
        match cond {
            ForkCondition::Block(number) => Head { number, ..Default::default() },
            ForkCondition::Timestamp(timestamp) => {
                // to satisfy every timestamp ForkCondition, we find the last ForkCondition::Block
                // if one exists, and include its block_num in the returned Head
                if let Some(last_block_num) = self.last_block_fork_before_merge_or_timestamp() {
                    return Head { timestamp, number: last_block_num, ..Default::default() };
                }
                Head { timestamp, ..Default::default() }
            }
            ForkCondition::TTD { total_difficulty, .. } => {
                Head { total_difficulty, ..Default::default() }
            }
            ForkCondition::Never => unreachable!(),
        }
    }

    /// An internal helper function that returns the block number of the last block-based
    /// fork that occurs before any existing TTD (merge)/timestamp based forks.
    ///
    /// Note: this returns None if the `ChainSpec` is not configured with a TTD/Timestamp fork.
    pub(crate) fn last_block_fork_before_merge_or_timestamp(&self) -> Option<u64> {
        let mut hardforks_iter = self.hardforks.forks_iter().peekable();
        while let Some((_, curr_cond)) = hardforks_iter.next() {
            if let Some((_, next_cond)) = hardforks_iter.peek() {
                // peek and find the first occurrence of ForkCondition::TTD (merge) , or in
                // custom ChainSpecs, the first occurrence of
                // ForkCondition::Timestamp. If curr_cond is ForkCondition::Block at
                // this point, which it should be in most "normal" ChainSpecs,
                // return its block_num
                match next_cond {
                    ForkCondition::TTD { fork_block, .. } => {
                        // handle Sepolia merge netsplit case
                        if fork_block.is_some() {
                            return *fork_block;
                        }
                        // ensure curr_cond is indeed ForkCondition::Block and return block_num
                        if let ForkCondition::Block(block_num) = curr_cond {
                            return Some(block_num);
                        }
                    }
                    ForkCondition::Timestamp(_) => {
                        // ensure curr_cond is indeed ForkCondition::Block and return block_num
                        if let ForkCondition::Block(block_num) = curr_cond {
                            return Some(block_num);
                        }
                    }
                    ForkCondition::Block(_) | ForkCondition::Never => continue,
                }
            }
        }
        None
    }

    /// Build a chainspec using [`ChainSpecBuilder`]
    pub fn builder() -> ChainSpecBuilder {
        ChainSpecBuilder::default()
    }

    /// Returns the known bootnode records for the given chain.
    pub fn bootnodes(&self) -> Option<Vec<NodeRecord>> {
        use NamedChain as C;
        let chain = self.chain;
        match chain.try_into().ok()? {
            C::Mainnet => Some(mainnet_nodes()),
            C::Sepolia => Some(sepolia_nodes()),
            C::Holesky => Some(holesky_nodes()),
            C::Base => Some(base_nodes()),
            C::Optimism => Some(op_nodes()),
            C::BaseGoerli | C::BaseSepolia => Some(base_testnet_nodes()),
            C::OptimismSepolia | C::OptimismGoerli | C::OptimismKovan => Some(op_testnet_nodes()),
            #[cfg(feature = "bsc")]
            C::BNBSmartChain => Some(bsc_mainnet_nodes()),
            #[cfg(feature = "bsc")]
            C::BNBSmartChainTestnet => Some(bsc_testnet_nodes()),
            #[cfg(all(feature = "optimism", feature = "opbnb"))]
            C::OpBNBTestnet => Some(opbnb_testnet_nodes()),
            #[cfg(all(feature = "optimism", feature = "opbnb"))]
            C::OpBNBMainnet => Some(opbnb_mainnet_nodes()),
            _ => None,
        }
    }
}

impl From<Genesis> for ChainSpec {
    fn from(genesis: Genesis) -> Self {
        #[cfg(feature = "optimism")]
        let optimism_genesis_info = OptimismGenesisInfo::extract_from(&genesis);
        #[cfg(feature = "optimism")]
        let genesis_info =
            optimism_genesis_info.optimism_chain_info.genesis_info.unwrap_or_default();

        // Block-based hardforks
        let hardfork_opts = [
            (EthereumHardfork::Homestead.boxed(), genesis.config.homestead_block),
            (EthereumHardfork::Dao.boxed(), genesis.config.dao_fork_block),
            (EthereumHardfork::Tangerine.boxed(), genesis.config.eip150_block),
            (EthereumHardfork::SpuriousDragon.boxed(), genesis.config.eip155_block),
            (EthereumHardfork::Byzantium.boxed(), genesis.config.byzantium_block),
            (EthereumHardfork::Constantinople.boxed(), genesis.config.constantinople_block),
            (EthereumHardfork::Petersburg.boxed(), genesis.config.petersburg_block),
            (EthereumHardfork::Istanbul.boxed(), genesis.config.istanbul_block),
            (EthereumHardfork::MuirGlacier.boxed(), genesis.config.muir_glacier_block),
            (EthereumHardfork::Berlin.boxed(), genesis.config.berlin_block),
            (EthereumHardfork::London.boxed(), genesis.config.london_block),
            (EthereumHardfork::ArrowGlacier.boxed(), genesis.config.arrow_glacier_block),
            (EthereumHardfork::GrayGlacier.boxed(), genesis.config.gray_glacier_block),
            #[cfg(feature = "optimism")]
            (OptimismHardfork::Bedrock.boxed(), genesis_info.bedrock_block),
        ];
        let mut hardforks = hardfork_opts
            .into_iter()
            .filter_map(|(hardfork, opt)| opt.map(|block| (hardfork, ForkCondition::Block(block))))
            .collect::<Vec<_>>();

        // Paris
        let paris_block_and_final_difficulty =
            if let Some(ttd) = genesis.config.terminal_total_difficulty {
                hardforks.push((
                    EthereumHardfork::Paris.boxed(),
                    ForkCondition::TTD {
                        total_difficulty: ttd,
                        fork_block: genesis.config.merge_netsplit_block,
                    },
                ));

                genesis.config.merge_netsplit_block.map(|block| (block, ttd))
            } else {
                None
            };

        // Time-based hardforks
        let time_hardfork_opts = [
            (EthereumHardfork::Shanghai.boxed(), genesis.config.shanghai_time),
            (EthereumHardfork::Cancun.boxed(), genesis.config.cancun_time),
            (EthereumHardfork::Prague.boxed(), genesis.config.prague_time),
            #[cfg(feature = "optimism")]
            (OptimismHardfork::Regolith.boxed(), genesis_info.regolith_time),
            #[cfg(feature = "optimism")]
            (OptimismHardfork::Canyon.boxed(), genesis_info.canyon_time),
            #[cfg(feature = "optimism")]
            (OptimismHardfork::Ecotone.boxed(), genesis_info.ecotone_time),
            #[cfg(feature = "optimism")]
            (OptimismHardfork::Fjord.boxed(), genesis_info.fjord_time),
        ];

        let time_hardforks = time_hardfork_opts
            .into_iter()
            .filter_map(|(hardfork, opt)| {
                opt.map(|time| (hardfork, ForkCondition::Timestamp(time)))
            })
            .collect::<Vec<_>>();

        hardforks.extend(time_hardforks);

        // Uses ethereum or optimism main chains to find proper order
        #[cfg(not(feature = "optimism"))]
        let mainnet_hardforks: ChainHardforks = EthereumHardfork::mainnet().into();
        #[cfg(not(feature = "optimism"))]
        let mainnet_order = mainnet_hardforks.forks_iter();
        #[cfg(feature = "optimism")]
        let mainnet_hardforks = OptimismHardfork::op_mainnet();
        #[cfg(feature = "optimism")]
        let mainnet_order = mainnet_hardforks.forks_iter();

        let mut ordered_hardforks = Vec::with_capacity(hardforks.len());
        for (hardfork, _) in mainnet_order {
            if let Some(pos) = hardforks.iter().position(|(e, _)| **e == *hardfork) {
                ordered_hardforks.push(hardforks[pos].clone());
            }
        }

        // NOTE: in full node, we prune all receipts except the deposit contract's. We do not
        // have the deployment block in the genesis file, so we use block zero. We use the same
        // deposit topic as the mainnet contract if we have the deposit contract address in the
        // genesis json.
        let deposit_contract = genesis.config.deposit_contract_address.map(|address| {
            DepositContract { address, block: 0, topic: MAINNET_DEPOSIT_CONTRACT.topic }
        });

        Self {
            chain: genesis.config.chain_id.into(),
            genesis,
            genesis_hash: None,
            hardforks: ChainHardforks::new(hardforks),
            paris_block_and_final_difficulty,
            deposit_contract,
            #[cfg(feature = "optimism")]
            base_fee_params: optimism_genesis_info.base_fee_params,
            ..Default::default()
        }
    }
}

/// A helper to build custom chain specs
#[derive(Debug, Default, Clone)]
pub struct ChainSpecBuilder {
    chain: Option<Chain>,
    genesis: Option<Genesis>,
    hardforks: ChainHardforks,
}

impl ChainSpecBuilder {
    /// Construct a new builder from the mainnet chain spec.
    pub fn mainnet() -> Self {
        Self {
            chain: Some(MAINNET.chain),
            genesis: Some(MAINNET.genesis.clone()),
            hardforks: MAINNET.hardforks.clone(),
        }
    }
}

impl ChainSpecBuilder {
    /// Set the chain ID
    pub const fn chain(mut self, chain: Chain) -> Self {
        self.chain = Some(chain);
        self
    }

    /// Set the genesis block.
    pub fn genesis(mut self, genesis: Genesis) -> Self {
        self.genesis = Some(genesis);
        self
    }

    /// Add the given fork with the given activation condition to the spec.
    pub fn with_fork(mut self, fork: EthereumHardfork, condition: ForkCondition) -> Self {
        self.hardforks.insert(fork, condition);
        self
    }

    /// Remove the given fork from the spec.
    pub fn without_fork(mut self, fork: EthereumHardfork) -> Self {
        self.hardforks.remove(fork);
        self
    }

    /// Enable the Paris hardfork at the given TTD.
    ///
    /// Does not set the merge netsplit block.
    pub fn paris_at_ttd(self, ttd: U256) -> Self {
        self.with_fork(
            EthereumHardfork::Paris,
            ForkCondition::TTD { total_difficulty: ttd, fork_block: None },
        )
    }

    /// Enable Frontier at genesis.
    pub fn frontier_activated(mut self) -> Self {
        self.hardforks.insert(EthereumHardfork::Frontier, ForkCondition::Block(0));
        self
    }

    /// Enable Homestead at genesis.
    pub fn homestead_activated(mut self) -> Self {
        self = self.frontier_activated();
        self.hardforks.insert(EthereumHardfork::Homestead, ForkCondition::Block(0));
        self
    }

    /// Enable Tangerine at genesis.
    pub fn tangerine_whistle_activated(mut self) -> Self {
        self = self.homestead_activated();
        self.hardforks.insert(EthereumHardfork::Tangerine, ForkCondition::Block(0));
        self
    }

    /// Enable Spurious Dragon at genesis.
    pub fn spurious_dragon_activated(mut self) -> Self {
        self = self.tangerine_whistle_activated();
        self.hardforks.insert(EthereumHardfork::SpuriousDragon, ForkCondition::Block(0));
        self
    }

    /// Enable Byzantium at genesis.
    pub fn byzantium_activated(mut self) -> Self {
        self = self.spurious_dragon_activated();
        self.hardforks.insert(EthereumHardfork::Byzantium, ForkCondition::Block(0));
        self
    }

    /// Enable Constantinople at genesis.
    pub fn constantinople_activated(mut self) -> Self {
        self = self.byzantium_activated();
        self.hardforks.insert(EthereumHardfork::Constantinople, ForkCondition::Block(0));
        self
    }

    /// Enable Petersburg at genesis.
    pub fn petersburg_activated(mut self) -> Self {
        self = self.constantinople_activated();
        self.hardforks.insert(EthereumHardfork::Petersburg, ForkCondition::Block(0));
        self
    }

    /// Enable Istanbul at genesis.
    pub fn istanbul_activated(mut self) -> Self {
        self = self.petersburg_activated();
        self.hardforks.insert(EthereumHardfork::Istanbul, ForkCondition::Block(0));
        self
    }

    /// Enable Berlin at genesis.
    pub fn berlin_activated(mut self) -> Self {
        self = self.istanbul_activated();
        self.hardforks.insert(EthereumHardfork::Berlin, ForkCondition::Block(0));
        self
    }

    /// Enable London at genesis.
    pub fn london_activated(mut self) -> Self {
        self = self.berlin_activated();
        self.hardforks.insert(EthereumHardfork::London, ForkCondition::Block(0));
        self
    }

    /// Enable Paris at genesis.
    pub fn paris_activated(mut self) -> Self {
        self = self.london_activated();
        self.hardforks.insert(
            EthereumHardfork::Paris,
            ForkCondition::TTD { fork_block: Some(0), total_difficulty: U256::ZERO },
        );
        self
    }

    /// Enable Shanghai at genesis.
    pub fn shanghai_activated(mut self) -> Self {
        self = self.paris_activated();
        self.hardforks.insert(EthereumHardfork::Shanghai, ForkCondition::Timestamp(0));
        self
    }

    /// Enable Cancun at genesis.
    pub fn cancun_activated(mut self) -> Self {
        self = self.shanghai_activated();
        self.hardforks.insert(EthereumHardfork::Cancun, ForkCondition::Timestamp(0));
        self
    }

    /// Enable Bedrock at genesis
    #[cfg(feature = "optimism")]
    pub fn bedrock_activated(mut self) -> Self {
        self = self.paris_activated();
        self.hardforks.insert(OptimismHardfork::Bedrock, ForkCondition::Block(0));
        self
    }

    /// Enable Regolith at genesis
    #[cfg(feature = "optimism")]
    pub fn regolith_activated(mut self) -> Self {
        self = self.bedrock_activated();
        self.hardforks.insert(OptimismHardfork::Regolith, ForkCondition::Timestamp(0));
        self
    }

    /// Enable Canyon at genesis
    #[cfg(feature = "optimism")]
    pub fn canyon_activated(mut self) -> Self {
        self = self.regolith_activated();
        // Canyon also activates changes from L1's Shanghai hardfork
        self.hardforks.insert(EthereumHardfork::Shanghai, ForkCondition::Timestamp(0));
        self.hardforks.insert(OptimismHardfork::Canyon, ForkCondition::Timestamp(0));
        self
    }

    /// Enable Ecotone at genesis
    #[cfg(feature = "optimism")]
    pub fn ecotone_activated(mut self) -> Self {
        self = self.canyon_activated();
        self.hardforks.insert(EthereumHardfork::Cancun, ForkCondition::Timestamp(0));
        self.hardforks.insert(OptimismHardfork::Ecotone, ForkCondition::Timestamp(0));
        self
    }

    /// Enable Fjord at genesis
    #[cfg(feature = "optimism")]
    pub fn fjord_activated(mut self) -> Self {
        self = self.ecotone_activated();
        self.hardforks.insert(OptimismHardfork::Fjord, ForkCondition::Timestamp(0));
        self
    }

    /// Build the resulting [`ChainSpec`].
    ///
    /// # Panics
    ///
    /// This function panics if the chain ID and genesis is not set ([`Self::chain`] and
    /// [`Self::genesis`])
    pub fn build(self) -> ChainSpec {
        let paris_block_and_final_difficulty = {
            self.hardforks.get(EthereumHardfork::Paris).and_then(|cond| {
                if let ForkCondition::TTD { fork_block, total_difficulty } = cond {
                    fork_block.map(|fork_block| (fork_block, total_difficulty))
                } else {
                    None
                }
            })
        };
        ChainSpec {
            chain: self.chain.expect("The chain is required"),
            genesis: self.genesis.expect("The genesis is required"),
            genesis_hash: None,
            hardforks: self.hardforks,
            paris_block_and_final_difficulty,
            deposit_contract: None,
            ..Default::default()
        }
    }
}

impl From<&Arc<ChainSpec>> for ChainSpecBuilder {
    fn from(value: &Arc<ChainSpec>) -> Self {
        Self {
            chain: Some(value.chain),
            genesis: Some(value.genesis.clone()),
            hardforks: value.hardforks.clone(),
        }
    }
}

/// `PoS` deposit contract details.
#[derive(Debug, Clone, PartialEq, Eq)]
pub struct DepositContract {
    /// Deposit Contract Address
    pub address: Address,
    /// Deployment Block
    pub block: BlockNumber,
    /// `DepositEvent` event signature
    pub topic: B256,
}

impl DepositContract {
    /// Creates a new [`DepositContract`].
    pub const fn new(address: Address, block: BlockNumber, topic: B256) -> Self {
        Self { address, block, topic }
    }
}

/// Genesis info for Optimism.
#[cfg(feature = "optimism")]
#[derive(Default, Debug, serde::Deserialize)]
#[serde(rename_all = "camelCase")]
struct OptimismGenesisInfo {
    optimism_chain_info: op_alloy_rpc_types::genesis::OptimismChainInfo,
    #[serde(skip)]
    base_fee_params: BaseFeeParamsKind,
}

#[cfg(feature = "optimism")]
impl OptimismGenesisInfo {
    fn extract_from(genesis: &Genesis) -> Self {
        let mut info = Self {
            optimism_chain_info: op_alloy_rpc_types::genesis::OptimismChainInfo::extract_from(
                &genesis.config.extra_fields,
            )
            .unwrap_or_default(),
            ..Default::default()
        };
        if let Some(optimism_base_fee_info) = &info.optimism_chain_info.base_fee_info {
            if let (Some(elasticity), Some(denominator)) = (
                optimism_base_fee_info.eip1559_elasticity,
                optimism_base_fee_info.eip1559_denominator,
            ) {
                let base_fee_params = if let Some(canyon_denominator) =
                    optimism_base_fee_info.eip1559_denominator_canyon
                {
                    BaseFeeParamsKind::Variable(
                        vec![
                            (
                                EthereumHardfork::London.boxed(),
                                BaseFeeParams::new(denominator as u128, elasticity as u128),
                            ),
                            (
                                OptimismHardfork::Canyon.boxed(),
                                BaseFeeParams::new(canyon_denominator as u128, elasticity as u128),
                            ),
                        ]
                        .into(),
                    )
                } else {
                    BaseFeeParams::new(denominator as u128, elasticity as u128).into()
                };

                info.base_fee_params = base_fee_params;
            }
        }

        info
    }
}

#[cfg(test)]
mod tests {
    use super::*;
    use alloy_chains::Chain;
    use alloy_genesis::{ChainConfig, GenesisAccount};
    use alloy_primitives::{b256, hex};
    use core::ops::Deref;
    use reth_ethereum_forks::{ForkCondition, ForkHash, ForkId, Head};
    use reth_trie_common::TrieAccount;
    use std::{collections::HashMap, str::FromStr};

    #[cfg(feature = "optimism")]
    use reth_ethereum_forks::OptimismHardforks;

    fn test_fork_ids(spec: &ChainSpec, cases: &[(Head, ForkId)]) {
        for (block, expected_id) in cases {
            let computed_id = spec.fork_id(block);
            assert_eq!(
                expected_id, &computed_id,
                "Expected fork ID {:?}, computed fork ID {:?} at block {}",
                expected_id, computed_id, block.number
            );
        }
    }

    fn test_hardfork_fork_ids(spec: &ChainSpec, cases: &[(EthereumHardfork, ForkId)]) {
        for (hardfork, expected_id) in cases {
            if let Some(computed_id) = spec.hardfork_fork_id(*hardfork) {
                assert_eq!(
                    expected_id, &computed_id,
                    "Expected fork ID {expected_id:?}, computed fork ID {computed_id:?} for hardfork {hardfork}"
                );
                if matches!(hardfork, EthereumHardfork::Shanghai) {
                    if let Some(shangai_id) = spec.shanghai_fork_id() {
                        assert_eq!(
                            expected_id, &shangai_id,
                            "Expected fork ID {expected_id:?}, computed fork ID {computed_id:?} for Shanghai hardfork"
                        );
                    } else {
                        panic!("Expected ForkCondition to return Some for Hardfork::Shanghai");
                    }
                }
            }
        }
    }

    #[test]
    fn test_hardfork_list_display_mainnet() {
        assert_eq!(
            MAINNET.display_hardforks().to_string(),
            "Pre-merge hard forks (block based):
- Frontier                         @0
- Homestead                        @1150000
- Dao                              @1920000
- Tangerine                        @2463000
- SpuriousDragon                   @2675000
- Byzantium                        @4370000
- Constantinople                   @7280000
- Petersburg                       @7280000
- Istanbul                         @9069000
- MuirGlacier                      @9200000
- Berlin                           @12244000
- London                           @12965000
- ArrowGlacier                     @13773000
- GrayGlacier                      @15050000
Merge hard forks:
- Paris                            @58750000000000000000000 (network is known to be merged)
Post-merge hard forks (timestamp based):
- Shanghai                         @1681338455
- Cancun                           @1710338135"
        );
    }

    #[test]
    fn test_hardfork_list_ignores_disabled_forks() {
        let spec = ChainSpec::builder()
            .chain(Chain::mainnet())
            .genesis(Genesis::default())
            .with_fork(EthereumHardfork::Frontier, ForkCondition::Block(0))
            .with_fork(EthereumHardfork::Shanghai, ForkCondition::Never)
            .build();
        assert_eq!(
            spec.display_hardforks().to_string(),
            "Pre-merge hard forks (block based):
- Frontier                         @0"
        );
    }

    // Tests that we skip any fork blocks in block #0 (the genesis ruleset)
    #[test]
    fn ignores_genesis_fork_blocks() {
        let spec = ChainSpec::builder()
            .chain(Chain::mainnet())
            .genesis(Genesis::default())
            .with_fork(EthereumHardfork::Frontier, ForkCondition::Block(0))
            .with_fork(EthereumHardfork::Homestead, ForkCondition::Block(0))
            .with_fork(EthereumHardfork::Tangerine, ForkCondition::Block(0))
            .with_fork(EthereumHardfork::SpuriousDragon, ForkCondition::Block(0))
            .with_fork(EthereumHardfork::Byzantium, ForkCondition::Block(0))
            .with_fork(EthereumHardfork::Constantinople, ForkCondition::Block(0))
            .with_fork(EthereumHardfork::Istanbul, ForkCondition::Block(0))
            .with_fork(EthereumHardfork::MuirGlacier, ForkCondition::Block(0))
            .with_fork(EthereumHardfork::Berlin, ForkCondition::Block(0))
            .with_fork(EthereumHardfork::London, ForkCondition::Block(0))
            .with_fork(EthereumHardfork::ArrowGlacier, ForkCondition::Block(0))
            .with_fork(EthereumHardfork::GrayGlacier, ForkCondition::Block(0))
            .build();

        assert_eq!(spec.deref().len(), 12, "12 forks should be active.");
        assert_eq!(
            spec.fork_id(&Head { number: 1, ..Default::default() }),
            ForkId { hash: ForkHash::from(spec.genesis_hash()), next: 0 },
            "the fork ID should be the genesis hash; forks at genesis are ignored for fork filters"
        );
    }

    #[test]
    fn ignores_duplicate_fork_blocks() {
        let empty_genesis = Genesis::default();
        let unique_spec = ChainSpec::builder()
            .chain(Chain::mainnet())
            .genesis(empty_genesis.clone())
            .with_fork(EthereumHardfork::Frontier, ForkCondition::Block(0))
            .with_fork(EthereumHardfork::Homestead, ForkCondition::Block(1))
            .build();

        let duplicate_spec = ChainSpec::builder()
            .chain(Chain::mainnet())
            .genesis(empty_genesis)
            .with_fork(EthereumHardfork::Frontier, ForkCondition::Block(0))
            .with_fork(EthereumHardfork::Homestead, ForkCondition::Block(1))
            .with_fork(EthereumHardfork::Tangerine, ForkCondition::Block(1))
            .build();

        assert_eq!(
            unique_spec.fork_id(&Head { number: 2, ..Default::default() }),
            duplicate_spec.fork_id(&Head { number: 2, ..Default::default() }),
            "duplicate fork blocks should be deduplicated for fork filters"
        );
    }

    #[test]
    fn test_chainspec_satisfy() {
        let empty_genesis = Genesis::default();
        // happy path test case
        let happy_path_case = ChainSpec::builder()
            .chain(Chain::mainnet())
            .genesis(empty_genesis.clone())
            .with_fork(EthereumHardfork::Frontier, ForkCondition::Block(0))
            .with_fork(EthereumHardfork::Homestead, ForkCondition::Block(73))
            .with_fork(EthereumHardfork::Shanghai, ForkCondition::Timestamp(11313123))
            .build();
        let happy_path_head = happy_path_case.satisfy(ForkCondition::Timestamp(11313123));
        let happy_path_expected = Head { number: 73, timestamp: 11313123, ..Default::default() };
        assert_eq!(
            happy_path_head, happy_path_expected,
            "expected satisfy() to return {happy_path_expected:#?}, but got {happy_path_head:#?} "
        );
        // multiple timestamp test case (i.e Shanghai -> Cancun)
        let multiple_timestamp_fork_case = ChainSpec::builder()
            .chain(Chain::mainnet())
            .genesis(empty_genesis.clone())
            .with_fork(EthereumHardfork::Frontier, ForkCondition::Block(0))
            .with_fork(EthereumHardfork::Homestead, ForkCondition::Block(73))
            .with_fork(EthereumHardfork::Shanghai, ForkCondition::Timestamp(11313123))
            .with_fork(EthereumHardfork::Cancun, ForkCondition::Timestamp(11313398))
            .build();
        let multi_timestamp_head =
            multiple_timestamp_fork_case.satisfy(ForkCondition::Timestamp(11313398));
        let mult_timestamp_expected =
            Head { number: 73, timestamp: 11313398, ..Default::default() };
        assert_eq!(
            multi_timestamp_head, mult_timestamp_expected,
            "expected satisfy() to return {mult_timestamp_expected:#?}, but got {multi_timestamp_head:#?} "
        );
        // no ForkCondition::Block test case
        let no_block_fork_case = ChainSpec::builder()
            .chain(Chain::mainnet())
            .genesis(empty_genesis.clone())
            .with_fork(EthereumHardfork::Shanghai, ForkCondition::Timestamp(11313123))
            .build();
        let no_block_fork_head = no_block_fork_case.satisfy(ForkCondition::Timestamp(11313123));
        let no_block_fork_expected = Head { number: 0, timestamp: 11313123, ..Default::default() };
        assert_eq!(
            no_block_fork_head, no_block_fork_expected,
            "expected satisfy() to return {no_block_fork_expected:#?}, but got {no_block_fork_head:#?} ",
        );
        // spec w/ ForkCondition::TTD with block_num test case (Sepolia merge netsplit edge case)
        let fork_cond_ttd_blocknum_case = ChainSpec::builder()
            .chain(Chain::mainnet())
            .genesis(empty_genesis.clone())
            .with_fork(EthereumHardfork::Frontier, ForkCondition::Block(0))
            .with_fork(EthereumHardfork::Homestead, ForkCondition::Block(73))
            .with_fork(
                EthereumHardfork::Paris,
                ForkCondition::TTD {
                    fork_block: Some(101),
                    total_difficulty: U256::from(10_790_000),
                },
            )
            .with_fork(EthereumHardfork::Shanghai, ForkCondition::Timestamp(11313123))
            .build();
        let fork_cond_ttd_blocknum_head =
            fork_cond_ttd_blocknum_case.satisfy(ForkCondition::Timestamp(11313123));
        let fork_cond_ttd_blocknum_expected =
            Head { number: 101, timestamp: 11313123, ..Default::default() };
        assert_eq!(
            fork_cond_ttd_blocknum_head, fork_cond_ttd_blocknum_expected,
            "expected satisfy() to return {fork_cond_ttd_blocknum_expected:#?}, but got {fork_cond_ttd_blocknum_expected:#?} ",
        );

        // spec w/ only ForkCondition::Block - test the match arm for ForkCondition::Block to ensure
        // no regressions, for these ForkConditions(Block/TTD) - a separate chain spec definition is
        // technically unnecessary - but we include it here for thoroughness
        let fork_cond_block_only_case = ChainSpec::builder()
            .chain(Chain::mainnet())
            .genesis(empty_genesis)
            .with_fork(EthereumHardfork::Frontier, ForkCondition::Block(0))
            .with_fork(EthereumHardfork::Homestead, ForkCondition::Block(73))
            .build();
        let fork_cond_block_only_head = fork_cond_block_only_case.satisfy(ForkCondition::Block(73));
        let fork_cond_block_only_expected = Head { number: 73, ..Default::default() };
        assert_eq!(
            fork_cond_block_only_head, fork_cond_block_only_expected,
            "expected satisfy() to return {fork_cond_block_only_expected:#?}, but got {fork_cond_block_only_head:#?} ",
        );
        // Fork::ConditionTTD test case without a new chain spec to demonstrate ChainSpec::satisfy
        // is independent of ChainSpec for this(these - including ForkCondition::Block) match arm(s)
        let fork_cond_ttd_no_new_spec = fork_cond_block_only_case.satisfy(ForkCondition::TTD {
            fork_block: None,
            total_difficulty: U256::from(10_790_000),
        });
        let fork_cond_ttd_no_new_spec_expected =
            Head { total_difficulty: U256::from(10_790_000), ..Default::default() };
        assert_eq!(
            fork_cond_ttd_no_new_spec, fork_cond_ttd_no_new_spec_expected,
            "expected satisfy() to return {fork_cond_ttd_blocknum_expected:#?}, but got {fork_cond_ttd_blocknum_expected:#?} ",
        );
    }

    #[test]
    fn mainnet_hardfork_fork_ids() {
        test_hardfork_fork_ids(
            &MAINNET,
            &[
                (
                    EthereumHardfork::Frontier,
                    ForkId { hash: ForkHash([0xfc, 0x64, 0xec, 0x04]), next: 1150000 },
                ),
                (
                    EthereumHardfork::Homestead,
                    ForkId { hash: ForkHash([0x97, 0xc2, 0xc3, 0x4c]), next: 1920000 },
                ),
                (
                    EthereumHardfork::Dao,
                    ForkId { hash: ForkHash([0x91, 0xd1, 0xf9, 0x48]), next: 2463000 },
                ),
                (
                    EthereumHardfork::Tangerine,
                    ForkId { hash: ForkHash([0x7a, 0x64, 0xda, 0x13]), next: 2675000 },
                ),
                (
                    EthereumHardfork::SpuriousDragon,
                    ForkId { hash: ForkHash([0x3e, 0xdd, 0x5b, 0x10]), next: 4370000 },
                ),
                (
                    EthereumHardfork::Byzantium,
                    ForkId { hash: ForkHash([0xa0, 0x0b, 0xc3, 0x24]), next: 7280000 },
                ),
                (
                    EthereumHardfork::Constantinople,
                    ForkId { hash: ForkHash([0x66, 0x8d, 0xb0, 0xaf]), next: 9069000 },
                ),
                (
                    EthereumHardfork::Petersburg,
                    ForkId { hash: ForkHash([0x66, 0x8d, 0xb0, 0xaf]), next: 9069000 },
                ),
                (
                    EthereumHardfork::Istanbul,
                    ForkId { hash: ForkHash([0x87, 0x9d, 0x6e, 0x30]), next: 9200000 },
                ),
                (
                    EthereumHardfork::MuirGlacier,
                    ForkId { hash: ForkHash([0xe0, 0x29, 0xe9, 0x91]), next: 12244000 },
                ),
                (
                    EthereumHardfork::Berlin,
                    ForkId { hash: ForkHash([0x0e, 0xb4, 0x40, 0xf6]), next: 12965000 },
                ),
                (
                    EthereumHardfork::London,
                    ForkId { hash: ForkHash([0xb7, 0x15, 0x07, 0x7d]), next: 13773000 },
                ),
                (
                    EthereumHardfork::ArrowGlacier,
                    ForkId { hash: ForkHash([0x20, 0xc3, 0x27, 0xfc]), next: 15050000 },
                ),
                (
                    EthereumHardfork::GrayGlacier,
                    ForkId { hash: ForkHash([0xf0, 0xaf, 0xd0, 0xe3]), next: 1681338455 },
                ),
                (
                    EthereumHardfork::Shanghai,
                    ForkId { hash: ForkHash([0xdc, 0xe9, 0x6c, 0x2d]), next: 1710338135 },
                ),
                (
                    EthereumHardfork::Cancun,
                    ForkId { hash: ForkHash([0x9f, 0x3d, 0x22, 0x54]), next: 0 },
                ),
            ],
        );
    }

    #[test]
    fn sepolia_hardfork_fork_ids() {
        test_hardfork_fork_ids(
            &SEPOLIA,
            &[
                (
                    EthereumHardfork::Frontier,
                    ForkId { hash: ForkHash([0xfe, 0x33, 0x66, 0xe7]), next: 1735371 },
                ),
                (
                    EthereumHardfork::Homestead,
                    ForkId { hash: ForkHash([0xfe, 0x33, 0x66, 0xe7]), next: 1735371 },
                ),
                (
                    EthereumHardfork::Tangerine,
                    ForkId { hash: ForkHash([0xfe, 0x33, 0x66, 0xe7]), next: 1735371 },
                ),
                (
                    EthereumHardfork::SpuriousDragon,
                    ForkId { hash: ForkHash([0xfe, 0x33, 0x66, 0xe7]), next: 1735371 },
                ),
                (
                    EthereumHardfork::Byzantium,
                    ForkId { hash: ForkHash([0xfe, 0x33, 0x66, 0xe7]), next: 1735371 },
                ),
                (
                    EthereumHardfork::Constantinople,
                    ForkId { hash: ForkHash([0xfe, 0x33, 0x66, 0xe7]), next: 1735371 },
                ),
                (
                    EthereumHardfork::Petersburg,
                    ForkId { hash: ForkHash([0xfe, 0x33, 0x66, 0xe7]), next: 1735371 },
                ),
                (
                    EthereumHardfork::Istanbul,
                    ForkId { hash: ForkHash([0xfe, 0x33, 0x66, 0xe7]), next: 1735371 },
                ),
                (
                    EthereumHardfork::Berlin,
                    ForkId { hash: ForkHash([0xfe, 0x33, 0x66, 0xe7]), next: 1735371 },
                ),
                (
                    EthereumHardfork::London,
                    ForkId { hash: ForkHash([0xfe, 0x33, 0x66, 0xe7]), next: 1735371 },
                ),
                (
                    EthereumHardfork::Paris,
                    ForkId { hash: ForkHash([0xb9, 0x6c, 0xbd, 0x13]), next: 1677557088 },
                ),
                (
                    EthereumHardfork::Shanghai,
                    ForkId { hash: ForkHash([0xf7, 0xf9, 0xbc, 0x08]), next: 1706655072 },
                ),
                (
                    EthereumHardfork::Cancun,
                    ForkId { hash: ForkHash([0x88, 0xcf, 0x81, 0xd9]), next: 0 },
                ),
            ],
        );
    }

    #[test]
    fn mainnet_forkids() {
        test_fork_ids(
            &MAINNET,
            &[
                (
                    Head { number: 0, ..Default::default() },
                    ForkId { hash: ForkHash([0xfc, 0x64, 0xec, 0x04]), next: 1150000 },
                ),
                (
                    Head { number: 1150000, ..Default::default() },
                    ForkId { hash: ForkHash([0x97, 0xc2, 0xc3, 0x4c]), next: 1920000 },
                ),
                (
                    Head { number: 1920000, ..Default::default() },
                    ForkId { hash: ForkHash([0x91, 0xd1, 0xf9, 0x48]), next: 2463000 },
                ),
                (
                    Head { number: 2463000, ..Default::default() },
                    ForkId { hash: ForkHash([0x7a, 0x64, 0xda, 0x13]), next: 2675000 },
                ),
                (
                    Head { number: 2675000, ..Default::default() },
                    ForkId { hash: ForkHash([0x3e, 0xdd, 0x5b, 0x10]), next: 4370000 },
                ),
                (
                    Head { number: 4370000, ..Default::default() },
                    ForkId { hash: ForkHash([0xa0, 0x0b, 0xc3, 0x24]), next: 7280000 },
                ),
                (
                    Head { number: 7280000, ..Default::default() },
                    ForkId { hash: ForkHash([0x66, 0x8d, 0xb0, 0xaf]), next: 9069000 },
                ),
                (
                    Head { number: 9069000, ..Default::default() },
                    ForkId { hash: ForkHash([0x87, 0x9d, 0x6e, 0x30]), next: 9200000 },
                ),
                (
                    Head { number: 9200000, ..Default::default() },
                    ForkId { hash: ForkHash([0xe0, 0x29, 0xe9, 0x91]), next: 12244000 },
                ),
                (
                    Head { number: 12244000, ..Default::default() },
                    ForkId { hash: ForkHash([0x0e, 0xb4, 0x40, 0xf6]), next: 12965000 },
                ),
                (
                    Head { number: 12965000, ..Default::default() },
                    ForkId { hash: ForkHash([0xb7, 0x15, 0x07, 0x7d]), next: 13773000 },
                ),
                (
                    Head { number: 13773000, ..Default::default() },
                    ForkId { hash: ForkHash([0x20, 0xc3, 0x27, 0xfc]), next: 15050000 },
                ),
                (
                    Head { number: 15050000, ..Default::default() },
                    ForkId { hash: ForkHash([0xf0, 0xaf, 0xd0, 0xe3]), next: 1681338455 },
                ),
                // First Shanghai block
                (
                    Head { number: 20000000, timestamp: 1681338455, ..Default::default() },
                    ForkId { hash: ForkHash([0xdc, 0xe9, 0x6c, 0x2d]), next: 1710338135 },
                ),
                // First Cancun block
                (
                    Head { number: 20000001, timestamp: 1710338135, ..Default::default() },
                    ForkId { hash: ForkHash([0x9f, 0x3d, 0x22, 0x54]), next: 0 },
                ),
                // Future Cancun block
                (
                    Head { number: 20000002, timestamp: 2000000000, ..Default::default() },
                    ForkId { hash: ForkHash([0x9f, 0x3d, 0x22, 0x54]), next: 0 },
                ),
            ],
        );
    }

    #[test]
    fn holesky_forkids() {
        test_fork_ids(
            &HOLESKY,
            &[
                (
                    Head { number: 0, ..Default::default() },
                    ForkId { hash: ForkHash([0xc6, 0x1a, 0x60, 0x98]), next: 1696000704 },
                ),
                // First MergeNetsplit block
                (
                    Head { number: 123, ..Default::default() },
                    ForkId { hash: ForkHash([0xc6, 0x1a, 0x60, 0x98]), next: 1696000704 },
                ),
                // Last MergeNetsplit block
                (
                    Head { number: 123, timestamp: 1696000703, ..Default::default() },
                    ForkId { hash: ForkHash([0xc6, 0x1a, 0x60, 0x98]), next: 1696000704 },
                ),
                // First Shanghai block
                (
                    Head { number: 123, timestamp: 1696000704, ..Default::default() },
                    ForkId { hash: ForkHash([0xfd, 0x4f, 0x01, 0x6b]), next: 1707305664 },
                ),
                // Last Shanghai block
                (
                    Head { number: 123, timestamp: 1707305663, ..Default::default() },
                    ForkId { hash: ForkHash([0xfd, 0x4f, 0x01, 0x6b]), next: 1707305664 },
                ),
                // First Cancun block
                (
                    Head { number: 123, timestamp: 1707305664, ..Default::default() },
                    ForkId { hash: ForkHash([0x9b, 0x19, 0x2a, 0xd0]), next: 0 },
                ),
            ],
        )
    }

    #[test]
    fn sepolia_forkids() {
        test_fork_ids(
            &SEPOLIA,
            &[
                (
                    Head { number: 0, ..Default::default() },
                    ForkId { hash: ForkHash([0xfe, 0x33, 0x66, 0xe7]), next: 1735371 },
                ),
                (
                    Head { number: 1735370, ..Default::default() },
                    ForkId { hash: ForkHash([0xfe, 0x33, 0x66, 0xe7]), next: 1735371 },
                ),
                (
                    Head { number: 1735371, ..Default::default() },
                    ForkId { hash: ForkHash([0xb9, 0x6c, 0xbd, 0x13]), next: 1677557088 },
                ),
                (
                    Head { number: 1735372, timestamp: 1677557087, ..Default::default() },
                    ForkId { hash: ForkHash([0xb9, 0x6c, 0xbd, 0x13]), next: 1677557088 },
                ),
                // First Shanghai block
                (
                    Head { number: 1735372, timestamp: 1677557088, ..Default::default() },
                    ForkId { hash: ForkHash([0xf7, 0xf9, 0xbc, 0x08]), next: 1706655072 },
                ),
                // Last Shanghai block
                (
                    Head { number: 1735372, timestamp: 1706655071, ..Default::default() },
                    ForkId { hash: ForkHash([0xf7, 0xf9, 0xbc, 0x08]), next: 1706655072 },
                ),
                // First Cancun block
                (
                    Head { number: 1735372, timestamp: 1706655072, ..Default::default() },
                    ForkId { hash: ForkHash([0x88, 0xcf, 0x81, 0xd9]), next: 0 },
                ),
            ],
        );
    }

    #[cfg(feature = "optimism")]
    #[test]
    fn base_mainnet_forkids() {
        test_fork_ids(
            &BASE_MAINNET,
            &[
                (
                    Head { number: 0, ..Default::default() },
                    ForkId { hash: ForkHash([0x67, 0xda, 0x02, 0x60]), next: 1704992401 },
                ),
                (
                    Head { number: 0, timestamp: 1704992400, ..Default::default() },
                    ForkId { hash: ForkHash([0x67, 0xda, 0x02, 0x60]), next: 1704992401 },
                ),
                (
                    Head { number: 0, timestamp: 1704992401, ..Default::default() },
                    ForkId { hash: ForkHash([0x3c, 0x28, 0x3c, 0xb3]), next: 1710374401 },
                ),
                (
                    Head { number: 0, timestamp: 1710374400, ..Default::default() },
                    ForkId { hash: ForkHash([0x3c, 0x28, 0x3c, 0xb3]), next: 1710374401 },
                ),
                (
                    Head { number: 0, timestamp: 1710374401, ..Default::default() },
                    ForkId { hash: ForkHash([0x51, 0xcc, 0x98, 0xb3]), next: 1720627201 },
                ),
                (
                    Head { number: 0, timestamp: 1720627200, ..Default::default() },
                    ForkId { hash: ForkHash([0x51, 0xcc, 0x98, 0xb3]), next: 1720627201 },
                ),
                (
                    Head { number: 0, timestamp: 1720627201, ..Default::default() },
                    ForkId { hash: ForkHash([0xe4, 0x01, 0x0e, 0xb9]), next: 0 },
                ),
            ],
        );
    }

    #[cfg(feature = "optimism")]
    #[test]
    fn op_sepolia_forkids() {
        test_fork_ids(
            &OP_SEPOLIA,
            &[
                (
                    Head { number: 0, ..Default::default() },
                    ForkId { hash: ForkHash([0x67, 0xa4, 0x03, 0x28]), next: 1699981200 },
                ),
                (
                    Head { number: 0, timestamp: 1699981199, ..Default::default() },
                    ForkId { hash: ForkHash([0x67, 0xa4, 0x03, 0x28]), next: 1699981200 },
                ),
                (
                    Head { number: 0, timestamp: 1699981200, ..Default::default() },
                    ForkId { hash: ForkHash([0xa4, 0x8d, 0x6a, 0x00]), next: 1708534800 },
                ),
                (
                    Head { number: 0, timestamp: 1708534799, ..Default::default() },
                    ForkId { hash: ForkHash([0xa4, 0x8d, 0x6a, 0x00]), next: 1708534800 },
                ),
                (
                    Head { number: 0, timestamp: 1708534800, ..Default::default() },
                    ForkId { hash: ForkHash([0xcc, 0x17, 0xc7, 0xeb]), next: 1716998400 },
                ),
                (
                    Head { number: 0, timestamp: 1716998399, ..Default::default() },
                    ForkId { hash: ForkHash([0xcc, 0x17, 0xc7, 0xeb]), next: 1716998400 },
                ),
                (
                    Head { number: 0, timestamp: 1716998400, ..Default::default() },
                    ForkId { hash: ForkHash([0x54, 0x0a, 0x8c, 0x5d]), next: 0 },
                ),
            ],
        );
    }

    #[cfg(feature = "optimism")]
    #[test]
    fn op_mainnet_forkids() {
        test_fork_ids(
            &OP_MAINNET,
            &[
                (
                    Head { number: 0, ..Default::default() },
                    ForkId { hash: ForkHash([0xca, 0xf5, 0x17, 0xed]), next: 3950000 },
                ),
                // TODO: complete these, see https://github.com/paradigmxyz/reth/issues/8012
                (
                    Head { number: 105235063, timestamp: 1710374401, ..Default::default() },
                    ForkId { hash: ForkHash([0x19, 0xda, 0x4c, 0x52]), next: 1720627201 },
                ),
            ],
        );
    }

    #[cfg(feature = "optimism")]
    #[test]
    fn base_sepolia_forkids() {
        test_fork_ids(
            &BASE_SEPOLIA,
            &[
                (
                    Head { number: 0, ..Default::default() },
                    ForkId { hash: ForkHash([0xb9, 0x59, 0xb9, 0xf7]), next: 1699981200 },
                ),
                (
                    Head { number: 0, timestamp: 1699981199, ..Default::default() },
                    ForkId { hash: ForkHash([0xb9, 0x59, 0xb9, 0xf7]), next: 1699981200 },
                ),
                (
                    Head { number: 0, timestamp: 1699981200, ..Default::default() },
                    ForkId { hash: ForkHash([0x60, 0x7c, 0xd5, 0xa1]), next: 1708534800 },
                ),
                (
                    Head { number: 0, timestamp: 1708534799, ..Default::default() },
                    ForkId { hash: ForkHash([0x60, 0x7c, 0xd5, 0xa1]), next: 1708534800 },
                ),
                (
                    Head { number: 0, timestamp: 1708534800, ..Default::default() },
                    ForkId { hash: ForkHash([0xbe, 0x96, 0x9b, 0x17]), next: 1716998400 },
                ),
                (
                    Head { number: 0, timestamp: 1716998399, ..Default::default() },
                    ForkId { hash: ForkHash([0xbe, 0x96, 0x9b, 0x17]), next: 1716998400 },
                ),
                (
                    Head { number: 0, timestamp: 1716998400, ..Default::default() },
                    ForkId { hash: ForkHash([0x4e, 0x45, 0x7a, 0x49]), next: 0 },
                ),
            ],
        );
    }

    #[test]
    fn dev_forkids() {
        test_fork_ids(
            &DEV,
            &[(
                Head { number: 0, ..Default::default() },
                ForkId { hash: ForkHash([0x45, 0xb8, 0x36, 0x12]), next: 0 },
            )],
        )
    }

    /// Checks that time-based forks work
    ///
    /// This is based off of the test vectors here: <https://github.com/ethereum/go-ethereum/blob/5c8cc10d1e05c23ff1108022f4150749e73c0ca1/core/forkid/forkid_test.go#L155-L188>
    #[test]
    fn timestamped_forks() {
        let mainnet_with_timestamps = ChainSpecBuilder::mainnet().build();
        test_fork_ids(
            &mainnet_with_timestamps,
            &[
                (
                    Head { number: 0, timestamp: 0, ..Default::default() },
                    ForkId { hash: ForkHash([0xfc, 0x64, 0xec, 0x04]), next: 1150000 },
                ), // Unsynced
                (
                    Head { number: 1149999, timestamp: 0, ..Default::default() },
                    ForkId { hash: ForkHash([0xfc, 0x64, 0xec, 0x04]), next: 1150000 },
                ), // Last Frontier block
                (
                    Head { number: 1150000, timestamp: 0, ..Default::default() },
                    ForkId { hash: ForkHash([0x97, 0xc2, 0xc3, 0x4c]), next: 1920000 },
                ), // First Homestead block
                (
                    Head { number: 1919999, timestamp: 0, ..Default::default() },
                    ForkId { hash: ForkHash([0x97, 0xc2, 0xc3, 0x4c]), next: 1920000 },
                ), // Last Homestead block
                (
                    Head { number: 1920000, timestamp: 0, ..Default::default() },
                    ForkId { hash: ForkHash([0x91, 0xd1, 0xf9, 0x48]), next: 2463000 },
                ), // First DAO block
                (
                    Head { number: 2462999, timestamp: 0, ..Default::default() },
                    ForkId { hash: ForkHash([0x91, 0xd1, 0xf9, 0x48]), next: 2463000 },
                ), // Last DAO block
                (
                    Head { number: 2463000, timestamp: 0, ..Default::default() },
                    ForkId { hash: ForkHash([0x7a, 0x64, 0xda, 0x13]), next: 2675000 },
                ), // First Tangerine block
                (
                    Head { number: 2674999, timestamp: 0, ..Default::default() },
                    ForkId { hash: ForkHash([0x7a, 0x64, 0xda, 0x13]), next: 2675000 },
                ), // Last Tangerine block
                (
                    Head { number: 2675000, timestamp: 0, ..Default::default() },
                    ForkId { hash: ForkHash([0x3e, 0xdd, 0x5b, 0x10]), next: 4370000 },
                ), // First Spurious block
                (
                    Head { number: 4369999, timestamp: 0, ..Default::default() },
                    ForkId { hash: ForkHash([0x3e, 0xdd, 0x5b, 0x10]), next: 4370000 },
                ), // Last Spurious block
                (
                    Head { number: 4370000, timestamp: 0, ..Default::default() },
                    ForkId { hash: ForkHash([0xa0, 0x0b, 0xc3, 0x24]), next: 7280000 },
                ), // First Byzantium block
                (
                    Head { number: 7279999, timestamp: 0, ..Default::default() },
                    ForkId { hash: ForkHash([0xa0, 0x0b, 0xc3, 0x24]), next: 7280000 },
                ), // Last Byzantium block
                (
                    Head { number: 7280000, timestamp: 0, ..Default::default() },
                    ForkId { hash: ForkHash([0x66, 0x8d, 0xb0, 0xaf]), next: 9069000 },
                ), // First and last Constantinople, first Petersburg block
                (
                    Head { number: 9068999, timestamp: 0, ..Default::default() },
                    ForkId { hash: ForkHash([0x66, 0x8d, 0xb0, 0xaf]), next: 9069000 },
                ), // Last Petersburg block
                (
                    Head { number: 9069000, timestamp: 0, ..Default::default() },
                    ForkId { hash: ForkHash([0x87, 0x9d, 0x6e, 0x30]), next: 9200000 },
                ), // First Istanbul and first Muir Glacier block
                (
                    Head { number: 9199999, timestamp: 0, ..Default::default() },
                    ForkId { hash: ForkHash([0x87, 0x9d, 0x6e, 0x30]), next: 9200000 },
                ), // Last Istanbul and first Muir Glacier block
                (
                    Head { number: 9200000, timestamp: 0, ..Default::default() },
                    ForkId { hash: ForkHash([0xe0, 0x29, 0xe9, 0x91]), next: 12244000 },
                ), // First Muir Glacier block
                (
                    Head { number: 12243999, timestamp: 0, ..Default::default() },
                    ForkId { hash: ForkHash([0xe0, 0x29, 0xe9, 0x91]), next: 12244000 },
                ), // Last Muir Glacier block
                (
                    Head { number: 12244000, timestamp: 0, ..Default::default() },
                    ForkId { hash: ForkHash([0x0e, 0xb4, 0x40, 0xf6]), next: 12965000 },
                ), // First Berlin block
                (
                    Head { number: 12964999, timestamp: 0, ..Default::default() },
                    ForkId { hash: ForkHash([0x0e, 0xb4, 0x40, 0xf6]), next: 12965000 },
                ), // Last Berlin block
                (
                    Head { number: 12965000, timestamp: 0, ..Default::default() },
                    ForkId { hash: ForkHash([0xb7, 0x15, 0x07, 0x7d]), next: 13773000 },
                ), // First London block
                (
                    Head { number: 13772999, timestamp: 0, ..Default::default() },
                    ForkId { hash: ForkHash([0xb7, 0x15, 0x07, 0x7d]), next: 13773000 },
                ), // Last London block
                (
                    Head { number: 13773000, timestamp: 0, ..Default::default() },
                    ForkId { hash: ForkHash([0x20, 0xc3, 0x27, 0xfc]), next: 15050000 },
                ), // First Arrow Glacier block
                (
                    Head { number: 15049999, timestamp: 0, ..Default::default() },
                    ForkId { hash: ForkHash([0x20, 0xc3, 0x27, 0xfc]), next: 15050000 },
                ), // Last Arrow Glacier block
                (
                    Head { number: 15050000, timestamp: 0, ..Default::default() },
                    ForkId { hash: ForkHash([0xf0, 0xaf, 0xd0, 0xe3]), next: 1681338455 },
                ), // First Gray Glacier block
                (
                    Head { number: 19999999, timestamp: 1667999999, ..Default::default() },
                    ForkId { hash: ForkHash([0xf0, 0xaf, 0xd0, 0xe3]), next: 1681338455 },
                ), // Last Gray Glacier block
                (
                    Head { number: 20000000, timestamp: 1681338455, ..Default::default() },
                    ForkId { hash: ForkHash([0xdc, 0xe9, 0x6c, 0x2d]), next: 1710338135 },
                ), // Last Shanghai block
                (
                    Head { number: 20000001, timestamp: 1710338134, ..Default::default() },
                    ForkId { hash: ForkHash([0xdc, 0xe9, 0x6c, 0x2d]), next: 1710338135 },
                ), // First Cancun block
                (
                    Head { number: 20000002, timestamp: 1710338135, ..Default::default() },
                    ForkId { hash: ForkHash([0x9f, 0x3d, 0x22, 0x54]), next: 0 },
                ), // Future Cancun block
                (
                    Head { number: 20000003, timestamp: 2000000000, ..Default::default() },
                    ForkId { hash: ForkHash([0x9f, 0x3d, 0x22, 0x54]), next: 0 },
                ),
            ],
        );
    }

    /// Constructs a [`ChainSpec`] with the given [`ChainSpecBuilder`], shanghai, and cancun fork
    /// timestamps.
    fn construct_chainspec(
        builder: ChainSpecBuilder,
        shanghai_time: u64,
        cancun_time: u64,
    ) -> ChainSpec {
        builder
            .with_fork(EthereumHardfork::Shanghai, ForkCondition::Timestamp(shanghai_time))
            .with_fork(EthereumHardfork::Cancun, ForkCondition::Timestamp(cancun_time))
            .build()
    }

    /// Tests that time-based forks which are active at genesis are not included in forkid hash.
    ///
    /// This is based off of the test vectors here:
    /// <https://github.com/ethereum/go-ethereum/blob/2e02c1ffd9dffd1ec9e43c6b66f6c9bd1e556a0b/core/forkid/forkid_test.go#L390-L440>
    #[test]
    fn test_timestamp_fork_in_genesis() {
        let timestamp = 1690475657u64;
        let default_spec_builder = ChainSpecBuilder::default()
            .chain(Chain::from_id(1337))
            .genesis(Genesis::default().with_timestamp(timestamp))
            .paris_activated();

        // test format: (chain spec, expected next value) - the forkhash will be determined by the
        // genesis hash of the constructed chainspec
        let tests = [
            (
                construct_chainspec(default_spec_builder.clone(), timestamp - 1, timestamp + 1),
                timestamp + 1,
            ),
            (
                construct_chainspec(default_spec_builder.clone(), timestamp, timestamp + 1),
                timestamp + 1,
            ),
            (
                construct_chainspec(default_spec_builder, timestamp + 1, timestamp + 2),
                timestamp + 1,
            ),
        ];

        for (spec, expected_timestamp) in tests {
            let got_forkid = spec.fork_id(&Head { number: 0, timestamp: 0, ..Default::default() });
            // This is slightly different from the geth test because we use the shanghai timestamp
            // to determine whether or not to include a withdrawals root in the genesis header.
            // This makes the genesis hash different, and as a result makes the ChainSpec fork hash
            // different.
            let genesis_hash = spec.genesis_hash();
            let expected_forkid =
                ForkId { hash: ForkHash::from(genesis_hash), next: expected_timestamp };
            assert_eq!(got_forkid, expected_forkid);
        }
    }

    /// Checks that the fork is not active at a terminal ttd block.
    #[test]
    fn check_terminal_ttd() {
        let chainspec = ChainSpecBuilder::mainnet().build();

        // Check that Paris is not active on terminal PoW block #15537393.
        let terminal_block_ttd = U256::from(58750003716598352816469_u128);
        let terminal_block_difficulty = U256::from(11055787484078698_u128);
        assert!(!chainspec
            .fork(EthereumHardfork::Paris)
            .active_at_ttd(terminal_block_ttd, terminal_block_difficulty));

        // Check that Paris is active on first PoS block #15537394.
        let first_pos_block_ttd = U256::from(58750003716598352816469_u128);
        let first_pos_difficulty = U256::ZERO;
        assert!(chainspec
            .fork(EthereumHardfork::Paris)
            .active_at_ttd(first_pos_block_ttd, first_pos_difficulty));
    }

    #[test]
    fn geth_genesis_with_shanghai() {
        let geth_genesis = r#"
        {
          "config": {
            "chainId": 1337,
            "homesteadBlock": 0,
            "eip150Block": 0,
            "eip150Hash": "0x0000000000000000000000000000000000000000000000000000000000000000",
            "eip155Block": 0,
            "eip158Block": 0,
            "byzantiumBlock": 0,
            "constantinopleBlock": 0,
            "petersburgBlock": 0,
            "istanbulBlock": 0,
            "muirGlacierBlock": 0,
            "berlinBlock": 0,
            "londonBlock": 0,
            "arrowGlacierBlock": 0,
            "grayGlacierBlock": 0,
            "shanghaiTime": 0,
            "cancunTime": 1,
            "terminalTotalDifficulty": 0,
            "terminalTotalDifficultyPassed": true,
            "ethash": {}
          },
          "nonce": "0x0",
          "timestamp": "0x0",
          "extraData": "0x",
          "gasLimit": "0x4c4b40",
          "difficulty": "0x1",
          "mixHash": "0x0000000000000000000000000000000000000000000000000000000000000000",
          "coinbase": "0x0000000000000000000000000000000000000000",
          "alloc": {
            "658bdf435d810c91414ec09147daa6db62406379": {
              "balance": "0x487a9a304539440000"
            },
            "aa00000000000000000000000000000000000000": {
              "code": "0x6042",
              "storage": {
                "0x0000000000000000000000000000000000000000000000000000000000000000": "0x0000000000000000000000000000000000000000000000000000000000000000",
                "0x0100000000000000000000000000000000000000000000000000000000000000": "0x0100000000000000000000000000000000000000000000000000000000000000",
                "0x0200000000000000000000000000000000000000000000000000000000000000": "0x0200000000000000000000000000000000000000000000000000000000000000",
                "0x0300000000000000000000000000000000000000000000000000000000000000": "0x0000000000000000000000000000000000000000000000000000000000000303"
              },
              "balance": "0x1",
              "nonce": "0x1"
            },
            "bb00000000000000000000000000000000000000": {
              "code": "0x600154600354",
              "storage": {
                "0x0000000000000000000000000000000000000000000000000000000000000000": "0x0000000000000000000000000000000000000000000000000000000000000000",
                "0x0100000000000000000000000000000000000000000000000000000000000000": "0x0100000000000000000000000000000000000000000000000000000000000000",
                "0x0200000000000000000000000000000000000000000000000000000000000000": "0x0200000000000000000000000000000000000000000000000000000000000000",
                "0x0300000000000000000000000000000000000000000000000000000000000000": "0x0000000000000000000000000000000000000000000000000000000000000303"
              },
              "balance": "0x2",
              "nonce": "0x1"
            }
          },
          "number": "0x0",
          "gasUsed": "0x0",
          "parentHash": "0x0000000000000000000000000000000000000000000000000000000000000000",
          "baseFeePerGas": "0x3b9aca00"
        }
        "#;

        let genesis: Genesis = serde_json::from_str(geth_genesis).unwrap();
        let chainspec = ChainSpec::from(genesis);

        // assert a bunch of hardforks that should be set
        assert_eq!(
            chainspec.hardforks.get(EthereumHardfork::Homestead).unwrap(),
            ForkCondition::Block(0)
        );
        assert_eq!(
            chainspec.hardforks.get(EthereumHardfork::Tangerine).unwrap(),
            ForkCondition::Block(0)
        );
        assert_eq!(
            chainspec.hardforks.get(EthereumHardfork::SpuriousDragon).unwrap(),
            ForkCondition::Block(0)
        );
        assert_eq!(
            chainspec.hardforks.get(EthereumHardfork::Byzantium).unwrap(),
            ForkCondition::Block(0)
        );
        assert_eq!(
            chainspec.hardforks.get(EthereumHardfork::Constantinople).unwrap(),
            ForkCondition::Block(0)
        );
        assert_eq!(
            chainspec.hardforks.get(EthereumHardfork::Petersburg).unwrap(),
            ForkCondition::Block(0)
        );
        assert_eq!(
            chainspec.hardforks.get(EthereumHardfork::Istanbul).unwrap(),
            ForkCondition::Block(0)
        );
        assert_eq!(
            chainspec.hardforks.get(EthereumHardfork::MuirGlacier).unwrap(),
            ForkCondition::Block(0)
        );
        assert_eq!(
            chainspec.hardforks.get(EthereumHardfork::Berlin).unwrap(),
            ForkCondition::Block(0)
        );
        assert_eq!(
            chainspec.hardforks.get(EthereumHardfork::London).unwrap(),
            ForkCondition::Block(0)
        );
        assert_eq!(
            chainspec.hardforks.get(EthereumHardfork::ArrowGlacier).unwrap(),
            ForkCondition::Block(0)
        );
        assert_eq!(
            chainspec.hardforks.get(EthereumHardfork::GrayGlacier).unwrap(),
            ForkCondition::Block(0)
        );

        // including time based hardforks
        assert_eq!(
            chainspec.hardforks.get(EthereumHardfork::Shanghai).unwrap(),
            ForkCondition::Timestamp(0)
        );

        // including time based hardforks
        assert_eq!(
            chainspec.hardforks.get(EthereumHardfork::Cancun).unwrap(),
            ForkCondition::Timestamp(1)
        );

        // alloc key -> expected rlp mapping
        let key_rlp = vec![
            (hex!("658bdf435d810c91414ec09147daa6db62406379"), &hex!("f84d8089487a9a304539440000a056e81f171bcc55a6ff8345e692c0f86e5b48e01b996cadc001622fb5e363b421a0c5d2460186f7233c927e7db2dcc703c0e500b653ca82273b7bfad8045d85a470")[..]),
            (hex!("aa00000000000000000000000000000000000000"), &hex!("f8440101a08afc95b7d18a226944b9c2070b6bda1c3a36afcc3730429d47579c94b9fe5850a0ce92c756baff35fa740c3557c1a971fd24d2d35b7c8e067880d50cd86bb0bc99")[..]),
            (hex!("bb00000000000000000000000000000000000000"), &hex!("f8440102a08afc95b7d18a226944b9c2070b6bda1c3a36afcc3730429d47579c94b9fe5850a0e25a53cbb501cec2976b393719c63d832423dd70a458731a0b64e4847bbca7d2")[..]),
        ];

        for (key, expected_rlp) in key_rlp {
            let account = chainspec.genesis.alloc.get(&key).expect("account should exist");
            assert_eq!(&alloy_rlp::encode(TrieAccount::from(account.clone())), expected_rlp);
        }

        assert_eq!(chainspec.genesis_hash, None);
        let expected_state_root: B256 =
            hex!("078dc6061b1d8eaa8493384b59c9c65ceb917201221d08b80c4de6770b6ec7e7").into();
        assert_eq!(chainspec.genesis_header().state_root, expected_state_root);

        let expected_withdrawals_hash: B256 =
            hex!("56e81f171bcc55a6ff8345e692c0f86e5b48e01b996cadc001622fb5e363b421").into();
        assert_eq!(chainspec.genesis_header().withdrawals_root, Some(expected_withdrawals_hash));

        let expected_hash: B256 =
            hex!("1fc027d65f820d3eef441ebeec139ebe09e471cf98516dce7b5643ccb27f418c").into();
        let hash = chainspec.genesis_hash();
        assert_eq!(hash, expected_hash);
    }

    #[test]
    fn hive_geth_json() {
        let hive_json = r#"
        {
            "nonce": "0x0000000000000042",
            "difficulty": "0x2123456",
            "mixHash": "0x123456789abcdef123456789abcdef123456789abcdef123456789abcdef1234",
            "coinbase": "0xaaaaaaaaaaaaaaaaaaaaaaaaaaaaaaaaaaaaaaaa",
            "timestamp": "0x123456",
            "parentHash": "0x0000000000000000000000000000000000000000000000000000000000000000",
            "extraData": "0xfafbfcfd",
            "gasLimit": "0x2fefd8",
            "alloc": {
                "dbdbdb2cbd23b783741e8d7fcf51e459b497e4a6": {
                    "balance": "0xffffffffffffffffffffffffffffffffffffffffffffffffffffffffffffffff"
                },
                "e6716f9544a56c530d868e4bfbacb172315bdead": {
                    "balance": "0x11",
                    "code": "0x12"
                },
                "b9c015918bdaba24b4ff057a92a3873d6eb201be": {
                    "balance": "0x21",
                    "storage": {
                        "0x0000000000000000000000000000000000000000000000000000000000000001": "0x22"
                    }
                },
                "1a26338f0d905e295fccb71fa9ea849ffa12aaf4": {
                    "balance": "0x31",
                    "nonce": "0x32"
                },
                "0000000000000000000000000000000000000001": {
                    "balance": "0x41"
                },
                "0000000000000000000000000000000000000002": {
                    "balance": "0x51"
                },
                "0000000000000000000000000000000000000003": {
                    "balance": "0x61"
                },
                "0000000000000000000000000000000000000004": {
                    "balance": "0x71"
                }
            },
            "config": {
                "ethash": {},
                "chainId": 10,
                "homesteadBlock": 0,
                "eip150Block": 0,
                "eip155Block": 0,
                "eip158Block": 0,
                "byzantiumBlock": 0,
                "constantinopleBlock": 0,
                "petersburgBlock": 0,
                "istanbulBlock": 0
            }
        }
        "#;

        let genesis = serde_json::from_str::<Genesis>(hive_json).unwrap();
        let chainspec: ChainSpec = genesis.into();
        assert_eq!(chainspec.genesis_hash, None);
        assert_eq!(chainspec.chain, Chain::from_named(NamedChain::Optimism));
        let expected_state_root: B256 =
            hex!("9a6049ac535e3dc7436c189eaa81c73f35abd7f282ab67c32944ff0301d63360").into();
        assert_eq!(chainspec.genesis_header().state_root, expected_state_root);
        let hard_forks = vec![
            EthereumHardfork::Byzantium,
            EthereumHardfork::Homestead,
            EthereumHardfork::Istanbul,
            EthereumHardfork::Petersburg,
            EthereumHardfork::Constantinople,
        ];
        for fork in hard_forks {
            assert_eq!(chainspec.hardforks.get(fork).unwrap(), ForkCondition::Block(0));
        }

        let expected_hash: B256 =
            hex!("5ae31c6522bd5856129f66be3d582b842e4e9faaa87f21cce547128339a9db3c").into();
        let hash = chainspec.genesis_header().hash_slow();
        assert_eq!(hash, expected_hash);
    }

    #[test]
    fn test_hive_paris_block_genesis_json() {
        // this tests that we can handle `parisBlock` in the genesis json and can use it to output
        // a correct forkid
        let hive_paris = r#"
        {
          "config": {
            "ethash": {},
            "chainId": 3503995874084926,
            "homesteadBlock": 0,
            "eip150Block": 6,
            "eip155Block": 12,
            "eip158Block": 12,
            "byzantiumBlock": 18,
            "constantinopleBlock": 24,
            "petersburgBlock": 30,
            "istanbulBlock": 36,
            "muirGlacierBlock": 42,
            "berlinBlock": 48,
            "londonBlock": 54,
            "arrowGlacierBlock": 60,
            "grayGlacierBlock": 66,
            "mergeNetsplitBlock": 72,
            "terminalTotalDifficulty": 9454784,
            "shanghaiTime": 780,
            "cancunTime": 840
          },
          "nonce": "0x0",
          "timestamp": "0x0",
          "extraData": "0x68697665636861696e",
          "gasLimit": "0x23f3e20",
          "difficulty": "0x20000",
          "mixHash": "0x0000000000000000000000000000000000000000000000000000000000000000",
          "coinbase": "0x0000000000000000000000000000000000000000",
          "alloc": {
            "000f3df6d732807ef1319fb7b8bb8522d0beac02": {
              "code": "0x3373fffffffffffffffffffffffffffffffffffffffe14604d57602036146024575f5ffd5b5f35801560495762001fff810690815414603c575f5ffd5b62001fff01545f5260205ff35b5f5ffd5b62001fff42064281555f359062001fff015500",
              "balance": "0x2a"
            },
            "0c2c51a0990aee1d73c1228de158688341557508": {
              "balance": "0xc097ce7bc90715b34b9f1000000000"
            },
            "14e46043e63d0e3cdcf2530519f4cfaf35058cb2": {
              "balance": "0xc097ce7bc90715b34b9f1000000000"
            },
            "16c57edf7fa9d9525378b0b81bf8a3ced0620c1c": {
              "balance": "0xc097ce7bc90715b34b9f1000000000"
            },
            "1f4924b14f34e24159387c0a4cdbaa32f3ddb0cf": {
              "balance": "0xc097ce7bc90715b34b9f1000000000"
            },
            "1f5bde34b4afc686f136c7a3cb6ec376f7357759": {
              "balance": "0xc097ce7bc90715b34b9f1000000000"
            },
            "2d389075be5be9f2246ad654ce152cf05990b209": {
              "balance": "0xc097ce7bc90715b34b9f1000000000"
            },
            "3ae75c08b4c907eb63a8960c45b86e1e9ab6123c": {
              "balance": "0xc097ce7bc90715b34b9f1000000000"
            },
            "4340ee1b812acb40a1eb561c019c327b243b92df": {
              "balance": "0xc097ce7bc90715b34b9f1000000000"
            },
            "4a0f1452281bcec5bd90c3dce6162a5995bfe9df": {
              "balance": "0xc097ce7bc90715b34b9f1000000000"
            },
            "4dde844b71bcdf95512fb4dc94e84fb67b512ed8": {
              "balance": "0xc097ce7bc90715b34b9f1000000000"
            },
            "5f552da00dfb4d3749d9e62dcee3c918855a86a0": {
              "balance": "0xc097ce7bc90715b34b9f1000000000"
            },
            "654aa64f5fbefb84c270ec74211b81ca8c44a72e": {
              "balance": "0xc097ce7bc90715b34b9f1000000000"
            },
            "717f8aa2b982bee0e29f573d31df288663e1ce16": {
              "balance": "0xc097ce7bc90715b34b9f1000000000"
            },
            "7435ed30a8b4aeb0877cef0c6e8cffe834eb865f": {
              "balance": "0xc097ce7bc90715b34b9f1000000000"
            },
            "83c7e323d189f18725ac510004fdc2941f8c4a78": {
              "balance": "0xc097ce7bc90715b34b9f1000000000"
            },
            "84e75c28348fb86acea1a93a39426d7d60f4cc46": {
              "balance": "0xc097ce7bc90715b34b9f1000000000"
            },
            "8bebc8ba651aee624937e7d897853ac30c95a067": {
              "storage": {
                "0x0000000000000000000000000000000000000000000000000000000000000001": "0x0000000000000000000000000000000000000000000000000000000000000001",
                "0x0000000000000000000000000000000000000000000000000000000000000002": "0x0000000000000000000000000000000000000000000000000000000000000002",
                "0x0000000000000000000000000000000000000000000000000000000000000003": "0x0000000000000000000000000000000000000000000000000000000000000003"
              },
              "balance": "0x1",
              "nonce": "0x1"
            },
            "c7b99a164efd027a93f147376cc7da7c67c6bbe0": {
              "balance": "0xc097ce7bc90715b34b9f1000000000"
            },
            "d803681e487e6ac18053afc5a6cd813c86ec3e4d": {
              "balance": "0xc097ce7bc90715b34b9f1000000000"
            },
            "e7d13f7aa2a838d24c59b40186a0aca1e21cffcc": {
              "balance": "0xc097ce7bc90715b34b9f1000000000"
            },
            "eda8645ba6948855e3b3cd596bbb07596d59c603": {
              "balance": "0xc097ce7bc90715b34b9f1000000000"
            }
          },
          "number": "0x0",
          "gasUsed": "0x0",
          "parentHash": "0x0000000000000000000000000000000000000000000000000000000000000000",
          "baseFeePerGas": null,
          "excessBlobGas": null,
          "blobGasUsed": null
        }
        "#;

        // check that it deserializes properly
        let genesis: Genesis = serde_json::from_str(hive_paris).unwrap();
        let chainspec = ChainSpec::from(genesis);

        // make sure we are at ForkHash("bc0c2605") with Head post-cancun
        let expected_forkid = ForkId { hash: ForkHash([0xbc, 0x0c, 0x26, 0x05]), next: 0 };
        let got_forkid =
            chainspec.fork_id(&Head { number: 73, timestamp: 840, ..Default::default() });

        // check that they're the same
        assert_eq!(got_forkid, expected_forkid);
        // Check that paris block and final difficulty are set correctly
        assert_eq!(chainspec.paris_block_and_final_difficulty, Some((72, U256::from(9454784))));
    }

    #[test]
    fn test_parse_genesis_json() {
        let s = r#"{"config":{"ethash":{},"chainId":1337,"homesteadBlock":0,"eip150Block":0,"eip155Block":0,"eip158Block":0,"byzantiumBlock":0,"constantinopleBlock":0,"petersburgBlock":0,"istanbulBlock":0,"berlinBlock":0,"londonBlock":0,"terminalTotalDifficulty":0,"terminalTotalDifficultyPassed":true,"shanghaiTime":0},"nonce":"0x0","timestamp":"0x0","extraData":"0x","gasLimit":"0x4c4b40","difficulty":"0x1","mixHash":"0x0000000000000000000000000000000000000000000000000000000000000000","coinbase":"0x0000000000000000000000000000000000000000","alloc":{"658bdf435d810c91414ec09147daa6db62406379":{"balance":"0x487a9a304539440000"},"aa00000000000000000000000000000000000000":{"code":"0x6042","storage":{"0x0000000000000000000000000000000000000000000000000000000000000000":"0x0000000000000000000000000000000000000000000000000000000000000000","0x0100000000000000000000000000000000000000000000000000000000000000":"0x0100000000000000000000000000000000000000000000000000000000000000","0x0200000000000000000000000000000000000000000000000000000000000000":"0x0200000000000000000000000000000000000000000000000000000000000000","0x0300000000000000000000000000000000000000000000000000000000000000":"0x0000000000000000000000000000000000000000000000000000000000000303"},"balance":"0x1","nonce":"0x1"},"bb00000000000000000000000000000000000000":{"code":"0x600154600354","storage":{"0x0000000000000000000000000000000000000000000000000000000000000000":"0x0000000000000000000000000000000000000000000000000000000000000000","0x0100000000000000000000000000000000000000000000000000000000000000":"0x0100000000000000000000000000000000000000000000000000000000000000","0x0200000000000000000000000000000000000000000000000000000000000000":"0x0200000000000000000000000000000000000000000000000000000000000000","0x0300000000000000000000000000000000000000000000000000000000000000":"0x0000000000000000000000000000000000000000000000000000000000000303"},"balance":"0x2","nonce":"0x1"}},"number":"0x0","gasUsed":"0x0","parentHash":"0x0000000000000000000000000000000000000000000000000000000000000000","baseFeePerGas":"0x1337"}"#;
        let genesis: Genesis = serde_json::from_str(s).unwrap();
        let acc = genesis
            .alloc
            .get(&"0xaa00000000000000000000000000000000000000".parse::<Address>().unwrap())
            .unwrap();
        assert_eq!(acc.balance, U256::from(1));
        assert_eq!(genesis.base_fee_per_gas, Some(0x1337));
    }

    #[test]
    fn test_parse_cancun_genesis_json() {
        let s = r#"{"config":{"ethash":{},"chainId":1337,"homesteadBlock":0,"eip150Block":0,"eip155Block":0,"eip158Block":0,"byzantiumBlock":0,"constantinopleBlock":0,"petersburgBlock":0,"istanbulBlock":0,"berlinBlock":0,"londonBlock":0,"terminalTotalDifficulty":0,"terminalTotalDifficultyPassed":true,"shanghaiTime":0,"cancunTime":4661},"nonce":"0x0","timestamp":"0x0","extraData":"0x","gasLimit":"0x4c4b40","difficulty":"0x1","mixHash":"0x0000000000000000000000000000000000000000000000000000000000000000","coinbase":"0x0000000000000000000000000000000000000000","alloc":{"658bdf435d810c91414ec09147daa6db62406379":{"balance":"0x487a9a304539440000"},"aa00000000000000000000000000000000000000":{"code":"0x6042","storage":{"0x0000000000000000000000000000000000000000000000000000000000000000":"0x0000000000000000000000000000000000000000000000000000000000000000","0x0100000000000000000000000000000000000000000000000000000000000000":"0x0100000000000000000000000000000000000000000000000000000000000000","0x0200000000000000000000000000000000000000000000000000000000000000":"0x0200000000000000000000000000000000000000000000000000000000000000","0x0300000000000000000000000000000000000000000000000000000000000000":"0x0000000000000000000000000000000000000000000000000000000000000303"},"balance":"0x1","nonce":"0x1"},"bb00000000000000000000000000000000000000":{"code":"0x600154600354","storage":{"0x0000000000000000000000000000000000000000000000000000000000000000":"0x0000000000000000000000000000000000000000000000000000000000000000","0x0100000000000000000000000000000000000000000000000000000000000000":"0x0100000000000000000000000000000000000000000000000000000000000000","0x0200000000000000000000000000000000000000000000000000000000000000":"0x0200000000000000000000000000000000000000000000000000000000000000","0x0300000000000000000000000000000000000000000000000000000000000000":"0x0000000000000000000000000000000000000000000000000000000000000303"},"balance":"0x2","nonce":"0x1"}},"number":"0x0","gasUsed":"0x0","parentHash":"0x0000000000000000000000000000000000000000000000000000000000000000","baseFeePerGas":"0x3b9aca00"}"#;
        let genesis: Genesis = serde_json::from_str(s).unwrap();
        let acc = genesis
            .alloc
            .get(&"0xaa00000000000000000000000000000000000000".parse::<Address>().unwrap())
            .unwrap();
        assert_eq!(acc.balance, U256::from(1));
        // assert that the cancun time was picked up
        assert_eq!(genesis.config.cancun_time, Some(4661));
    }

    #[test]
    fn test_parse_prague_genesis_all_formats() {
        let s = r#"{"config":{"ethash":{},"chainId":1337,"homesteadBlock":0,"eip150Block":0,"eip155Block":0,"eip158Block":0,"byzantiumBlock":0,"constantinopleBlock":0,"petersburgBlock":0,"istanbulBlock":0,"berlinBlock":0,"londonBlock":0,"terminalTotalDifficulty":0,"terminalTotalDifficultyPassed":true,"shanghaiTime":0,"cancunTime":4661, "pragueTime": 4662},"nonce":"0x0","timestamp":"0x0","extraData":"0x","gasLimit":"0x4c4b40","difficulty":"0x1","mixHash":"0x0000000000000000000000000000000000000000000000000000000000000000","coinbase":"0x0000000000000000000000000000000000000000","alloc":{"658bdf435d810c91414ec09147daa6db62406379":{"balance":"0x487a9a304539440000"},"aa00000000000000000000000000000000000000":{"code":"0x6042","storage":{"0x0000000000000000000000000000000000000000000000000000000000000000":"0x0000000000000000000000000000000000000000000000000000000000000000","0x0100000000000000000000000000000000000000000000000000000000000000":"0x0100000000000000000000000000000000000000000000000000000000000000","0x0200000000000000000000000000000000000000000000000000000000000000":"0x0200000000000000000000000000000000000000000000000000000000000000","0x0300000000000000000000000000000000000000000000000000000000000000":"0x0000000000000000000000000000000000000000000000000000000000000303"},"balance":"0x1","nonce":"0x1"},"bb00000000000000000000000000000000000000":{"code":"0x600154600354","storage":{"0x0000000000000000000000000000000000000000000000000000000000000000":"0x0000000000000000000000000000000000000000000000000000000000000000","0x0100000000000000000000000000000000000000000000000000000000000000":"0x0100000000000000000000000000000000000000000000000000000000000000","0x0200000000000000000000000000000000000000000000000000000000000000":"0x0200000000000000000000000000000000000000000000000000000000000000","0x0300000000000000000000000000000000000000000000000000000000000000":"0x0000000000000000000000000000000000000000000000000000000000000303"},"balance":"0x2","nonce":"0x1"}},"number":"0x0","gasUsed":"0x0","parentHash":"0x0000000000000000000000000000000000000000000000000000000000000000","baseFeePerGas":"0x3b9aca00"}"#;
        let genesis: Genesis = serde_json::from_str(s).unwrap();

        // assert that the alloc was picked up
        let acc = genesis
            .alloc
            .get(&"0xaa00000000000000000000000000000000000000".parse::<Address>().unwrap())
            .unwrap();
        assert_eq!(acc.balance, U256::from(1));
        // assert that the cancun time was picked up
        assert_eq!(genesis.config.cancun_time, Some(4661));
        // assert that the prague time was picked up
        assert_eq!(genesis.config.prague_time, Some(4662));
    }

    #[test]
    fn test_parse_cancun_genesis_all_formats() {
        let s = r#"{"config":{"ethash":{},"chainId":1337,"homesteadBlock":0,"eip150Block":0,"eip155Block":0,"eip158Block":0,"byzantiumBlock":0,"constantinopleBlock":0,"petersburgBlock":0,"istanbulBlock":0,"berlinBlock":0,"londonBlock":0,"terminalTotalDifficulty":0,"terminalTotalDifficultyPassed":true,"shanghaiTime":0,"cancunTime":4661},"nonce":"0x0","timestamp":"0x0","extraData":"0x","gasLimit":"0x4c4b40","difficulty":"0x1","mixHash":"0x0000000000000000000000000000000000000000000000000000000000000000","coinbase":"0x0000000000000000000000000000000000000000","alloc":{"658bdf435d810c91414ec09147daa6db62406379":{"balance":"0x487a9a304539440000"},"aa00000000000000000000000000000000000000":{"code":"0x6042","storage":{"0x0000000000000000000000000000000000000000000000000000000000000000":"0x0000000000000000000000000000000000000000000000000000000000000000","0x0100000000000000000000000000000000000000000000000000000000000000":"0x0100000000000000000000000000000000000000000000000000000000000000","0x0200000000000000000000000000000000000000000000000000000000000000":"0x0200000000000000000000000000000000000000000000000000000000000000","0x0300000000000000000000000000000000000000000000000000000000000000":"0x0000000000000000000000000000000000000000000000000000000000000303"},"balance":"0x1","nonce":"0x1"},"bb00000000000000000000000000000000000000":{"code":"0x600154600354","storage":{"0x0000000000000000000000000000000000000000000000000000000000000000":"0x0000000000000000000000000000000000000000000000000000000000000000","0x0100000000000000000000000000000000000000000000000000000000000000":"0x0100000000000000000000000000000000000000000000000000000000000000","0x0200000000000000000000000000000000000000000000000000000000000000":"0x0200000000000000000000000000000000000000000000000000000000000000","0x0300000000000000000000000000000000000000000000000000000000000000":"0x0000000000000000000000000000000000000000000000000000000000000303"},"balance":"0x2","nonce":"0x1"}},"number":"0x0","gasUsed":"0x0","parentHash":"0x0000000000000000000000000000000000000000000000000000000000000000","baseFeePerGas":"0x3b9aca00"}"#;
        let genesis: Genesis = serde_json::from_str(s).unwrap();

        // assert that the alloc was picked up
        let acc = genesis
            .alloc
            .get(&"0xaa00000000000000000000000000000000000000".parse::<Address>().unwrap())
            .unwrap();
        assert_eq!(acc.balance, U256::from(1));
        // assert that the cancun time was picked up
        assert_eq!(genesis.config.cancun_time, Some(4661));
    }

    #[test]
    fn test_paris_block_and_total_difficulty() {
        let genesis = Genesis { gas_limit: 0x2fefd8u128, ..Default::default() };
        let paris_chainspec = ChainSpecBuilder::default()
            .chain(Chain::from_id(1337))
            .genesis(genesis)
            .paris_activated()
            .build();
        assert_eq!(paris_chainspec.paris_block_and_final_difficulty, Some((0, U256::ZERO)));
    }

    #[test]
    fn test_default_cancun_header_forkhash() {
        // set the gas limit from the hive test genesis according to the hash
        let genesis = Genesis { gas_limit: 0x2fefd8u128, ..Default::default() };
        let default_chainspec = ChainSpecBuilder::default()
            .chain(Chain::from_id(1337))
            .genesis(genesis)
            .cancun_activated()
            .build();
        let mut header = default_chainspec.genesis_header();

        // set the state root to the same as in the hive test the hash was pulled from
        header.state_root =
            B256::from_str("0x62e2595e017f0ca23e08d17221010721a71c3ae932f4ea3cb12117786bb392d4")
                .unwrap();

        // shanghai is activated so we should have a withdrawals root
        assert_eq!(header.withdrawals_root, Some(EMPTY_WITHDRAWALS));

        // cancun is activated so we should have a zero parent beacon block root, zero blob gas
        // used, and zero excess blob gas
        assert_eq!(header.parent_beacon_block_root, Some(B256::ZERO));
        assert_eq!(header.blob_gas_used, Some(0));
        assert_eq!(header.excess_blob_gas, Some(0));

        // check the genesis hash
        let genesis_hash = header.hash_slow();
        let expected_hash = if cfg!(feature = "bsc") {
            // bsc has zero base fee
            b256!("8498b49617a74f5750dfe77e025989bd06955a177d255b8fb90ed3ebbe9aaf0f")
        } else {
            b256!("16bb7c59613a5bad3f7c04a852fd056545ade2483968d9a25a1abb05af0c4d37")
        };
        assert_eq!(genesis_hash, expected_hash);

        // check that the forkhash is correct
        let expected_forkhash = if cfg!(feature = "bsc") {
            ForkHash(hex!("1e7c5080"))
        } else {
            ForkHash(hex!("8062457a"))
        };
        assert_eq!(ForkHash::from(genesis_hash), expected_forkhash);
    }

    #[test]
    fn holesky_paris_activated_at_genesis() {
        assert!(HOLESKY
            .fork(EthereumHardfork::Paris)
            .active_at_ttd(HOLESKY.genesis.difficulty, HOLESKY.genesis.difficulty));
    }

    #[test]
    fn test_genesis_format_deserialization() {
        // custom genesis with chain config
        let config = ChainConfig {
            chain_id: 2600,
            homestead_block: Some(0),
            eip150_block: Some(0),
            eip155_block: Some(0),
            eip158_block: Some(0),
            byzantium_block: Some(0),
            constantinople_block: Some(0),
            petersburg_block: Some(0),
            istanbul_block: Some(0),
            berlin_block: Some(0),
            london_block: Some(0),
            shanghai_time: Some(0),
            terminal_total_difficulty: Some(U256::ZERO),
            terminal_total_difficulty_passed: true,
            ..Default::default()
        };
        // genesis
        let genesis = Genesis {
            config,
            nonce: 0,
            timestamp: 1698688670,
            gas_limit: 5000,
            difficulty: U256::ZERO,
            mix_hash: B256::ZERO,
            coinbase: Address::ZERO,
            ..Default::default()
        };

        // seed accounts after genesis struct created
        let address = hex!("6Be02d1d3665660d22FF9624b7BE0551ee1Ac91b").into();
        let account = GenesisAccount::default().with_balance(U256::from(33));
        let genesis = genesis.extend_accounts(HashMap::from([(address, account)]));

        // ensure genesis is deserialized correctly
        let serialized_genesis = serde_json::to_string(&genesis).unwrap();
        let deserialized_genesis: Genesis = serde_json::from_str(&serialized_genesis).unwrap();

        assert_eq!(genesis, deserialized_genesis);
    }

    #[test]
    fn check_fork_id_chainspec_with_fork_condition_never() {
        let spec = ChainSpec {
            chain: Chain::mainnet(),
            genesis: Genesis::default(),
            genesis_hash: None,
            hardforks: ChainHardforks::new(vec![(
                EthereumHardfork::Frontier.boxed(),
                ForkCondition::Never,
            )]),
            paris_block_and_final_difficulty: None,
            deposit_contract: None,
            ..Default::default()
        };

        assert_eq!(spec.hardfork_fork_id(EthereumHardfork::Frontier), None);
    }

    #[test]
    fn check_fork_filter_chainspec_with_fork_condition_never() {
        let spec = ChainSpec {
            chain: Chain::mainnet(),
            genesis: Genesis::default(),
            genesis_hash: None,
            hardforks: ChainHardforks::new(vec![(
                EthereumHardfork::Shanghai.boxed(),
                ForkCondition::Never,
            )]),
            paris_block_and_final_difficulty: None,
            deposit_contract: None,
            ..Default::default()
        };

        assert_eq!(spec.hardfork_fork_filter(EthereumHardfork::Shanghai), None);
    }

    #[test]
    #[cfg(feature = "optimism")]
    fn base_mainnet_genesis() {
        let genesis = BASE_MAINNET.genesis_header();
        assert_eq!(
            genesis.hash_slow(),
            b256!("f712aa9241cc24369b143cf6dce85f0902a9731e70d66818a3a5845b296c73dd")
        );
        let base_fee = genesis
            .next_block_base_fee(BASE_MAINNET.base_fee_params_at_timestamp(genesis.timestamp))
            .unwrap();
        // <https://base.blockscout.com/block/1>
        assert_eq!(base_fee, 980000000);
    }

    #[test]
    #[cfg(feature = "optimism")]
    fn base_sepolia_genesis() {
        let genesis = BASE_SEPOLIA.genesis_header();
        assert_eq!(
            genesis.hash_slow(),
            b256!("0dcc9e089e30b90ddfc55be9a37dd15bc551aeee999d2e2b51414c54eaf934e4")
        );
        let base_fee = genesis
            .next_block_base_fee(BASE_SEPOLIA.base_fee_params_at_timestamp(genesis.timestamp))
            .unwrap();
        // <https://base-sepolia.blockscout.com/block/1>
        assert_eq!(base_fee, 980000000);
    }

    #[test]
    #[cfg(feature = "optimism")]
    fn op_sepolia_genesis() {
        let genesis = OP_SEPOLIA.genesis_header();
        assert_eq!(
            genesis.hash_slow(),
            b256!("102de6ffb001480cc9b8b548fd05c34cd4f46ae4aa91759393db90ea0409887d")
        );
        let base_fee = genesis
            .next_block_base_fee(OP_SEPOLIA.base_fee_params_at_timestamp(genesis.timestamp))
            .unwrap();
        // <https://optimism-sepolia.blockscout.com/block/1>
        assert_eq!(base_fee, 980000000);
    }

    #[test]
    fn latest_eth_mainnet_fork_id() {
        assert_eq!(
            ForkId { hash: ForkHash([0x9f, 0x3d, 0x22, 0x54]), next: 0 },
            MAINNET.latest_fork_id()
        )
    }

    #[cfg(feature = "optimism")]
    #[test]
    fn latest_base_mainnet_fork_id() {
        assert_eq!(
            ForkId { hash: ForkHash([0xe4, 0x01, 0x0e, 0xb9]), next: 0 },
            BASE_MAINNET.latest_fork_id()
        )
    }

    #[cfg(feature = "optimism")]
    #[test]
    fn is_bedrock_active() {
        assert!(!OP_MAINNET.is_bedrock_active_at_block(1))
    }

    #[cfg(feature = "optimism")]
    #[test]
    fn parse_optimism_hardforks() {
        let geth_genesis = r#"
    {
      "config": {
        "bedrockBlock": 10,
        "regolithTime": 20,
        "canyonTime": 30,
        "ecotoneTime": 40,
        "fjordTime": 50,
        "optimism": {
          "eip1559Elasticity": 60,
          "eip1559Denominator": 70
        }
      }
    }
    "#;
        let genesis: Genesis = serde_json::from_str(geth_genesis).unwrap();

        let actual_bedrock_block = genesis.config.extra_fields.get("bedrockBlock");
        assert_eq!(actual_bedrock_block, Some(serde_json::Value::from(10)).as_ref());
        let actual_regolith_timestamp = genesis.config.extra_fields.get("regolithTime");
        assert_eq!(actual_regolith_timestamp, Some(serde_json::Value::from(20)).as_ref());
        let actual_canyon_timestamp = genesis.config.extra_fields.get("canyonTime");
        assert_eq!(actual_canyon_timestamp, Some(serde_json::Value::from(30)).as_ref());
        let actual_ecotone_timestamp = genesis.config.extra_fields.get("ecotoneTime");
        assert_eq!(actual_ecotone_timestamp, Some(serde_json::Value::from(40)).as_ref());
        let actual_fjord_timestamp = genesis.config.extra_fields.get("fjordTime");
        assert_eq!(actual_fjord_timestamp, Some(serde_json::Value::from(50)).as_ref());

        let optimism_object = genesis.config.extra_fields.get("optimism").unwrap();
        assert_eq!(
            optimism_object,
            &serde_json::json!({
                "eip1559Elasticity": 60,
                "eip1559Denominator": 70,
            })
        );

        let chain_spec: ChainSpec = genesis.into();

        assert_eq!(
            chain_spec.base_fee_params,
            BaseFeeParamsKind::Constant(BaseFeeParams::new(70, 60))
        );

        assert!(!chain_spec.is_fork_active_at_block(OptimismHardfork::Bedrock, 0));
        assert!(!chain_spec.is_fork_active_at_timestamp(OptimismHardfork::Regolith, 0));
        assert!(!chain_spec.is_fork_active_at_timestamp(OptimismHardfork::Canyon, 0));
        assert!(!chain_spec.is_fork_active_at_timestamp(OptimismHardfork::Ecotone, 0));
        assert!(!chain_spec.is_fork_active_at_timestamp(OptimismHardfork::Fjord, 0));

        assert!(chain_spec.is_fork_active_at_block(OptimismHardfork::Bedrock, 10));
        assert!(chain_spec.is_fork_active_at_timestamp(OptimismHardfork::Regolith, 20));
        assert!(chain_spec.is_fork_active_at_timestamp(OptimismHardfork::Canyon, 30));
        assert!(chain_spec.is_fork_active_at_timestamp(OptimismHardfork::Ecotone, 40));
        assert!(chain_spec.is_fork_active_at_timestamp(OptimismHardfork::Fjord, 50));
    }

    #[cfg(feature = "optimism")]
    #[test]
    fn parse_optimism_hardforks_variable_base_fee_params() {
        let geth_genesis = r#"
    {
      "config": {
        "bedrockBlock": 10,
        "regolithTime": 20,
        "canyonTime": 30,
        "ecotoneTime": 40,
        "fjordTime": 50,
        "optimism": {
          "eip1559Elasticity": 60,
          "eip1559Denominator": 70,
          "eip1559DenominatorCanyon": 80
        }
      }
    }
    "#;
        let genesis: Genesis = serde_json::from_str(geth_genesis).unwrap();

        let actual_bedrock_block = genesis.config.extra_fields.get("bedrockBlock");
        assert_eq!(actual_bedrock_block, Some(serde_json::Value::from(10)).as_ref());
        let actual_regolith_timestamp = genesis.config.extra_fields.get("regolithTime");
        assert_eq!(actual_regolith_timestamp, Some(serde_json::Value::from(20)).as_ref());
        let actual_canyon_timestamp = genesis.config.extra_fields.get("canyonTime");
        assert_eq!(actual_canyon_timestamp, Some(serde_json::Value::from(30)).as_ref());
        let actual_ecotone_timestamp = genesis.config.extra_fields.get("ecotoneTime");
        assert_eq!(actual_ecotone_timestamp, Some(serde_json::Value::from(40)).as_ref());
        let actual_fjord_timestamp = genesis.config.extra_fields.get("fjordTime");
        assert_eq!(actual_fjord_timestamp, Some(serde_json::Value::from(50)).as_ref());

        let optimism_object = genesis.config.extra_fields.get("optimism").unwrap();
        assert_eq!(
            optimism_object,
            &serde_json::json!({
                "eip1559Elasticity": 60,
                "eip1559Denominator": 70,
                "eip1559DenominatorCanyon": 80
            })
        );

        let chain_spec: ChainSpec = genesis.into();

        assert_eq!(
            chain_spec.base_fee_params,
            BaseFeeParamsKind::Variable(
                vec![
                    (EthereumHardfork::London.boxed(), BaseFeeParams::new(70, 60)),
                    (OptimismHardfork::Canyon.boxed(), BaseFeeParams::new(80, 60)),
                ]
                .into()
            )
        );

        assert!(!chain_spec.is_fork_active_at_block(OptimismHardfork::Bedrock, 0));
        assert!(!chain_spec.is_fork_active_at_timestamp(OptimismHardfork::Regolith, 0));
        assert!(!chain_spec.is_fork_active_at_timestamp(OptimismHardfork::Canyon, 0));
        assert!(!chain_spec.is_fork_active_at_timestamp(OptimismHardfork::Ecotone, 0));
        assert!(!chain_spec.is_fork_active_at_timestamp(OptimismHardfork::Fjord, 0));

        assert!(chain_spec.is_fork_active_at_block(OptimismHardfork::Bedrock, 10));
        assert!(chain_spec.is_fork_active_at_timestamp(OptimismHardfork::Regolith, 20));
        assert!(chain_spec.is_fork_active_at_timestamp(OptimismHardfork::Canyon, 30));
        assert!(chain_spec.is_fork_active_at_timestamp(OptimismHardfork::Ecotone, 40));
        assert!(chain_spec.is_fork_active_at_timestamp(OptimismHardfork::Fjord, 50));
    }

    #[cfg(feature = "optimism")]
    #[test]
    fn parse_genesis_optimism_with_variable_base_fee_params() {
        use op_alloy_rpc_types::genesis::OptimismBaseFeeInfo;

        let geth_genesis = r#"
    {
      "config": {
        "chainId": 8453,
        "homesteadBlock": 0,
        "eip150Block": 0,
        "eip155Block": 0,
        "eip158Block": 0,
        "byzantiumBlock": 0,
        "constantinopleBlock": 0,
        "petersburgBlock": 0,
        "istanbulBlock": 0,
        "muirGlacierBlock": 0,
        "berlinBlock": 0,
        "londonBlock": 0,
        "arrowGlacierBlock": 0,
        "grayGlacierBlock": 0,
        "mergeNetsplitBlock": 0,
        "bedrockBlock": 0,
        "regolithTime": 15,
        "terminalTotalDifficulty": 0,
        "terminalTotalDifficultyPassed": true,
        "optimism": {
          "eip1559Elasticity": 6,
          "eip1559Denominator": 50
        }
      }
    }
    "#;
        let genesis: Genesis = serde_json::from_str(geth_genesis).unwrap();
        let chainspec = ChainSpec::from(genesis.clone());

        let actual_chain_id = genesis.config.chain_id;
        assert_eq!(actual_chain_id, 8453);

        assert_eq!(
            chainspec.hardforks.get(EthereumHardfork::Istanbul),
            Some(ForkCondition::Block(0))
        );

        let actual_bedrock_block = genesis.config.extra_fields.get("bedrockBlock");
        assert_eq!(actual_bedrock_block, Some(serde_json::Value::from(0)).as_ref());
        let actual_canyon_timestamp = genesis.config.extra_fields.get("canyonTime");
        assert_eq!(actual_canyon_timestamp, None);

        assert!(genesis.config.terminal_total_difficulty_passed);

        let optimism_object = genesis.config.extra_fields.get("optimism").unwrap();
        let optimism_base_fee_info =
            serde_json::from_value::<OptimismBaseFeeInfo>(optimism_object.clone()).unwrap();

        assert_eq!(
            optimism_base_fee_info,
            OptimismBaseFeeInfo {
                eip1559_elasticity: Some(6),
                eip1559_denominator: Some(50),
                eip1559_denominator_canyon: None,
            }
        );
        assert_eq!(
            chainspec.base_fee_params,
            BaseFeeParamsKind::Constant(BaseFeeParams {
                max_change_denominator: 50,
                elasticity_multiplier: 6,
            })
        );

        assert!(chainspec.is_fork_active_at_block(OptimismHardfork::Bedrock, 0));

        assert!(chainspec.is_fork_active_at_timestamp(OptimismHardfork::Regolith, 20));
    }

    #[test]
    #[cfg(feature = "bsc")]
    fn bsc_mainnet_genesis() {
        let genesis = BSC_MAINNET.genesis_header();
        assert_eq!(
            genesis.hash_slow(),
            b256!("0d21840abff46b96c84b2ac9e10e4f5cdaeb5693cb665db62a2f3b02d2d57b5b")
        );
    }

    #[test]
    #[cfg(feature = "bsc")]
    fn bsc_testnet_genesis() {
        let genesis = BSC_TESTNET.genesis_header();
        assert_eq!(
            genesis.hash_slow(),
            b256!("6d3c66c5357ec91d5c43af47e234a939b22557cbb552dc45bebbceeed90fbe34")
        );
    }
}<|MERGE_RESOLUTION|>--- conflicted
+++ resolved
@@ -664,13 +664,8 @@
                 // first one that corresponds to a hardfork that is active at the
                 // given timestamp.
                 for (fork, params) in bf_params.iter().rev() {
-<<<<<<< HEAD
                     if self.hardforks.is_fork_active_at_timestamp(fork.clone(), timestamp) {
-                        return *params
-=======
-                    if self.is_fork_active_at_timestamp(*fork, timestamp) {
                         return *params;
->>>>>>> e11ee489
                     }
                 }
 
@@ -768,91 +763,7 @@
     /// hardforks.
     #[inline]
     pub fn latest_fork_id(&self) -> ForkId {
-<<<<<<< HEAD
         self.hardfork_fork_id(self.hardforks.last().unwrap().0).unwrap()
-=======
-        self.hardfork_fork_id(*self.hardforks().last_key_value().unwrap().0).unwrap()
-    }
-
-    /// Get the fork condition for the given fork.
-    pub fn fork(&self, fork: Hardfork) -> ForkCondition {
-        self.hardforks.get(&fork).copied().unwrap_or(ForkCondition::Never)
-    }
-
-    /// Get an iterator of all hardforks with their respective activation conditions.
-    pub fn forks_iter(&self) -> impl Iterator<Item = (Hardfork, ForkCondition)> + '_ {
-        let mut hardforks: Vec<(Hardfork, ForkCondition)> =
-            self.hardforks.iter().map(|(f, c)| (*f, *c)).collect();
-        hardforks.sort_by(|(f1, c1), (f2, c2)| match (c1, c2) {
-            (ForkCondition::Block(b1), ForkCondition::Block(b2)) => b1.cmp(b2),
-            (ForkCondition::Timestamp(t1), ForkCondition::Timestamp(t2)) => t1.cmp(t2),
-            _ => f1.cmp(f2),
-        });
-        hardforks.into_iter()
-    }
-
-    /// Convenience method to check if a fork is active at a given timestamp.
-    #[inline]
-    pub fn is_fork_active_at_timestamp(&self, fork: Hardfork, timestamp: u64) -> bool {
-        self.fork(fork).active_at_timestamp(timestamp)
-    }
-
-    /// Convenience method to check if a fork is active at a given block number
-    #[inline]
-    pub fn is_fork_active_at_block(&self, fork: Hardfork, block_number: u64) -> bool {
-        self.fork(fork).active_at_block(block_number)
-    }
-
-    /// Convenience method to check if [`Hardfork::Shanghai`] is active at a given timestamp.
-    #[inline]
-    pub fn is_shanghai_active_at_timestamp(&self, timestamp: u64) -> bool {
-        self.is_fork_active_at_timestamp(Hardfork::Shanghai, timestamp)
-    }
-
-    /// Convenience method to check if [`Hardfork::Cancun`] is active at a given timestamp.
-    #[inline]
-    pub fn is_cancun_active_at_timestamp(&self, timestamp: u64) -> bool {
-        self.is_fork_active_at_timestamp(Hardfork::Cancun, timestamp)
-    }
-
-    /// Convenience method to check if [`Hardfork::Prague`] is active at a given timestamp.
-    #[inline]
-    pub fn is_prague_active_at_timestamp(&self, timestamp: u64) -> bool {
-        self.is_fork_active_at_timestamp(Hardfork::Prague, timestamp)
-    }
-
-    /// Convenience method to check if [`Hardfork::Byzantium`] is active at a given block number.
-    #[inline]
-    pub fn is_byzantium_active_at_block(&self, block_number: u64) -> bool {
-        self.fork(Hardfork::Byzantium).active_at_block(block_number)
-    }
-
-    /// Convenience method to check if [`Hardfork::SpuriousDragon`] is active at a given block
-    /// number.
-    #[inline]
-    pub fn is_spurious_dragon_active_at_block(&self, block_number: u64) -> bool {
-        self.fork(Hardfork::SpuriousDragon).active_at_block(block_number)
-    }
-
-    /// Convenience method to check if [`Hardfork::Homestead`] is active at a given block number.
-    #[inline]
-    pub fn is_homestead_active_at_block(&self, block_number: u64) -> bool {
-        self.fork(Hardfork::Homestead).active_at_block(block_number)
-    }
-
-    /// The Paris hardfork (merge) is activated via block number. If we have knowledge of the block,
-    /// this function will return true if the block number is greater than or equal to the Paris
-    /// (merge) block.
-    pub fn is_paris_active_at_block(&self, block_number: u64) -> Option<bool> {
-        self.paris_block_and_final_difficulty.map(|(paris_block, _)| block_number >= paris_block)
-    }
-
-    /// Convenience method to check if [`Hardfork::Bedrock`] is active at a given block number.
-    #[cfg(feature = "optimism")]
-    #[inline]
-    pub fn is_bedrock_active_at_block(&self, block_number: u64) -> bool {
-        self.fork(Hardfork::Bedrock).active_at_block(block_number)
->>>>>>> e11ee489
     }
 
     /// Convenience method to check if [`Hardfork::Ramanujan`] is firstly active at a given block.
