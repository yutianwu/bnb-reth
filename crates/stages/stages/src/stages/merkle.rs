use reth_codecs::Compact;
use reth_consensus::ConsensusError;
use reth_db::tables;
use reth_db_api::{
    database::Database,
    transaction::{DbTx, DbTxMut},
};
use reth_primitives::{BlockNumber, GotExpected, SealedHeader, B256};
use reth_provider::{
    DatabaseProviderRW, HeaderProvider, ProviderError, StageCheckpointReader,
    StageCheckpointWriter, StatsReader, TrieWriter,
};
use reth_stages_api::{
    BlockErrorKind, EntitiesCheckpoint, ExecInput, ExecOutput, MerkleCheckpoint, Stage,
    StageCheckpoint, StageError, StageId, UnwindInput, UnwindOutput,
};
use reth_trie::{IntermediateStateRootState, StateRoot, StateRootProgress, StoredSubNode};
use reth_trie_db::DatabaseStateRoot;
use std::fmt::Debug;
use tracing::*;

// TODO: automate the process outlined below so the user can just send in a debugging package
/// The error message that we include in invalid state root errors to tell users what information
/// they should include in a bug report, since true state root errors can be impossible to debug
/// with just basic logs.
pub const INVALID_STATE_ROOT_ERROR_MESSAGE: &str = r#"
Invalid state root error on stage verification!
This is an error that likely requires a report to the reth team with additional information.
Please include the following information in your report:
 * This error message
 * The state root of the block that was rejected
 * The output of `reth db stats --checksum` from the database that was being used. This will take a long time to run!
 * 50-100 lines of logs before and after the first occurrence of the log message with the state root of the block that was rejected.
 * The debug logs from __the same time period__. To find the default location for these logs, run:
   `reth --help | grep -A 4 'log.file.directory'`

Once you have this information, please submit a github issue at https://github.com/paradigmxyz/reth/issues/new
"#;

/// The default threshold (in number of blocks) for switching from incremental trie building
/// of changes to whole rebuild.
pub const MERKLE_STAGE_DEFAULT_CLEAN_THRESHOLD: u64 = 5_000;

/// The merkle hashing stage uses input from
/// [`AccountHashingStage`][crate::stages::AccountHashingStage] and
/// [`StorageHashingStage`][crate::stages::AccountHashingStage] to calculate intermediate hashes
/// and state roots.
///
/// This stage should be run with the above two stages, otherwise it is a no-op.
///
/// This stage is split in two: one for calculating hashes and one for unwinding.
///
/// When run in execution, it's going to be executed AFTER the hashing stages, to generate
/// the state root. When run in unwind mode, it's going to be executed BEFORE the hashing stages,
/// so that it unwinds the intermediate hashes based on the unwound hashed state from the hashing
/// stages. The order of these two variants is important. The unwind variant should be added to the
/// pipeline before the execution variant.
///
/// An example pipeline to only hash state would be:
///
/// - [`MerkleStage::Unwind`]
/// - [`AccountHashingStage`][crate::stages::AccountHashingStage]
/// - [`StorageHashingStage`][crate::stages::StorageHashingStage]
/// - [`MerkleStage::Execution`]
#[derive(Debug, Clone)]
pub enum MerkleStage {
    /// The execution portion of the merkle stage.
    Execution {
        /// The threshold (in number of blocks) for switching from incremental trie building
        /// of changes to whole rebuild.
        clean_threshold: u64,
    },
    /// The unwind portion of the merkle stage.
    Unwind,
    /// Able to execute and unwind. Used for tests
    #[cfg(any(test, feature = "test-utils"))]
    Both {
        /// The threshold (in number of blocks) for switching from incremental trie building
        /// of changes to whole rebuild.
        clean_threshold: u64,
    },
}

impl MerkleStage {
    /// Stage default for the [`MerkleStage::Execution`].
    pub const fn default_execution() -> Self {
        Self::Execution { clean_threshold: MERKLE_STAGE_DEFAULT_CLEAN_THRESHOLD }
    }

    /// Stage default for the [`MerkleStage::Unwind`].
    pub const fn default_unwind() -> Self {
        Self::Unwind
    }

    /// Create new instance of [`MerkleStage::Execution`].
    pub const fn new_execution(clean_threshold: u64) -> Self {
        Self::Execution { clean_threshold }
    }

    /// Gets the hashing progress
    pub fn get_execution_checkpoint<DB: Database>(
        &self,
        provider: &DatabaseProviderRW<DB>,
    ) -> Result<Option<MerkleCheckpoint>, StageError> {
        let buf =
            provider.get_stage_checkpoint_progress(StageId::MerkleExecute)?.unwrap_or_default();

        if buf.is_empty() {
            return Ok(None)
        }

        let (checkpoint, _) = MerkleCheckpoint::from_compact(&buf, buf.len());
        Ok(Some(checkpoint))
    }

    /// Saves the hashing progress
    pub fn save_execution_checkpoint<DB: Database>(
        &self,
        provider: &DatabaseProviderRW<DB>,
        checkpoint: Option<MerkleCheckpoint>,
    ) -> Result<(), StageError> {
        let mut buf = vec![];
        if let Some(checkpoint) = checkpoint {
            debug!(
                target: "sync::stages::merkle::exec",
                last_account_key = ?checkpoint.last_account_key,
                "Saving inner merkle checkpoint"
            );
            checkpoint.to_compact(&mut buf);
        }
        Ok(provider.save_stage_checkpoint_progress(StageId::MerkleExecute, buf)?)
    }
}

impl<DB: Database> Stage<DB> for MerkleStage {
    /// Return the id of the stage
    fn id(&self) -> StageId {
        match self {
            Self::Execution { .. } => StageId::MerkleExecute,
            Self::Unwind => StageId::MerkleUnwind,
            #[cfg(any(test, feature = "test-utils"))]
            Self::Both { .. } => StageId::Other("MerkleBoth"),
        }
    }

    /// Execute the stage.
    fn execute(
        &mut self,
        provider: &DatabaseProviderRW<DB>,
        input: ExecInput,
    ) -> Result<ExecOutput, StageError> {
        let threshold = match self {
            Self::Unwind => {
                info!(target: "sync::stages::merkle::unwind", "Stage is always skipped");
                return Ok(ExecOutput::done(StageCheckpoint::new(input.target())))
            }
            Self::Execution { clean_threshold } => *clean_threshold,
            #[cfg(any(test, feature = "test-utils"))]
            Self::Both { clean_threshold } => *clean_threshold,
        };

        let range = input.next_block_range();
        let (from_block, to_block) = range.clone().into_inner();
        let current_block_number = input.checkpoint().block_number;

        let target_block = provider
            .header_by_number(to_block)?
            .ok_or_else(|| ProviderError::HeaderNotFound(to_block.into()))?;
        let target_block_root = target_block.state_root;

        let mut checkpoint = self.get_execution_checkpoint(provider)?;
        let (trie_root, entities_checkpoint) = if range.is_empty() {
            (target_block_root, input.checkpoint().entities_stage_checkpoint().unwrap_or_default())
        } else if to_block - from_block > threshold || from_block == 1 {
            // if there are more blocks than threshold it is faster to rebuild the trie
            let mut entities_checkpoint = if let Some(checkpoint) =
                checkpoint.as_ref().filter(|c| c.target_block == to_block)
            {
                debug!(
                    target: "sync::stages::merkle::exec",
                    current = ?current_block_number,
                    target = ?to_block,
                    last_account_key = ?checkpoint.last_account_key,
                    "Continuing inner merkle checkpoint"
                );

                input.checkpoint().entities_stage_checkpoint()
            } else {
                debug!(
                    target: "sync::stages::merkle::exec",
                    current = ?current_block_number,
                    target = ?to_block,
                    previous_checkpoint = ?checkpoint,
                    "Rebuilding trie"
                );
                // Reset the checkpoint and clear trie tables
                checkpoint = None;
                self.save_execution_checkpoint(provider, None)?;
                provider.tx_ref().clear::<tables::AccountsTrie>()?;
                provider.tx_ref().clear::<tables::StoragesTrie>()?;

                None
            }
            .unwrap_or(EntitiesCheckpoint {
                processed: 0,
                total: (provider.count_entries::<tables::HashedAccounts>()? +
                    provider.count_entries::<tables::HashedStorages>()?)
                    as u64,
            });

            let tx = provider.tx_ref();
            let progress = StateRoot::from_tx(tx)
                .with_intermediate_state(checkpoint.map(IntermediateStateRootState::from))
                .root_with_progress()
                .map_err(|e| {
                    error!(target: "sync::stages::merkle", %e, ?current_block_number, ?to_block, "State root with progress failed! {INVALID_STATE_ROOT_ERROR_MESSAGE}");
                    StageError::Fatal(Box::new(e))
                })?;
            match progress {
                StateRootProgress::Progress(state, hashed_entries_walked, updates) => {
                    provider.write_trie_updates(&updates)?;

                    let checkpoint = MerkleCheckpoint::new(
                        to_block,
                        state.last_account_key,
                        state.walker_stack.into_iter().map(StoredSubNode::from).collect(),
                        state.hash_builder.into(),
                    );
                    self.save_execution_checkpoint(provider, Some(checkpoint))?;

                    entities_checkpoint.processed += hashed_entries_walked as u64;

                    return Ok(ExecOutput {
                        checkpoint: input
                            .checkpoint()
                            .with_entities_stage_checkpoint(entities_checkpoint),
                        done: false,
                    })
                }
                StateRootProgress::Complete(root, hashed_entries_walked, updates) => {
                    provider.write_trie_updates(&updates)?;

                    entities_checkpoint.processed += hashed_entries_walked as u64;

                    (root, entities_checkpoint)
                }
            }
        } else {
            debug!(target: "sync::stages::merkle::exec", current = ?current_block_number, target = ?to_block, "Updating trie");
            let (root, updates) =
                StateRoot::incremental_root_with_updates(provider.tx_ref(), range)
                    .map_err(|e| {
                        error!(target: "sync::stages::merkle", %e, ?current_block_number, ?to_block, "Incremental state root failed! {INVALID_STATE_ROOT_ERROR_MESSAGE}");
                        StageError::Fatal(Box::new(e))
                    })?;

            provider.write_trie_updates(&updates)?;

            let total_hashed_entries = (provider.count_entries::<tables::HashedAccounts>()? +
                provider.count_entries::<tables::HashedStorages>()?)
                as u64;

            let entities_checkpoint = EntitiesCheckpoint {
                // This is fine because `range` doesn't have an upper bound, so in this `else`
                // branch we're just hashing all remaining accounts and storage slots we have in the
                // database.
                processed: total_hashed_entries,
                total: total_hashed_entries,
            };

            (root, entities_checkpoint)
        };

        // Reset the checkpoint
        self.save_execution_checkpoint(provider, None)?;

        validate_state_root(trie_root, target_block.seal_slow(), to_block)?;

        Ok(ExecOutput {
            checkpoint: StageCheckpoint::new(to_block)
                .with_entities_stage_checkpoint(entities_checkpoint),
            done: true,
        })
    }

    /// Unwind the stage.
    fn unwind(
        &mut self,
        provider: &DatabaseProviderRW<DB>,
        input: UnwindInput,
    ) -> Result<UnwindOutput, StageError> {
        let tx = provider.tx_ref();
        let range = input.unwind_block_range();
        if matches!(self, Self::Execution { .. }) {
            info!(target: "sync::stages::merkle::unwind", "Stage is always skipped");
            return Ok(UnwindOutput { checkpoint: StageCheckpoint::new(input.unwind_to) })
        }

        let mut entities_checkpoint =
            input.checkpoint.entities_stage_checkpoint().unwrap_or(EntitiesCheckpoint {
                processed: 0,
                total: (tx.entries::<tables::HashedAccounts>()? +
                    tx.entries::<tables::HashedStorages>()?) as u64,
            });

        if input.unwind_to == 0 {
            tx.clear::<tables::AccountsTrie>()?;
            tx.clear::<tables::StoragesTrie>()?;

            entities_checkpoint.processed = 0;

            return Ok(UnwindOutput {
                checkpoint: StageCheckpoint::new(input.unwind_to)
                    .with_entities_stage_checkpoint(entities_checkpoint),
            })
        }

        // Unwind trie only if there are transitions
        if range.is_empty() {
            info!(target: "sync::stages::merkle::unwind", "Nothing to unwind");
        } else {
            let (block_root, updates) = StateRoot::incremental_root_with_updates(tx, range)
                .map_err(|e| StageError::Fatal(Box::new(e)))?;

            // Validate the calculated state root
            let target = provider
                .header_by_number(input.unwind_to)?
                .ok_or_else(|| ProviderError::HeaderNotFound(input.unwind_to.into()))?;
            validate_state_root(block_root, target.seal_slow(), input.unwind_to)?;

            // Validation passed, apply unwind changes to the database.
            provider.write_trie_updates(&updates)?;

            // TODO(alexey): update entities checkpoint
        }

        Ok(UnwindOutput { checkpoint: StageCheckpoint::new(input.unwind_to) })
    }
}

/// Check that the computed state root matches the root in the expected header.
#[inline]
fn validate_state_root(
    got: B256,
    expected: SealedHeader,
    target_block: BlockNumber,
) -> Result<(), StageError> {
    if got == expected.state_root {
        Ok(())
    } else {
        error!(target: "sync::stages::merkle", ?target_block, ?got, ?expected, "Failed to verify block state root! {INVALID_STATE_ROOT_ERROR_MESSAGE}");
        Err(StageError::Block {
            error: BlockErrorKind::Validation(ConsensusError::BodyStateRootDiff(
                GotExpected { got, expected: expected.state_root }.into(),
            )),
            block: Box::new(expected),
        })
    }
}

#[cfg(test)]
mod tests {
    use super::*;
    use crate::test_utils::{
        stage_test_suite_ext, ExecuteStageTestRunner, StageTestRunner, StorageKind,
        TestRunnerError, TestStageDB, UnwindStageTestRunner,
    };
    use assert_matches::assert_matches;
    use reth_db_api::cursor::{DbCursorRO, DbCursorRW, DbDupCursorRO};
    use reth_primitives::{keccak256, SealedBlock, StaticFileSegment, StorageEntry, U256};
    use reth_provider::{providers::StaticFileWriter, StaticFileProviderFactory};
    use reth_stages_api::StageUnitCheckpoint;
    use reth_testing_utils::generators::{
        self, random_block, random_block_range, random_changeset_range,
        random_contract_account_range, BlockParams, BlockRangeParams,
    };
    use reth_trie::test_utils::{state_root, state_root_prehashed};
    use std::collections::BTreeMap;

    stage_test_suite_ext!(MerkleTestRunner, merkle);

    /// Execute from genesis so as to merkelize whole state
    #[tokio::test]
    async fn execute_clean_merkle() {
        let (previous_stage, stage_progress) = (500, 0);

        // Set up the runner
        let mut runner = MerkleTestRunner::default();
        // set low threshold so we hash the whole storage
        let input = ExecInput {
            target: Some(previous_stage),
            checkpoint: Some(StageCheckpoint::new(stage_progress)),
        };

        runner.seed_execution(input).expect("failed to seed execution");

        let rx = runner.execute(input);

        // Assert the successful result
        let result = rx.await.unwrap();
        assert_matches!(
            result,
            Ok(ExecOutput {
                checkpoint: StageCheckpoint {
                    block_number,
                    stage_checkpoint: Some(StageUnitCheckpoint::Entities(EntitiesCheckpoint {
                        processed,
                        total
                    }))
                },
                done: true
            }) if block_number == previous_stage && processed == total &&
                total == (
                    runner.db.table::<tables::HashedAccounts>().unwrap().len() +
                    runner.db.table::<tables::HashedStorages>().unwrap().len()
                ) as u64
        );

        // Validate the stage execution
        assert!(runner.validate_execution(input, result.ok()).is_ok(), "execution validation");
    }

    /// Update small trie
    #[tokio::test]
    async fn execute_small_merkle() {
        let (previous_stage, stage_progress) = (2, 1);

        // Set up the runner
        let mut runner = MerkleTestRunner::default();
        let input = ExecInput {
            target: Some(previous_stage),
            checkpoint: Some(StageCheckpoint::new(stage_progress)),
        };

        runner.seed_execution(input).expect("failed to seed execution");

        let rx = runner.execute(input);

        // Assert the successful result
        let result = rx.await.unwrap();
        assert_matches!(
            result,
            Ok(ExecOutput {
                checkpoint: StageCheckpoint {
                    block_number,
                    stage_checkpoint: Some(StageUnitCheckpoint::Entities(EntitiesCheckpoint {
                        processed,
                        total
                    }))
                },
                done: true
            }) if block_number == previous_stage && processed == total &&
                total == (
                    runner.db.table::<tables::HashedAccounts>().unwrap().len() +
                    runner.db.table::<tables::HashedStorages>().unwrap().len()
                ) as u64
        );

        // Validate the stage execution
        assert!(runner.validate_execution(input, result.ok()).is_ok(), "execution validation");
    }

    struct MerkleTestRunner {
        db: TestStageDB,
        clean_threshold: u64,
    }

    impl Default for MerkleTestRunner {
        fn default() -> Self {
            Self { db: TestStageDB::default(), clean_threshold: 10000 }
        }
    }

    impl StageTestRunner for MerkleTestRunner {
        type S = MerkleStage;

        fn db(&self) -> &TestStageDB {
            &self.db
        }

        fn stage(&self) -> Self::S {
            Self::S::Both { clean_threshold: self.clean_threshold }
        }
    }

    impl ExecuteStageTestRunner for MerkleTestRunner {
        type Seed = Vec<SealedBlock>;

        fn seed_execution(&mut self, input: ExecInput) -> Result<Self::Seed, TestRunnerError> {
            let stage_progress = input.checkpoint().block_number;
            let start = stage_progress + 1;
            let end = input.target();
            let mut rng = generators::rng();

            let mut preblocks = vec![];
            if stage_progress > 0 {
                preblocks.append(&mut random_block_range(
                    &mut rng,
                    0..=stage_progress - 1,
                    BlockRangeParams {
                        parent: Some(B256::ZERO),
                        tx_count: 0..1,
                        ..Default::default()
                    },
                ));
                self.db.insert_blocks(preblocks.iter(), StorageKind::Static)?;
            }

            let num_of_accounts = 31;
            let accounts = random_contract_account_range(&mut rng, &mut (0..num_of_accounts))
                .into_iter()
                .collect::<BTreeMap<_, _>>();

            self.db.insert_accounts_and_storages(
                accounts.iter().map(|(addr, acc)| (*addr, (*acc, std::iter::empty()))),
            )?;

<<<<<<< HEAD
            let SealedBlock { header, body, ommers, withdrawals, sidecars, requests } =
                random_block(
                    &mut rng,
                    stage_progress,
                    preblocks.last().map(|b| b.hash()),
                    Some(0),
                    None,
                );
=======
            let SealedBlock { header, body, ommers, withdrawals, requests } = random_block(
                &mut rng,
                stage_progress,
                BlockParams { parent: preblocks.last().map(|b| b.hash()), ..Default::default() },
            );
>>>>>>> c228fe15
            let mut header = header.unseal();

            header.state_root = state_root(
                accounts
                    .clone()
                    .into_iter()
                    .map(|(address, account)| (address, (account, std::iter::empty()))),
            );
            let sealed_head = SealedBlock {
                header: header.seal_slow(),
                body,
                ommers,
                withdrawals,
                sidecars,
                requests,
            };

            let head_hash = sealed_head.hash();
            let mut blocks = vec![sealed_head];
            blocks.extend(random_block_range(
                &mut rng,
                start..=end,
                BlockRangeParams { parent: Some(head_hash), tx_count: 0..3, ..Default::default() },
            ));
            let last_block = blocks.last().cloned().unwrap();
            self.db.insert_blocks(blocks.iter(), StorageKind::Static)?;

            let (transitions, final_state) = random_changeset_range(
                &mut rng,
                blocks.iter(),
                accounts.into_iter().map(|(addr, acc)| (addr, (acc, Vec::new()))),
                0..3,
                0..256,
            );
            // add block changeset from block 1.
            self.db.insert_changesets(transitions, Some(start))?;
            self.db.insert_accounts_and_storages(final_state)?;

            // Calculate state root
            let root = self.db.query(|tx| {
                let mut accounts = BTreeMap::default();
                let mut accounts_cursor = tx.cursor_read::<tables::HashedAccounts>()?;
                let mut storage_cursor = tx.cursor_dup_read::<tables::HashedStorages>()?;
                for entry in accounts_cursor.walk_range(..)? {
                    let (key, account) = entry?;
                    let mut storage_entries = Vec::new();
                    let mut entry = storage_cursor.seek_exact(key)?;
                    while let Some((_, storage)) = entry {
                        storage_entries.push(storage);
                        entry = storage_cursor.next_dup()?;
                    }
                    let storage = storage_entries
                        .into_iter()
                        .filter(|v| !v.value.is_zero())
                        .map(|v| (v.key, v.value))
                        .collect::<Vec<_>>();
                    accounts.insert(key, (account, storage));
                }

                Ok(state_root_prehashed(accounts.into_iter()))
            })?;

            let static_file_provider = self.db.factory.static_file_provider();
            let mut writer =
                static_file_provider.latest_writer(StaticFileSegment::Headers).unwrap();
            let mut last_header = last_block.header().clone();
            last_header.state_root = root;

            let hash = last_header.hash_slow();
            writer.prune_headers(1).unwrap();
            writer.commit().unwrap();
            writer.append_header(&last_header, U256::ZERO, &hash).unwrap();
            writer.commit().unwrap();

            Ok(blocks)
        }

        fn validate_execution(
            &self,
            _input: ExecInput,
            _output: Option<ExecOutput>,
        ) -> Result<(), TestRunnerError> {
            // The execution is validated within the stage
            Ok(())
        }
    }

    impl UnwindStageTestRunner for MerkleTestRunner {
        fn validate_unwind(&self, _input: UnwindInput) -> Result<(), TestRunnerError> {
            // The unwind is validated within the stage
            Ok(())
        }

        fn before_unwind(&self, input: UnwindInput) -> Result<(), TestRunnerError> {
            let target_block = input.unwind_to + 1;

            self.db
                .commit(|tx| {
                    let mut storage_changesets_cursor =
                        tx.cursor_dup_read::<tables::StorageChangeSets>().unwrap();
                    let mut storage_cursor =
                        tx.cursor_dup_write::<tables::HashedStorages>().unwrap();

                    let mut tree: BTreeMap<B256, BTreeMap<B256, U256>> = BTreeMap::new();

                    let mut rev_changeset_walker =
                        storage_changesets_cursor.walk_back(None).unwrap();
                    while let Some((bn_address, entry)) =
                        rev_changeset_walker.next().transpose().unwrap()
                    {
                        if bn_address.block_number() < target_block {
                            break
                        }

                        tree.entry(keccak256(bn_address.address()))
                            .or_default()
                            .insert(keccak256(entry.key), entry.value);
                    }
                    for (hashed_address, storage) in tree {
                        for (hashed_slot, value) in storage {
                            let storage_entry = storage_cursor
                                .seek_by_key_subkey(hashed_address, hashed_slot)
                                .unwrap();
                            if storage_entry.is_some_and(|v| v.key == hashed_slot) {
                                storage_cursor.delete_current().unwrap();
                            }

                            if !value.is_zero() {
                                let storage_entry = StorageEntry { key: hashed_slot, value };
                                storage_cursor.upsert(hashed_address, storage_entry).unwrap();
                            }
                        }
                    }

                    let mut changeset_cursor =
                        tx.cursor_dup_write::<tables::AccountChangeSets>().unwrap();
                    let mut rev_changeset_walker = changeset_cursor.walk_back(None).unwrap();

                    while let Some((block_number, account_before_tx)) =
                        rev_changeset_walker.next().transpose().unwrap()
                    {
                        if block_number < target_block {
                            break
                        }

                        if let Some(acc) = account_before_tx.info {
                            tx.put::<tables::HashedAccounts>(
                                keccak256(account_before_tx.address),
                                acc,
                            )
                            .unwrap();
                        } else {
                            tx.delete::<tables::HashedAccounts>(
                                keccak256(account_before_tx.address),
                                None,
                            )
                            .unwrap();
                        }
                    }
                    Ok(())
                })
                .unwrap();
            Ok(())
        }
    }
}<|MERGE_RESOLUTION|>--- conflicted
+++ resolved
@@ -515,22 +515,13 @@
                 accounts.iter().map(|(addr, acc)| (*addr, (*acc, std::iter::empty()))),
             )?;
 
-<<<<<<< HEAD
             let SealedBlock { header, body, ommers, withdrawals, sidecars, requests } =
                 random_block(
                     &mut rng,
                     stage_progress,
-                    preblocks.last().map(|b| b.hash()),
-                    Some(0),
-                    None,
+                    BlockParams { parent:preblocks.last().map(|b| b.hash()),
+                    ..Default::default() },
                 );
-=======
-            let SealedBlock { header, body, ommers, withdrawals, requests } = random_block(
-                &mut rng,
-                stage_progress,
-                BlockParams { parent: preblocks.last().map(|b| b.hash()), ..Default::default() },
-            );
->>>>>>> c228fe15
             let mut header = header.unseal();
 
             header.state_root = state_root(
