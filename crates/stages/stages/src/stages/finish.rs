--- conflicted
+++ resolved
@@ -10,13 +10,9 @@
 #[non_exhaustive]
 pub struct FinishStage;
 
-<<<<<<< HEAD
 impl FinishStage {}
 
-impl<DB: Database> Stage<DB> for FinishStage {
-=======
 impl<Provider> Stage<Provider> for FinishStage {
->>>>>>> 1ba631ba
     fn id(&self) -> StageId {
         StageId::Finish
     }
