--- conflicted
+++ resolved
@@ -213,21 +213,6 @@
         let block_hash = block.hash();
         let block = block.unseal();
 
-<<<<<<< HEAD
-        let state = executor.execute((&block, U256::MAX, ancestor_blocks).into())?;
-        let BlockExecutionOutput { state, receipts, requests, gas_used: _, snapshot } = state;
-        externals
-            .consensus
-            .validate_block_post_execution(&block, PostExecutionInput::new(&receipts, &requests))?;
-
-        let initial_execution_outcome = ExecutionOutcome::new_with_snapshots(
-            state,
-            receipts.into(),
-            block.number,
-            vec![requests.into()],
-            vec![snapshot.unwrap_or_default()],
-        );
-=======
         let state = executor.execute((&block, U256::MAX).into())?;
         externals.consensus.validate_block_post_execution(
             &block,
@@ -235,7 +220,6 @@
         )?;
 
         let initial_execution_outcome = ExecutionOutcome::from((state, block.number));
->>>>>>> c228fe15
 
         // check state root if the block extends the canonical chain __and__ if state root
         // validation was requested.
