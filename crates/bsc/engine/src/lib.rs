//! Bsc Tasks implementation.

#![allow(missing_docs)]
#![cfg_attr(docsrs, feature(doc_cfg, doc_auto_cfg))]
// The `bsc` feature must be enabled to use this crate.
#![cfg(feature = "bsc")]

use std::{
    clone::Clone,
    collections::{HashMap, VecDeque},
    fmt::Debug,
    marker::PhantomData,
    sync::Arc,
};

use alloy_primitives::{BlockHash, BlockNumber, B256};
use alloy_rpc_types::engine::{
    ExecutionPayloadEnvelopeV2, ExecutionPayloadEnvelopeV3, ExecutionPayloadEnvelopeV4,
    ExecutionPayloadV1, PayloadAttributes,
};
use reth_beacon_consensus::{BeaconEngineMessage, EngineNodeTypes};
use reth_bsc_consensus::Parlia;
use reth_bsc_evm::SnapshotReader;
use reth_bsc_payload_builder::{BscBuiltPayload, BscPayloadBuilderAttributes};
use reth_chainspec::EthChainSpec;
use reth_engine_primitives::{
    EngineApiMessageVersion, EngineObjectValidationError, EngineTypes, EngineValidator,
    PayloadOrAttributes, PayloadTypes,
};
use reth_network_api::events::EngineMessage;
use reth_network_p2p::BlockClient;
use reth_primitives::{BlockBody, BlockHashOrNumber, SealedHeader};
use reth_provider::{BlockReaderIdExt, CanonChainTracker, ParliaProvider};
use tokio::sync::{
    mpsc::{UnboundedReceiver, UnboundedSender},
    Mutex, RwLockReadGuard, RwLockWriteGuard,
};
use tracing::trace;

mod client;
use client::*;

mod task;
use task::*;

// === impl BscEngineTypes ===

/// The types used in the default mainnet ethereum beacon consensus engine.
#[derive(Debug, Default, Clone, serde::Deserialize, serde::Serialize)]
#[non_exhaustive]
pub struct BscEngineTypes<T: PayloadTypes = BscPayloadTypes> {
    _marker: PhantomData<T>,
}

impl<T: PayloadTypes> PayloadTypes for BscEngineTypes<T> {
    type BuiltPayload = T::BuiltPayload;
    type PayloadAttributes = T::PayloadAttributes;
    type PayloadBuilderAttributes = T::PayloadBuilderAttributes;
}

impl<T: PayloadTypes> EngineTypes for BscEngineTypes<T>
where
    T::BuiltPayload: TryInto<ExecutionPayloadV1>
        + TryInto<ExecutionPayloadEnvelopeV2>
        + TryInto<ExecutionPayloadEnvelopeV3>
        + TryInto<ExecutionPayloadEnvelopeV4>,
{
    type ExecutionPayloadV1 = ExecutionPayloadV1;
    type ExecutionPayloadV2 = ExecutionPayloadEnvelopeV2;
    type ExecutionPayloadV3 = ExecutionPayloadEnvelopeV3;
    type ExecutionPayloadV4 = ExecutionPayloadEnvelopeV4;
}

/// A default payload type for [`BscEngineTypes`]
#[derive(Debug, Default, Clone, serde::Deserialize, serde::Serialize)]
#[non_exhaustive]
pub struct BscPayloadTypes;

impl PayloadTypes for BscPayloadTypes {
    type BuiltPayload = BscBuiltPayload;
    type PayloadAttributes = PayloadAttributes;
    type PayloadBuilderAttributes = BscPayloadBuilderAttributes;
}

/// Validator for the bsc engine API.
#[derive(Debug, Clone)]
pub struct BscEngineValidator {}

impl<Types> EngineValidator<Types> for BscEngineValidator
where
    Types: EngineTypes<PayloadAttributes = PayloadAttributes>,
{
    fn validate_version_specific_fields(
        &self,
        _version: EngineApiMessageVersion,
        _payload_or_attrs: PayloadOrAttributes<'_, PayloadAttributes>,
    ) -> Result<(), EngineObjectValidationError> {
        Ok(())
    }

    fn ensure_well_formed_attributes(
        &self,
        _version: EngineApiMessageVersion,
        _attributes: &PayloadAttributes,
    ) -> Result<(), EngineObjectValidationError> {
        Ok(())
    }
}

const STORAGE_CACHE_NUM: usize = 1000;

/// Builder type for configuring the setup
#[derive(Debug)]
pub struct ParliaEngineBuilder<Client, N, Provider, SnapShotProvider>
where
    N: EngineNodeTypes,
{
    chain_spec: Arc<N::ChainSpec>,
    storage: Storage,
    to_engine: UnboundedSender<BeaconEngineMessage<N::Engine>>,
    network_block_event_rx: Arc<Mutex<UnboundedReceiver<EngineMessage>>>,
    fetch_client: Client,
    provider: Provider,
    parlia: Parlia,
<<<<<<< HEAD
    snapshot_reader: SnapshotReader<SnapShotProvider>,
    _marker: PhantomData<N>,
=======
    snapshot_reader: SnapshotReader<P>,
    merkle_clean_threshold: u64,
>>>>>>> 01ee5689
}

// === impl ParliaEngineBuilder ===

impl<Client, N, Provider, SnapShotProvider>
    ParliaEngineBuilder<Client, N, Provider, SnapShotProvider>
where
    Client: BlockClient + 'static,
    N: EngineNodeTypes + 'static,
    Provider: BlockReaderIdExt + CanonChainTracker + Clone + 'static,
    SnapShotProvider: ParliaProvider + 'static,
{
    /// Creates a new builder instance to configure all parts.
    #[allow(clippy::too_many_arguments)]
    pub fn new(
        chain_spec: Arc<N::ChainSpec>,
        provider: Provider,
        parlia_provider: SnapShotProvider,
        parlia: Parlia,
        to_engine: UnboundedSender<BeaconEngineMessage<N::Engine>>,
        network_block_event_rx: Arc<Mutex<UnboundedReceiver<EngineMessage>>>,
        fetch_client: Client,
<<<<<<< HEAD
        _marker: PhantomData<N>,
=======
        merkle_clean_threshold: u64,
>>>>>>> 01ee5689
    ) -> Self {
        let latest_header = provider.latest_header().ok().flatten().unwrap_or_else(|| {
            SealedHeader::new(chain_spec.genesis_header().clone(), chain_spec.genesis_hash())
        });

        let mut finalized_hash = None;
        let mut safe_hash = None;
        let snapshot_reader =
            SnapshotReader::new(Arc::new(parlia_provider), Arc::new(parlia.clone()));
        let snapshot_result = snapshot_reader.snapshot(&latest_header, None);
        if snapshot_result.is_ok() {
            let snap = snapshot_result.unwrap();
            finalized_hash = Some(snap.vote_data.source_hash);
            safe_hash = Some(snap.vote_data.target_hash);
        }

        Self {
            chain_spec,
            provider,
            snapshot_reader,
            parlia,
            storage: Storage::new(latest_header, finalized_hash, safe_hash),
            to_engine,
            network_block_event_rx,
            fetch_client,
<<<<<<< HEAD
            _marker,
=======
            merkle_clean_threshold,
>>>>>>> 01ee5689
        }
    }

    /// Consumes the type and returns all components
    #[track_caller]
    pub fn build(self, start_engine_task: bool) -> ParliaClient<Client> {
        let Self {
            chain_spec,
            storage,
            to_engine,
            network_block_event_rx,
            fetch_client,
            provider,
            parlia,
            snapshot_reader,
<<<<<<< HEAD
            _marker,
=======
            merkle_clean_threshold,
>>>>>>> 01ee5689
        } = self;
        let parlia_client = ParliaClient::new(storage.clone(), fetch_client);
        let period = parlia.period();
        if start_engine_task {
            ParliaEngineTask::<N, Provider, SnapShotProvider, Client>::start(
                chain_spec,
                parlia,
                provider,
                snapshot_reader,
                to_engine,
                network_block_event_rx,
                storage,
                parlia_client.clone(),
<<<<<<< HEAD
                period,
=======
                cfg.period,
                merkle_clean_threshold,
>>>>>>> 01ee5689
            );
        }
        parlia_client
    }
}

/// In memory storage
#[derive(Debug, Clone)]
pub(crate) struct Storage {
    inner: Arc<tokio::sync::RwLock<StorageInner>>,
}

// == impl Storage ===

impl Storage {
    /// Initializes the [Storage] with the given best block. This should be initialized with the
    /// highest block in the chain, if there is a chain already stored on-disk.
    fn new(
        best_block: SealedHeader,
        finalized_hash: Option<B256>,
        safe_hash: Option<B256>,
    ) -> Self {
        let best_finalized_hash = finalized_hash.unwrap_or_default();
        let best_safe_hash = safe_hash.unwrap_or_default();

        let mut storage = StorageInner {
            best_hash: best_block.hash(),
            best_block: best_block.number,
            best_header: best_block.clone(),
            headers: LimitedHashSet::new(STORAGE_CACHE_NUM),
            hash_to_number: LimitedHashSet::new(STORAGE_CACHE_NUM),
            bodies: LimitedHashSet::new(STORAGE_CACHE_NUM),
            best_finalized_hash,
            best_safe_hash,
        };
        storage.headers.put(best_block.number, best_block.clone());
        storage.hash_to_number.put(best_block.hash(), best_block.number);
        Self { inner: Arc::new(tokio::sync::RwLock::new(storage)) }
    }

    /// Returns the write lock of the storage
    pub(crate) async fn write(&self) -> RwLockWriteGuard<'_, StorageInner> {
        self.inner.write().await
    }

    /// Returns the read lock of the storage
    pub(crate) async fn read(&self) -> RwLockReadGuard<'_, StorageInner> {
        self.inner.read().await
    }
}

/// In-memory storage for the chain the parlia engine task cache.
#[derive(Debug)]
pub(crate) struct StorageInner {
    /// Headers buffered for download.
    pub(crate) headers: LimitedHashSet<BlockNumber, SealedHeader>,
    /// A mapping between block hash and number.
    pub(crate) hash_to_number: LimitedHashSet<BlockHash, BlockNumber>,
    /// Bodies buffered for download.
    pub(crate) bodies: LimitedHashSet<BlockHash, BlockBody>,
    /// Tracks best block
    pub(crate) best_block: u64,
    /// Tracks hash of best block
    pub(crate) best_hash: B256,
    /// The best header in the chain
    pub(crate) best_header: SealedHeader,
    /// Tracks hash of best finalized block
    pub(crate) best_finalized_hash: B256,
    /// Tracks hash of best safe block
    pub(crate) best_safe_hash: B256,
}

// === impl StorageInner ===

impl StorageInner {
    /// Returns the matching header if it exists.
    pub(crate) fn header_by_hash_or_number(
        &self,
        hash_or_num: BlockHashOrNumber,
    ) -> Option<SealedHeader> {
        let num = match hash_or_num {
            BlockHashOrNumber::Hash(hash) => self.hash_to_number.get(&hash).copied()?,
            BlockHashOrNumber::Number(num) => num,
        };
        self.headers.get(&num).cloned()
    }

    /// Inserts a new header+body pair
    pub(crate) fn insert_new_block(&mut self, header: SealedHeader, body: BlockBody) {
        self.best_hash = header.hash();
        self.best_block = header.number;
        self.best_header = header.clone();

        trace!(target: "parlia::client", num=self.best_block, hash=?self.best_hash, "inserting new block");
        self.headers.put(header.number, header);
        self.bodies.put(self.best_hash, body);
        self.hash_to_number.put(self.best_hash, self.best_block);
    }

    /// Inserts a new header
    pub(crate) fn insert_new_header(&mut self, header: SealedHeader) {
        self.best_hash = header.hash();
        self.best_block = header.number;
        self.best_header = header.clone();

        trace!(target: "parlia::client", num=self.best_block, hash=?self.best_hash, "inserting new header");
        self.headers.put(header.number, header);
        self.hash_to_number.put(self.best_hash, self.best_block);
    }

    /// Inserts new finalized and safe hash
    pub(crate) fn insert_finalized_and_safe_hash(&mut self, finalized: B256, safe: B256) {
        self.best_finalized_hash = finalized;
        self.best_safe_hash = safe;
    }

    /// Cleans the caches
    pub(crate) fn clean_caches(&mut self) {
        self.headers = LimitedHashSet::new(STORAGE_CACHE_NUM);
        self.hash_to_number = LimitedHashSet::new(STORAGE_CACHE_NUM);
        self.bodies = LimitedHashSet::new(STORAGE_CACHE_NUM);
    }
}

#[derive(Debug)]
struct LimitedHashSet<K, V> {
    map: HashMap<K, V>,
    queue: VecDeque<K>,
    capacity: usize,
}

impl<K, V> LimitedHashSet<K, V>
where
    K: std::hash::Hash + Eq + Clone,
{
    fn new(capacity: usize) -> Self {
        Self { map: HashMap::new(), queue: VecDeque::new(), capacity }
    }

    fn put(&mut self, key: K, value: V) {
        if self.map.len() >= self.capacity {
            if let Some(old_key) = self.queue.pop_front() {
                self.map.remove(&old_key);
            }
        }
        self.map.insert(key.clone(), value);
        self.queue.push_back(key);
    }

    fn get(&self, key: &K) -> Option<&V> {
        self.map.get(key)
    }
}

#[cfg(test)]
mod tests {
    use reth_primitives::SealedHeader;

    use super::*;

    #[test]
    fn test_inner_storage() {
        let default_block = SealedHeader::default();
        let mut storage = StorageInner {
            best_hash: default_block.hash_slow(),
            best_block: default_block.number,
            best_header: default_block.clone(),
            headers: LimitedHashSet::new(10),
            hash_to_number: LimitedHashSet::new(10),
            bodies: LimitedHashSet::new(10),
            best_finalized_hash: B256::default(),
            best_safe_hash: B256::default(),
        };
        storage.headers.put(default_block.number, default_block.clone());
        storage.hash_to_number.put(default_block.hash_slow(), default_block.number);

        let block = SealedHeader::default();
        storage.insert_new_block(block.clone(), BlockBody::default());
        assert_eq!(storage.best_block, block.number);
        assert_eq!(storage.best_hash, block.hash_slow());
        assert_eq!(storage.best_header, block);
        assert_eq!(storage.headers.get(&block.number), Some(&block));
        assert_eq!(storage.hash_to_number.get(&block.hash_slow()), Some(&block.number));
        assert_eq!(storage.bodies.get(&block.hash_slow()), Some(&BlockBody::default()));
        assert_eq!(
            storage.header_by_hash_or_number(BlockHashOrNumber::Hash(block.hash_slow())),
            Some(block.clone())
        );
        assert_eq!(
            storage.header_by_hash_or_number(BlockHashOrNumber::Number(block.number)),
            Some(block.clone())
        );
        assert_eq!(storage.best_block, block.number);
        assert_eq!(storage.best_hash, block.hash_slow());
        assert_eq!(storage.best_header, block);

        let header = SealedHeader::default();
        storage.insert_new_header(header.clone());
        assert_eq!(storage.best_block, header.number);
        assert_eq!(storage.best_hash, header.hash_slow());
        assert_eq!(storage.best_header, header);
        assert_eq!(storage.headers.get(&header.number), Some(&header));
        assert_eq!(storage.hash_to_number.get(&header.hash_slow()), Some(&header.number));
        assert_eq!(
            storage.header_by_hash_or_number(BlockHashOrNumber::Hash(header.hash_slow())),
            Some(header.clone())
        );
        assert_eq!(
            storage.header_by_hash_or_number(BlockHashOrNumber::Number(header.number)),
            Some(header.clone())
        );
        assert_eq!(storage.best_block, header.number);
        assert_eq!(storage.best_hash, header.hash_slow());
        assert_eq!(storage.best_header, header);
    }

    #[test]
    fn test_limited_hash_set() {
        let mut set = LimitedHashSet::new(2);
        set.put(1, 1);
        set.put(2, 2);
        set.put(3, 3);
        assert_eq!(set.get(&1), None);
        assert_eq!(set.get(&2), Some(&2));
        assert_eq!(set.get(&3), Some(&3));
    }

    #[test]
    fn test_clean_cache() {
        let default_block = SealedHeader::default();
        let mut storage = StorageInner {
            best_hash: default_block.hash_slow(),
            best_block: default_block.number,
            best_header: default_block.clone(),
            headers: LimitedHashSet::new(10),
            hash_to_number: LimitedHashSet::new(10),
            bodies: LimitedHashSet::new(10),
            best_finalized_hash: B256::default(),
            best_safe_hash: B256::default(),
        };
        storage.headers.put(default_block.number, default_block.clone());
        storage.hash_to_number.put(default_block.hash_slow(), default_block.number);

        let block = SealedHeader::default();
        storage.insert_new_block(block.clone(), BlockBody::default());
        assert_eq!(storage.best_block, block.number);
        assert_eq!(storage.best_hash, block.hash_slow());
        assert_eq!(storage.best_header, block);
        assert_eq!(storage.headers.get(&block.number), Some(&block));
        assert_eq!(storage.hash_to_number.get(&block.hash_slow()), Some(&block.number));
        assert_eq!(storage.bodies.get(&block.hash_slow()), Some(&BlockBody::default()));
        assert_eq!(
            storage.header_by_hash_or_number(BlockHashOrNumber::Hash(block.hash_slow())),
            Some(block.clone())
        );
        assert_eq!(
            storage.header_by_hash_or_number(BlockHashOrNumber::Number(block.number)),
            Some(block.clone())
        );
        assert_eq!(storage.best_block, block.number);
        assert_eq!(storage.best_hash, block.hash_slow());
        assert_eq!(storage.best_header, block);

        storage.clean_caches();
        assert_eq!(storage.headers.get(&block.number), None);
        assert_eq!(storage.hash_to_number.get(&block.hash_slow()), None);
        assert_eq!(storage.bodies.get(&block.hash_slow()), None);
    }
}<|MERGE_RESOLUTION|>--- conflicted
+++ resolved
@@ -122,13 +122,9 @@
     fetch_client: Client,
     provider: Provider,
     parlia: Parlia,
-<<<<<<< HEAD
     snapshot_reader: SnapshotReader<SnapShotProvider>,
+    merkle_clean_threshold: u64,
     _marker: PhantomData<N>,
-=======
-    snapshot_reader: SnapshotReader<P>,
-    merkle_clean_threshold: u64,
->>>>>>> 01ee5689
 }
 
 // === impl ParliaEngineBuilder ===
@@ -151,11 +147,8 @@
         to_engine: UnboundedSender<BeaconEngineMessage<N::Engine>>,
         network_block_event_rx: Arc<Mutex<UnboundedReceiver<EngineMessage>>>,
         fetch_client: Client,
-<<<<<<< HEAD
+        merkle_clean_threshold: u64,
         _marker: PhantomData<N>,
-=======
-        merkle_clean_threshold: u64,
->>>>>>> 01ee5689
     ) -> Self {
         let latest_header = provider.latest_header().ok().flatten().unwrap_or_else(|| {
             SealedHeader::new(chain_spec.genesis_header().clone(), chain_spec.genesis_hash())
@@ -181,11 +174,8 @@
             to_engine,
             network_block_event_rx,
             fetch_client,
-<<<<<<< HEAD
+            merkle_clean_threshold,
             _marker,
-=======
-            merkle_clean_threshold,
->>>>>>> 01ee5689
         }
     }
 
@@ -201,11 +191,8 @@
             provider,
             parlia,
             snapshot_reader,
-<<<<<<< HEAD
+            merkle_clean_threshold,
             _marker,
-=======
-            merkle_clean_threshold,
->>>>>>> 01ee5689
         } = self;
         let parlia_client = ParliaClient::new(storage.clone(), fetch_client);
         let period = parlia.period();
@@ -219,12 +206,8 @@
                 network_block_event_rx,
                 storage,
                 parlia_client.clone(),
-<<<<<<< HEAD
                 period,
-=======
-                cfg.period,
                 merkle_clean_threshold,
->>>>>>> 01ee5689
             );
         }
         parlia_client
