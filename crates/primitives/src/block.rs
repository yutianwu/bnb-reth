use crate::{
    Address, BlobSidecars, Bytes, GotExpected, Header, Requests, SealedHeader, TransactionSigned,
    TransactionSignedEcRecovered, Withdrawals, B256,
};
pub use alloy_eips::eip1898::{
    BlockHashOrNumber, BlockId, BlockNumHash, BlockNumberOrTag, ForkBlock, RpcBlockHash,
};
use alloy_rlp::{RlpDecodable, RlpEncodable};
use derive_more::{Deref, DerefMut};
#[cfg(any(test, feature = "arbitrary"))]
use proptest::prelude::prop_compose;
use reth_codecs::derive_arbitrary;
#[cfg(any(test, feature = "arbitrary"))]
pub use reth_primitives_traits::test_utils::{generate_valid_header, valid_header_strategy};
use serde::{Deserialize, Serialize};

#[cfg(not(feature = "std"))]
use alloc::vec::Vec;

// HACK(onbjerg): we need this to always set `requests` to `None` since we might otherwise generate
// a block with `None` withdrawals and `Some` requests, in which case we end up trying to decode the
// requests as withdrawals
#[cfg(any(feature = "arbitrary", test))]
prop_compose! {
    pub fn empty_requests_strategy()(_ in 0..1) -> Option<Requests> {
        None
    }
}

#[cfg(any(feature = "arbitrary", test))]
prop_compose! {
    /// Set the sidecars to `None` in the block body when generating arbitrary test.
    pub fn empty_sidecars_strategy()(_ in 0..1) -> Option<BlobSidecars> {
        None
    }
}

/// Ethereum full block.
///
/// Withdrawals can be optionally included at the end of the RLP encoded message.
#[derive_arbitrary(rlp, 25)]
#[derive(
    Debug, Clone, PartialEq, Eq, Default, Serialize, Deserialize, Deref, RlpEncodable, RlpDecodable,
)]
#[rlp(trailing)]
pub struct Block {
    /// Block header.
    #[cfg_attr(any(test, feature = "arbitrary"), proptest(strategy = "valid_header_strategy()"))]
    #[deref]
    pub header: Header,
    /// Transactions in this block.
    #[cfg_attr(
        any(test, feature = "arbitrary"),
        proptest(
            strategy = "proptest::collection::vec(proptest::arbitrary::any::<TransactionSigned>(), 0..=100)"
        )
    )]
    pub body: Vec<TransactionSigned>,
    /// Ommers/uncles header.
    #[cfg_attr(
        any(test, feature = "arbitrary"),
        proptest(strategy = "proptest::collection::vec(valid_header_strategy(), 0..=2)")
    )]
    pub ommers: Vec<Header>,
    /// Block withdrawals.
    #[cfg_attr(
        any(test, feature = "arbitrary"),
        proptest(strategy = "proptest::option::of(proptest::arbitrary::any::<Withdrawals>())")
    )]
    pub withdrawals: Option<Withdrawals>,
    /// Block requests.
    #[cfg_attr(any(test, feature = "arbitrary"), proptest(strategy = "empty_requests_strategy()"))]
    pub requests: Option<Requests>,
}

impl Block {
    /// Calculate the header hash and seal the block so that it can't be changed.
    pub fn seal_slow(self) -> SealedBlock {
        SealedBlock {
            header: self.header.seal_slow(),
            body: self.body,
            ommers: self.ommers,
            withdrawals: self.withdrawals,
            requests: self.requests,
        }
    }

    /// Seal the block with a known hash.
    ///
    /// WARNING: This method does not perform validation whether the hash is correct.
    pub fn seal(self, hash: B256) -> SealedBlock {
        SealedBlock {
            header: self.header.seal(hash),
            body: self.body,
            ommers: self.ommers,
            withdrawals: self.withdrawals,
            requests: self.requests,
        }
    }

    /// Expensive operation that recovers transaction signer. See [`SealedBlockWithSenders`].
    pub fn senders(&self) -> Option<Vec<Address>> {
        TransactionSigned::recover_signers(&self.body, self.body.len())
    }

    /// Transform into a [`BlockWithSenders`].
    ///
    /// # Panics
    ///
    /// If the number of senders does not match the number of transactions in the block
    /// and the signer recovery for one of the transactions fails.
    ///
    /// Note: this is expected to be called with blocks read from disk.
    #[track_caller]
    pub fn with_senders_unchecked(self, senders: Vec<Address>) -> BlockWithSenders {
        self.try_with_senders_unchecked(senders).expect("stored block is valid")
    }

    /// Transform into a [`BlockWithSenders`] using the given senders.
    ///
    /// If the number of senders does not match the number of transactions in the block, this falls
    /// back to manually recovery, but _without ensuring that the signature has a low `s` value_.
    /// See also [`TransactionSigned::recover_signer_unchecked`]
    ///
    /// Returns an error if a signature is invalid.
    #[track_caller]
    pub fn try_with_senders_unchecked(
        self,
        senders: Vec<Address>,
    ) -> Result<BlockWithSenders, Self> {
        let senders = if self.body.len() == senders.len() {
            senders
        } else {
            let Some(senders) =
                TransactionSigned::recover_signers_unchecked(&self.body, self.body.len())
            else {
                return Err(self)
            };
            senders
        };

        Ok(BlockWithSenders { block: self, senders })
    }

    /// **Expensive**. Transform into a [`BlockWithSenders`] by recovering senders in the contained
    /// transactions.
    ///
    /// Returns `None` if a transaction is invalid.
    pub fn with_recovered_senders(self) -> Option<BlockWithSenders> {
        let senders = self.senders()?;
        Some(BlockWithSenders { block: self, senders })
    }

    /// Returns whether or not the block contains any blob transactions.
    #[inline]
    pub fn has_blob_transactions(&self) -> bool {
        self.body.iter().any(|tx| tx.is_eip4844())
    }

    /// Returns an iterator over all blob transactions of the block
    #[inline]
    pub fn blob_transactions_iter(&self) -> impl Iterator<Item = &TransactionSigned> + '_ {
        self.body.iter().filter(|tx| tx.is_eip4844())
    }

    /// Returns only the blob transactions, if any, from the block body.
    #[inline]
    pub fn blob_transactions(&self) -> Vec<&TransactionSigned> {
        self.blob_transactions_iter().collect()
    }

    /// Returns an iterator over all blob versioned hashes from the block body.
    #[inline]
    pub fn blob_versioned_hashes_iter(&self) -> impl Iterator<Item = &B256> + '_ {
        self.blob_transactions_iter()
            .filter_map(|tx| tx.as_eip4844().map(|blob_tx| &blob_tx.blob_versioned_hashes))
            .flatten()
    }

    /// Returns all blob versioned hashes from the block body.
    #[inline]
    pub fn blob_versioned_hashes(&self) -> Vec<&B256> {
        self.blob_versioned_hashes_iter().collect()
    }

    /// Calculates a heuristic for the in-memory size of the [Block].
    #[inline]
    pub fn size(&self) -> usize {
        self.header.size() +
            // take into account capacity
            self.body.iter().map(TransactionSigned::size).sum::<usize>() + self.body.capacity() * core::mem::size_of::<TransactionSigned>() +
            self.ommers.iter().map(Header::size).sum::<usize>() + self.ommers.capacity() * core::mem::size_of::<Header>() +
            self.withdrawals.as_ref().map_or(core::mem::size_of::<Option<Withdrawals>>(), Withdrawals::total_size)
    }
}

/// Sealed block with senders recovered from transactions.
#[derive(Debug, Clone, PartialEq, Eq, Default, Deref, DerefMut)]
pub struct BlockWithSenders {
    /// Block
    #[deref]
    #[deref_mut]
    pub block: Block,
    /// List of senders that match the transactions in the block
    pub senders: Vec<Address>,
}

impl BlockWithSenders {
    /// New block with senders. Return none if len of tx and senders does not match
    pub fn new(block: Block, senders: Vec<Address>) -> Option<Self> {
        (block.body.len() == senders.len()).then_some(Self { block, senders })
    }

    /// Seal the block with a known hash.
    ///
    /// WARNING: This method does not perform validation whether the hash is correct.
    #[inline]
    pub fn seal(self, hash: B256) -> SealedBlockWithSenders {
        let Self { block, senders } = self;
        SealedBlockWithSenders { block: block.seal(hash), senders }
    }

    /// Calculate the header hash and seal the block with senders so that it can't be changed.
    #[inline]
    pub fn seal_slow(self) -> SealedBlockWithSenders {
        SealedBlockWithSenders { block: self.block.seal_slow(), senders: self.senders }
    }

    /// Split Structure to its components
    #[inline]
    pub fn into_components(self) -> (Block, Vec<Address>) {
        (self.block, self.senders)
    }

    /// Returns an iterator over all transactions in the block.
    #[inline]
    pub fn transactions(&self) -> impl Iterator<Item = &TransactionSigned> + '_ {
        self.block.body.iter()
    }

    /// Returns an iterator over all transactions and their sender.
    #[inline]
    pub fn transactions_with_sender(
        &self,
    ) -> impl Iterator<Item = (&Address, &TransactionSigned)> + '_ {
        self.senders.iter().zip(self.block.body.iter())
    }

    /// Consumes the block and returns the transactions of the block.
    #[inline]
    pub fn into_transactions(self) -> Vec<TransactionSigned> {
        self.block.body
    }

    /// Returns an iterator over all transactions in the chain.
    #[inline]
    pub fn into_transactions_ecrecovered(
        self,
    ) -> impl Iterator<Item = TransactionSignedEcRecovered> {
        self.block.body.into_iter().zip(self.senders).map(|(tx, sender)| tx.with_signer(sender))
    }
}

/// Sealed Ethereum full block.
///
/// Withdrawals can be optionally included at the end of the RLP encoded message.
#[derive_arbitrary(rlp)]
#[derive(
    Debug,
    Clone,
    PartialEq,
    Eq,
    Default,
    Serialize,
    Deserialize,
    Deref,
    DerefMut,
    RlpEncodable,
    RlpDecodable,
)]
#[rlp(trailing)]
pub struct SealedBlock {
    /// Locked block header.
    #[deref]
    #[deref_mut]
    pub header: SealedHeader,
    /// Transactions with signatures.
    #[cfg_attr(
        any(test, feature = "arbitrary"),
        proptest(
            strategy = "proptest::collection::vec(proptest::arbitrary::any::<TransactionSigned>(), 0..=100)"
        )
    )]
    pub body: Vec<TransactionSigned>,
    /// Ommer/uncle headers
    #[cfg_attr(
        any(test, feature = "arbitrary"),
        proptest(strategy = "proptest::collection::vec(valid_header_strategy(), 0..=2)")
    )]
    pub ommers: Vec<Header>,
    /// Block withdrawals.
    #[cfg_attr(
        any(test, feature = "arbitrary"),
        proptest(strategy = "proptest::option::of(proptest::arbitrary::any::<Withdrawals>())")
    )]
    pub withdrawals: Option<Withdrawals>,
    /// Block requests.
    #[cfg_attr(any(test, feature = "arbitrary"), proptest(strategy = "empty_requests_strategy()"))]
    pub requests: Option<Requests>,
}

impl SealedBlock {
    /// Create a new sealed block instance using the sealed header and block body.
    #[inline]
    pub fn new(header: SealedHeader, body: BlockBody) -> Self {
        let BlockBody { transactions, ommers, withdrawals, requests, .. } = body;
        Self { header, body: transactions, ommers, withdrawals, requests }
    }

    /// Header hash.
    #[inline]
    pub const fn hash(&self) -> B256 {
        self.header.hash()
    }

    /// Splits the sealed block into underlying components
    #[inline]
    pub fn split(self) -> (SealedHeader, Vec<TransactionSigned>, Vec<Header>) {
        (self.header, self.body, self.ommers)
    }

    /// Splits the [`BlockBody`] and [`SealedHeader`] into separate components
    #[inline]
    pub fn split_header_body(self) -> (SealedHeader, BlockBody) {
        (
            self.header,
            BlockBody {
                transactions: self.body,
                ommers: self.ommers,
                withdrawals: self.withdrawals,
                sidecars: None,
                requests: self.requests,
            },
        )
    }

    /// Returns an iterator over all blob transactions of the block
    #[inline]
    pub fn blob_transactions_iter(&self) -> impl Iterator<Item = &TransactionSigned> + '_ {
        self.body.iter().filter(|tx| tx.is_eip4844())
    }

    /// Returns only the blob transactions, if any, from the block body.
    #[inline]
    pub fn blob_transactions(&self) -> Vec<&TransactionSigned> {
        self.blob_transactions_iter().collect()
    }

    /// Returns an iterator over all blob versioned hashes from the block body.
    #[inline]
    pub fn blob_versioned_hashes_iter(&self) -> impl Iterator<Item = &B256> + '_ {
        self.blob_transactions_iter()
            .filter_map(|tx| tx.as_eip4844().map(|blob_tx| &blob_tx.blob_versioned_hashes))
            .flatten()
    }

    /// Returns all blob versioned hashes from the block body.
    #[inline]
    pub fn blob_versioned_hashes(&self) -> Vec<&B256> {
        self.blob_versioned_hashes_iter().collect()
    }

    /// Expensive operation that recovers transaction signer. See [`SealedBlockWithSenders`].
    pub fn senders(&self) -> Option<Vec<Address>> {
        TransactionSigned::recover_signers(&self.body, self.body.len())
    }

    /// Seal sealed block with recovered transaction senders.
    pub fn seal_with_senders(self) -> Option<SealedBlockWithSenders> {
        self.try_seal_with_senders().ok()
    }

    /// Seal sealed block with recovered transaction senders.
    pub fn try_seal_with_senders(self) -> Result<SealedBlockWithSenders, Self> {
        match self.senders() {
            Some(senders) => Ok(SealedBlockWithSenders { block: self, senders }),
            None => Err(self),
        }
    }

    /// Unseal the block
    pub fn unseal(self) -> Block {
        Block {
            header: self.header.unseal(),
            body: self.body,
            ommers: self.ommers,
            withdrawals: self.withdrawals,
            requests: self.requests,
        }
    }

    /// Calculates a heuristic for the in-memory size of the [`SealedBlock`].
    #[inline]
    pub fn size(&self) -> usize {
        self.header.size() +
            // take into account capacity
            self.body.iter().map(TransactionSigned::size).sum::<usize>() + self.body.capacity() * core::mem::size_of::<TransactionSigned>() +
            self.ommers.iter().map(Header::size).sum::<usize>() + self.ommers.capacity() * core::mem::size_of::<Header>() +
            self.withdrawals.as_ref().map_or(core::mem::size_of::<Option<Withdrawals>>(), Withdrawals::total_size)
    }

    /// Calculates the total gas used by blob transactions in the sealed block.
    pub fn blob_gas_used(&self) -> u64 {
        self.blob_transactions().iter().filter_map(|tx| tx.blob_gas_used()).sum()
    }

    /// Returns whether or not the block contains any blob transactions.
    #[inline]
    pub fn has_blob_transactions(&self) -> bool {
        self.body.iter().any(|tx| tx.is_eip4844())
    }

    /// Ensures that the transaction root in the block header is valid.
    ///
    /// The transaction root is the Keccak 256-bit hash of the root node of the trie structure
    /// populated with each transaction in the transactions list portion of the block.
    ///
    /// # Returns
    ///
    /// Returns `Ok(())` if the calculated transaction root matches the one stored in the header,
    /// indicating that the transactions in the block are correctly represented in the trie.
    ///
    /// Returns `Err(error)` if the transaction root validation fails, providing a `GotExpected`
    /// error containing the calculated and expected roots.
    pub fn ensure_transaction_root_valid(&self) -> Result<(), GotExpected<B256>> {
        let calculated_root = crate::proofs::calculate_transaction_root(&self.body);

        if self.header.transactions_root != calculated_root {
            return Err(GotExpected {
                got: calculated_root,
                expected: self.header.transactions_root,
            })
        }

        Ok(())
    }

    /// Returns a vector of transactions RLP encoded with [`TransactionSigned::encode_enveloped`].
    pub fn raw_transactions(&self) -> Vec<Bytes> {
        self.body.iter().map(|tx| tx.envelope_encoded()).collect()
    }
}

impl From<SealedBlock> for Block {
    fn from(block: SealedBlock) -> Self {
        block.unseal()
    }
}

/// Sealed block with senders recovered from transactions.
#[derive(Debug, Clone, PartialEq, Eq, Default, Serialize, Deserialize, Deref, DerefMut)]
pub struct SealedBlockWithSenders {
    /// Sealed block
    #[deref]
    #[deref_mut]
    pub block: SealedBlock,
    /// List of senders that match transactions from block.
    pub senders: Vec<Address>,
}

impl SealedBlockWithSenders {
    /// New sealed block with sender. Return none if len of tx and senders does not match
    pub fn new(block: SealedBlock, senders: Vec<Address>) -> Option<Self> {
        (block.body.len() == senders.len()).then_some(Self { block, senders })
    }

    /// Split Structure to its components
    #[inline]
    pub fn into_components(self) -> (SealedBlock, Vec<Address>) {
        (self.block, self.senders)
    }

    /// Returns the unsealed [`BlockWithSenders`]
    #[inline]
    pub fn unseal(self) -> BlockWithSenders {
        let Self { block, senders } = self;
        BlockWithSenders { block: block.unseal(), senders }
    }

    /// Returns an iterator over all transactions in the block.
    #[inline]
    pub fn transactions(&self) -> impl Iterator<Item = &TransactionSigned> + '_ {
        self.block.body.iter()
    }

    /// Returns an iterator over all transactions and their sender.
    #[inline]
    pub fn transactions_with_sender(
        &self,
    ) -> impl Iterator<Item = (&Address, &TransactionSigned)> + '_ {
        self.senders.iter().zip(self.block.body.iter())
    }

    /// Consumes the block and returns the transactions of the block.
    #[inline]
    pub fn into_transactions(self) -> Vec<TransactionSigned> {
        self.block.body
    }

    /// Returns an iterator over all transactions in the chain.
    #[inline]
    pub fn into_transactions_ecrecovered(
        self,
    ) -> impl Iterator<Item = TransactionSignedEcRecovered> {
        self.block.body.into_iter().zip(self.senders).map(|(tx, sender)| tx.with_signer(sender))
    }
}

/// A response to `GetBlockBodies`, containing bodies if any bodies were found.
///
/// Withdrawals can be optionally included at the end of the RLP encoded message.
#[derive_arbitrary(rlp, 10)]
#[derive(
    Clone, Debug, PartialEq, Eq, Default, Serialize, Deserialize, RlpEncodable, RlpDecodable,
)]
#[rlp(trailing)]
pub struct BlockBody {
    /// Transactions in the block
    #[cfg_attr(
        any(test, feature = "arbitrary"),
        proptest(
            strategy = "proptest::collection::vec(proptest::arbitrary::any::<TransactionSigned>(), 0..=100)"
        )
    )]
    pub transactions: Vec<TransactionSigned>,
    /// Uncle headers for the given block
    #[cfg_attr(
        any(test, feature = "arbitrary"),
        proptest(strategy = "proptest::collection::vec(valid_header_strategy(), 0..=2)")
    )]
    pub ommers: Vec<Header>,
    /// Withdrawals in the block.
    pub withdrawals: Option<Withdrawals>,
    // only for bsc
    /// Tx sidecars for the block.
    #[cfg_attr(any(test, feature = "arbitrary"), proptest(strategy = "empty_sidecars_strategy()"))]
    pub sidecars: Option<BlobSidecars>,
    /// Requests in the block.
    #[cfg_attr(any(test, feature = "arbitrary"), proptest(strategy = "empty_requests_strategy()"))]
    pub requests: Option<Requests>,
}

impl BlockBody {
    /// Create a [`Block`] from the body and its header.
    // todo(onbjerg): should this not just take `self`? its used in one place
    pub fn create_block(&self, header: Header) -> Block {
        Block {
            header,
            body: self.transactions.clone(),
            ommers: self.ommers.clone(),
            withdrawals: self.withdrawals.clone(),
            requests: self.requests.clone(),
        }
    }

    /// Calculate the transaction root for the block body.
    pub fn calculate_tx_root(&self) -> B256 {
        crate::proofs::calculate_transaction_root(&self.transactions)
    }

    /// Calculate the ommers root for the block body.
    pub fn calculate_ommers_root(&self) -> B256 {
        crate::proofs::calculate_ommers_root(&self.ommers)
    }

    /// Calculate the withdrawals root for the block body, if withdrawals exist. If there are no
    /// withdrawals, this will return `None`.
    pub fn calculate_withdrawals_root(&self) -> Option<B256> {
        self.withdrawals.as_ref().map(|w| crate::proofs::calculate_withdrawals_root(w))
    }

    /// Calculate the requests root for the block body, if requests exist. If there are no
    /// requests, this will return `None`.
    pub fn calculate_requests_root(&self) -> Option<B256> {
        self.requests.as_ref().map(|r| crate::proofs::calculate_requests_root(&r.0))
    }

    /// Calculates a heuristic for the in-memory size of the [`BlockBody`].
    #[inline]
    pub fn size(&self) -> usize {
        self.transactions.iter().map(TransactionSigned::size).sum::<usize>() +
            self.transactions.capacity() * core::mem::size_of::<TransactionSigned>() +
            self.ommers.iter().map(Header::size).sum::<usize>() +
            self.ommers.capacity() * core::mem::size_of::<Header>() +
            self.withdrawals
                .as_ref()
<<<<<<< HEAD
                .map_or(std::mem::size_of::<Option<Withdrawals>>(), Withdrawals::total_size) +
            self.sidecars
                .as_ref()
                .map_or(std::mem::size_of::<Option<BlobSidecars>>(), BlobSidecars::total_size)
=======
                .map_or(core::mem::size_of::<Option<Withdrawals>>(), Withdrawals::total_size)
>>>>>>> d786b459
    }
}

impl From<Block> for BlockBody {
    fn from(block: Block) -> Self {
        Self {
            transactions: block.body,
            ommers: block.ommers,
            withdrawals: block.withdrawals,
            sidecars: None,
            requests: block.requests,
        }
    }
}

#[cfg(test)]
mod tests {
    use super::{BlockNumberOrTag::*, *};
    use crate::hex_literal::hex;
    use alloy_eips::eip1898::HexStringMissingPrefixError;
    use alloy_rlp::{Decodable, Encodable};
    use std::str::FromStr;

    /// Check parsing according to EIP-1898.
    #[test]
    fn can_parse_blockid_u64() {
        let num = serde_json::json!(
            {"blockNumber": "0xaf"}
        );

        let id = serde_json::from_value::<BlockId>(num);
        assert_eq!(id.unwrap(), BlockId::from(175));
    }

    #[test]
    fn can_parse_block_hash() {
        let block_hash =
            B256::from_str("0xd4e56740f876aef8c010b86a40d5f56745a118d0906a34e69aec8c0db1cb8fa3")
                .unwrap();
        let block_hash_json = serde_json::json!(
            { "blockHash": "0xd4e56740f876aef8c010b86a40d5f56745a118d0906a34e69aec8c0db1cb8fa3"}
        );
        let id = serde_json::from_value::<BlockId>(block_hash_json).unwrap();
        assert_eq!(id, BlockId::from(block_hash,));
    }

    #[test]
    fn can_parse_block_hash_with_canonical() {
        let block_hash =
            B256::from_str("0xd4e56740f876aef8c010b86a40d5f56745a118d0906a34e69aec8c0db1cb8fa3")
                .unwrap();
        let block_id = BlockId::Hash(RpcBlockHash::from_hash(block_hash, Some(true)));
        let block_hash_json = serde_json::json!(
            { "blockHash": "0xd4e56740f876aef8c010b86a40d5f56745a118d0906a34e69aec8c0db1cb8fa3", "requireCanonical": true }
        );
        let id = serde_json::from_value::<BlockId>(block_hash_json).unwrap();
        assert_eq!(id, block_id)
    }

    #[test]
    fn can_parse_blockid_tags() {
        let tags =
            [("latest", Latest), ("finalized", Finalized), ("safe", Safe), ("pending", Pending)];
        for (value, tag) in tags {
            let num = serde_json::json!({ "blockNumber": value });
            let id = serde_json::from_value::<BlockId>(num);
            assert_eq!(id.unwrap(), BlockId::from(tag))
        }
    }

    #[test]
    fn repeated_keys_is_err() {
        let num = serde_json::json!({"blockNumber": 1, "requireCanonical": true, "requireCanonical": false});
        assert!(serde_json::from_value::<BlockId>(num).is_err());
        let num =
            serde_json::json!({"blockNumber": 1, "requireCanonical": true, "blockNumber": 23});
        assert!(serde_json::from_value::<BlockId>(num).is_err());
    }

    /// Serde tests
    #[test]
    fn serde_blockid_tags() {
        let block_ids = [Latest, Finalized, Safe, Pending].map(BlockId::from);
        for block_id in &block_ids {
            let serialized = serde_json::to_string(&block_id).unwrap();
            let deserialized: BlockId = serde_json::from_str(&serialized).unwrap();
            assert_eq!(deserialized, *block_id)
        }
    }

    #[test]
    fn serde_blockid_number() {
        let block_id = BlockId::from(100u64);
        let serialized = serde_json::to_string(&block_id).unwrap();
        let deserialized: BlockId = serde_json::from_str(&serialized).unwrap();
        assert_eq!(deserialized, block_id)
    }

    #[test]
    fn serde_blockid_hash() {
        let block_id = BlockId::from(B256::default());
        let serialized = serde_json::to_string(&block_id).unwrap();
        let deserialized: BlockId = serde_json::from_str(&serialized).unwrap();
        assert_eq!(deserialized, block_id)
    }

    #[test]
    fn serde_blockid_hash_from_str() {
        let val = "\"0x898753d8fdd8d92c1907ca21e68c7970abd290c647a202091181deec3f30a0b2\"";
        let block_hash: B256 = serde_json::from_str(val).unwrap();
        let block_id: BlockId = serde_json::from_str(val).unwrap();
        assert_eq!(block_id, BlockId::Hash(block_hash.into()));
    }

    #[test]
    fn serde_rpc_payload_block_tag() {
        let payload = r#"{"method":"eth_call","params":[{"to":"0xebe8efa441b9302a0d7eaecc277c09d20d684540","data":"0x45848dfc"},"latest"],"id":1,"jsonrpc":"2.0"}"#;
        let value: serde_json::Value = serde_json::from_str(payload).unwrap();
        let block_id_param = value.pointer("/params/1").unwrap();
        let block_id: BlockId = serde_json::from_value::<BlockId>(block_id_param.clone()).unwrap();
        assert_eq!(BlockId::Number(BlockNumberOrTag::Latest), block_id);
    }

    #[test]
    fn serde_rpc_payload_block_object() {
        let example_payload = r#"{"method":"eth_call","params":[{"to":"0xebe8efa441b9302a0d7eaecc277c09d20d684540","data":"0x45848dfc"},{"blockHash": "0xd4e56740f876aef8c010b86a40d5f56745a118d0906a34e69aec8c0db1cb8fa3"}],"id":1,"jsonrpc":"2.0"}"#;
        let value: serde_json::Value = serde_json::from_str(example_payload).unwrap();
        let block_id_param = value.pointer("/params/1").unwrap().to_string();
        let block_id: BlockId = serde_json::from_str::<BlockId>(&block_id_param).unwrap();
        let hash =
            B256::from_str("0xd4e56740f876aef8c010b86a40d5f56745a118d0906a34e69aec8c0db1cb8fa3")
                .unwrap();
        assert_eq!(BlockId::from(hash), block_id);
        let serialized = serde_json::to_string(&BlockId::from(hash)).unwrap();
        assert_eq!("{\"blockHash\":\"0xd4e56740f876aef8c010b86a40d5f56745a118d0906a34e69aec8c0db1cb8fa3\"}", serialized)
    }

    #[test]
    fn serde_rpc_payload_block_number() {
        let example_payload = r#"{"method":"eth_call","params":[{"to":"0xebe8efa441b9302a0d7eaecc277c09d20d684540","data":"0x45848dfc"},{"blockNumber": "0x0"}],"id":1,"jsonrpc":"2.0"}"#;
        let value: serde_json::Value = serde_json::from_str(example_payload).unwrap();
        let block_id_param = value.pointer("/params/1").unwrap().to_string();
        let block_id: BlockId = serde_json::from_str::<BlockId>(&block_id_param).unwrap();
        assert_eq!(BlockId::from(0u64), block_id);
        let serialized = serde_json::to_string(&BlockId::from(0u64)).unwrap();
        assert_eq!("\"0x0\"", serialized)
    }

    #[test]
    #[should_panic]
    fn serde_rpc_payload_block_number_duplicate_key() {
        let payload = r#"{"blockNumber": "0x132", "blockNumber": "0x133"}"#;
        let parsed_block_id = serde_json::from_str::<BlockId>(payload);
        parsed_block_id.unwrap();
    }

    #[test]
    fn serde_rpc_payload_block_hash() {
        let payload = r#"{"blockHash": "0xd4e56740f876aef8c010b86a40d5f56745a118d0906a34e69aec8c0db1cb8fa3"}"#;
        let parsed = serde_json::from_str::<BlockId>(payload).unwrap();
        let expected = BlockId::from(
            B256::from_str("0xd4e56740f876aef8c010b86a40d5f56745a118d0906a34e69aec8c0db1cb8fa3")
                .unwrap(),
        );
        assert_eq!(parsed, expected);
    }

    #[test]
    fn encode_decode_raw_block() {
        let bytes = hex!("f90288f90218a0fe21bb173f43067a9f90cfc59bbb6830a7a2929b5de4a61f372a9db28e87f9aea01dcc4de8dec75d7aab85b567b6ccd41ad312451b948a7413f0a142fd40d49347940000000000000000000000000000000000000000a061effbbcca94f0d3e02e5bd22e986ad57142acabf0cb3d129a6ad8d0f8752e94a0d911c25e97e27898680d242b7780b6faef30995c355a2d5de92e6b9a7212ad3aa0056b23fbba480696b65fe5a59b8f2148a1299103c4f57df839233af2cf4ca2d2b90100000000000000000000000000000000000000000000000000000000000000000000000000000000000000000000000000000000000000000000000000000000000000000000000000000000000000000000000000000000000000000000000000000000000000000000000000000000000000000000000000000000000000000000000000000000000000000000000000000000000000000000000000000000000000000000000000000000000000000000000000000000000000000000000000000000000000000000000000000000000000000000000000000000000000000000000000000000000000000000000000000000000000000000000000000000008003834c4b408252081e80a00000000000000000000000000000000000000000000000000000000000000000880000000000000000842806be9da056e81f171bcc55a6ff8345e692c0f86e5b48e01b996cadc001622fb5e363b421f869f86702842806be9e82520894658bdf435d810c91414ec09147daa6db624063798203e880820a95a040ce7918eeb045ebf8c8b1887ca139d076bda00fa828a07881d442a72626c42da0156576a68e456e295e4c9cf67cf9f53151f329438916e0f24fc69d6bbb7fbacfc0c0");
        let bytes_buf = &mut bytes.as_ref();
        let block = Block::decode(bytes_buf).unwrap();
        let mut encoded_buf = Vec::new();
        block.encode(&mut encoded_buf);
        assert_eq!(bytes[..], encoded_buf);
    }

    #[test]
    fn serde_blocknumber_non_0xprefix() {
        let s = "\"2\"";
        let err = serde_json::from_str::<BlockNumberOrTag>(s).unwrap_err();
        assert_eq!(err.to_string(), HexStringMissingPrefixError::default().to_string());
    }

    #[test]
    fn block_with_senders() {
        let mut block = Block::default();
        let sender = Address::random();
        block.body.push(TransactionSigned::default());
        assert_eq!(BlockWithSenders::new(block.clone(), vec![]), None);
        assert_eq!(
            BlockWithSenders::new(block.clone(), vec![sender]),
            Some(BlockWithSenders { block: block.clone(), senders: vec![sender] })
        );
        let sealed = block.seal_slow();
        assert_eq!(SealedBlockWithSenders::new(sealed.clone(), vec![]), None);
        assert_eq!(
            SealedBlockWithSenders::new(sealed.clone(), vec![sender]),
            Some(SealedBlockWithSenders { block: sealed, senders: vec![sender] })
        );
    }
}<|MERGE_RESOLUTION|>--- conflicted
+++ resolved
@@ -594,14 +594,10 @@
             self.ommers.capacity() * core::mem::size_of::<Header>() +
             self.withdrawals
                 .as_ref()
-<<<<<<< HEAD
-                .map_or(std::mem::size_of::<Option<Withdrawals>>(), Withdrawals::total_size) +
+                .map_or(core::mem::size_of::<Option<Withdrawals>>(), Withdrawals::total_size) +
             self.sidecars
                 .as_ref()
                 .map_or(std::mem::size_of::<Option<BlobSidecars>>(), BlobSidecars::total_size)
-=======
-                .map_or(core::mem::size_of::<Option<Withdrawals>>(), Withdrawals::total_size)
->>>>>>> d786b459
     }
 }
 
