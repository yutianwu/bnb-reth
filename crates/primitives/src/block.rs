use crate::{
<<<<<<< HEAD
    Address, BlobSidecars, Bytes, GotExpected, Header, Requests, SealedHeader, TransactionSigned,
=======
    Address, Bytes, GotExpected, Header, SealedHeader, TransactionSigned,
>>>>>>> 31e24708
    TransactionSignedEcRecovered, Withdrawals, B256,
};
pub use alloy_eips::eip1898::{
    BlockHashOrNumber, BlockId, BlockNumHash, BlockNumberOrTag, ForkBlock, RpcBlockHash,
};
use alloy_rlp::{RlpDecodable, RlpEncodable};
use derive_more::{Deref, DerefMut};
#[cfg(any(test, feature = "arbitrary"))]
use proptest::prelude::prop_compose;
use reth_codecs::{add_arbitrary_tests, derive_arbitrary};
#[cfg(any(test, feature = "arbitrary"))]
pub use reth_primitives_traits::test_utils::{generate_valid_header, valid_header_strategy};
use reth_primitives_traits::Requests;
use serde::{Deserialize, Serialize};

#[cfg(not(feature = "std"))]
use alloc::vec::Vec;

// HACK(onbjerg): we need this to always set `requests` to `None` since we might otherwise generate
// a block with `None` withdrawals and `Some` requests, in which case we end up trying to decode the
// requests as withdrawals
#[cfg(any(feature = "arbitrary", test))]
prop_compose! {
    pub fn empty_requests_strategy()(_ in 0..1) -> Option<Requests> {
        None
    }
}

#[cfg(any(feature = "arbitrary", test))]
prop_compose! {
    /// Set the sidecars to `None` in the block body when generating arbitrary test.
    pub fn empty_sidecars_strategy()(_ in 0..1) -> Option<BlobSidecars> {
        None
    }
}

/// Ethereum full block.
///
/// Withdrawals can be optionally included at the end of the RLP encoded message.
#[add_arbitrary_tests(rlp, 25)]
#[derive(
    Debug, Clone, PartialEq, Eq, Default, Serialize, Deserialize, Deref, RlpEncodable, RlpDecodable,
)]
#[rlp(trailing)]
pub struct Block {
    /// Block header.
    #[deref]
    pub header: Header,
    /// Transactions in this block.
    pub body: Vec<TransactionSigned>,
    /// Ommers/uncles header.
    pub ommers: Vec<Header>,
    /// Block withdrawals.
    pub withdrawals: Option<Withdrawals>,
    /// Block requests.
    pub requests: Option<Requests>,
}

impl Block {
    /// Calculate the header hash and seal the block so that it can't be changed.
    pub fn seal_slow(self) -> SealedBlock {
        SealedBlock {
            header: self.header.seal_slow(),
            body: self.body,
            ommers: self.ommers,
            withdrawals: self.withdrawals,
            requests: self.requests,
        }
    }

    /// Seal the block with a known hash.
    ///
    /// WARNING: This method does not perform validation whether the hash is correct.
    pub fn seal(self, hash: B256) -> SealedBlock {
        SealedBlock {
            header: self.header.seal(hash),
            body: self.body,
            ommers: self.ommers,
            withdrawals: self.withdrawals,
            requests: self.requests,
        }
    }

    /// Expensive operation that recovers transaction signer. See [`SealedBlockWithSenders`].
    pub fn senders(&self) -> Option<Vec<Address>> {
        TransactionSigned::recover_signers(&self.body, self.body.len())
    }

    /// Transform into a [`BlockWithSenders`].
    ///
    /// # Panics
    ///
    /// If the number of senders does not match the number of transactions in the block
    /// and the signer recovery for one of the transactions fails.
    ///
    /// Note: this is expected to be called with blocks read from disk.
    #[track_caller]
    pub fn with_senders_unchecked(self, senders: Vec<Address>) -> BlockWithSenders {
        self.try_with_senders_unchecked(senders).expect("stored block is valid")
    }

    /// Transform into a [`BlockWithSenders`] using the given senders.
    ///
    /// If the number of senders does not match the number of transactions in the block, this falls
    /// back to manually recovery, but _without ensuring that the signature has a low `s` value_.
    /// See also [`TransactionSigned::recover_signer_unchecked`]
    ///
    /// Returns an error if a signature is invalid.
    #[track_caller]
    pub fn try_with_senders_unchecked(
        self,
        senders: Vec<Address>,
    ) -> Result<BlockWithSenders, Self> {
        let senders = if self.body.len() == senders.len() {
            senders
        } else {
            let Some(senders) =
                TransactionSigned::recover_signers_unchecked(&self.body, self.body.len())
            else {
                return Err(self)
            };
            senders
        };

        Ok(BlockWithSenders { block: self, senders })
    }

    /// **Expensive**. Transform into a [`BlockWithSenders`] by recovering senders in the contained
    /// transactions.
    ///
    /// Returns `None` if a transaction is invalid.
    pub fn with_recovered_senders(self) -> Option<BlockWithSenders> {
        let senders = self.senders()?;
        Some(BlockWithSenders { block: self, senders })
    }

    /// Returns whether or not the block contains any blob transactions.
    #[inline]
    pub fn has_blob_transactions(&self) -> bool {
        self.body.iter().any(|tx| tx.is_eip4844())
    }

    /// Returns an iterator over all blob transactions of the block
    #[inline]
    pub fn blob_transactions_iter(&self) -> impl Iterator<Item = &TransactionSigned> + '_ {
        self.body.iter().filter(|tx| tx.is_eip4844())
    }

    /// Returns only the blob transactions, if any, from the block body.
    #[inline]
    pub fn blob_transactions(&self) -> Vec<&TransactionSigned> {
        self.blob_transactions_iter().collect()
    }

    /// Returns an iterator over all blob versioned hashes from the block body.
    #[inline]
    pub fn blob_versioned_hashes_iter(&self) -> impl Iterator<Item = &B256> + '_ {
        self.blob_transactions_iter()
            .filter_map(|tx| tx.as_eip4844().map(|blob_tx| &blob_tx.blob_versioned_hashes))
            .flatten()
    }

    /// Returns all blob versioned hashes from the block body.
    #[inline]
    pub fn blob_versioned_hashes(&self) -> Vec<&B256> {
        self.blob_versioned_hashes_iter().collect()
    }

    /// Calculates a heuristic for the in-memory size of the [Block].
    #[inline]
    pub fn size(&self) -> usize {
        self.header.size() +
            // take into account capacity
            self.body.iter().map(TransactionSigned::size).sum::<usize>() + self.body.capacity() * core::mem::size_of::<TransactionSigned>() +
            self.ommers.iter().map(Header::size).sum::<usize>() + self.ommers.capacity() * core::mem::size_of::<Header>() +
            self.withdrawals.as_ref().map_or(core::mem::size_of::<Option<Withdrawals>>(), Withdrawals::total_size)
    }
}

#[cfg(feature = "arbitrary")]
impl<'a> arbitrary::Arbitrary<'a> for Block {
    fn arbitrary(u: &mut arbitrary::Unstructured<'a>) -> arbitrary::Result<Self> {
        // first generate up to 100 txs
        let transactions = (0..100)
            .map(|_| TransactionSigned::arbitrary(u))
            .collect::<arbitrary::Result<Vec<_>>>()?;

        // then generate up to 2 ommers
        let ommers = (0..2).map(|_| Header::arbitrary(u)).collect::<arbitrary::Result<Vec<_>>>()?;

        Ok(Self {
            header: u.arbitrary()?,
            body: transactions,
            ommers,
            // for now just generate empty requests, see HACK above
            requests: u.arbitrary()?,
            withdrawals: u.arbitrary()?,
        })
    }
}

/// Sealed block with senders recovered from transactions.
#[derive(Debug, Clone, PartialEq, Eq, Default, Deref, DerefMut)]
pub struct BlockWithSenders {
    /// Block
    #[deref]
    #[deref_mut]
    pub block: Block,
    /// List of senders that match the transactions in the block
    pub senders: Vec<Address>,
}

impl BlockWithSenders {
    /// New block with senders. Return none if len of tx and senders does not match
    pub fn new(block: Block, senders: Vec<Address>) -> Option<Self> {
        (block.body.len() == senders.len()).then_some(Self { block, senders })
    }

    /// Seal the block with a known hash.
    ///
    /// WARNING: This method does not perform validation whether the hash is correct.
    #[inline]
    pub fn seal(self, hash: B256) -> SealedBlockWithSenders {
        let Self { block, senders } = self;
        SealedBlockWithSenders { block: block.seal(hash), senders }
    }

    /// Calculate the header hash and seal the block with senders so that it can't be changed.
    #[inline]
    pub fn seal_slow(self) -> SealedBlockWithSenders {
        SealedBlockWithSenders { block: self.block.seal_slow(), senders: self.senders }
    }

    /// Split Structure to its components
    #[inline]
    pub fn into_components(self) -> (Block, Vec<Address>) {
        (self.block, self.senders)
    }

    /// Returns an iterator over all transactions in the block.
    #[inline]
    pub fn transactions(&self) -> impl Iterator<Item = &TransactionSigned> + '_ {
        self.block.body.iter()
    }

    /// Returns an iterator over all transactions and their sender.
    #[inline]
    pub fn transactions_with_sender(
        &self,
    ) -> impl Iterator<Item = (&Address, &TransactionSigned)> + '_ {
        self.senders.iter().zip(self.block.body.iter())
    }

    /// Consumes the block and returns the transactions of the block.
    #[inline]
    pub fn into_transactions(self) -> Vec<TransactionSigned> {
        self.block.body
    }

    /// Returns an iterator over all transactions in the chain.
    #[inline]
    pub fn into_transactions_ecrecovered(
        self,
    ) -> impl Iterator<Item = TransactionSignedEcRecovered> {
        self.block.body.into_iter().zip(self.senders).map(|(tx, sender)| tx.with_signer(sender))
    }
}

/// Sealed Ethereum full block.
///
/// Withdrawals can be optionally included at the end of the RLP encoded message.
#[derive_arbitrary(rlp 32)]
#[derive(
    Debug,
    Clone,
    PartialEq,
    Eq,
    Default,
    Serialize,
    Deserialize,
    Deref,
    DerefMut,
    RlpEncodable,
    RlpDecodable,
)]
#[rlp(trailing)]
pub struct SealedBlock {
    /// Locked block header.
    #[deref]
    #[deref_mut]
    pub header: SealedHeader,
    /// Transactions with signatures.
    pub body: Vec<TransactionSigned>,
    /// Ommer/uncle headers
    pub ommers: Vec<Header>,
    /// Block withdrawals.
    pub withdrawals: Option<Withdrawals>,
    /// Block requests.
    pub requests: Option<Requests>,
}

impl SealedBlock {
    /// Create a new sealed block instance using the sealed header and block body.
    #[inline]
    pub fn new(header: SealedHeader, body: BlockBody) -> Self {
        let BlockBody { transactions, ommers, withdrawals, requests, .. } = body;
        Self { header, body: transactions, ommers, withdrawals, requests }
    }

    /// Header hash.
    #[inline]
    pub const fn hash(&self) -> B256 {
        self.header.hash()
    }

    /// Splits the sealed block into underlying components
    #[inline]
    pub fn split(self) -> (SealedHeader, Vec<TransactionSigned>, Vec<Header>) {
        (self.header, self.body, self.ommers)
    }

    /// Splits the [`BlockBody`] and [`SealedHeader`] into separate components
    #[inline]
    pub fn split_header_body(self) -> (SealedHeader, BlockBody) {
        (
            self.header,
            BlockBody {
                transactions: self.body,
                ommers: self.ommers,
                withdrawals: self.withdrawals,
                sidecars: None,
                requests: self.requests,
            },
        )
    }

    /// Returns an iterator over all blob transactions of the block
    #[inline]
    pub fn blob_transactions_iter(&self) -> impl Iterator<Item = &TransactionSigned> + '_ {
        self.body.iter().filter(|tx| tx.is_eip4844())
    }

    /// Returns only the blob transactions, if any, from the block body.
    #[inline]
    pub fn blob_transactions(&self) -> Vec<&TransactionSigned> {
        self.blob_transactions_iter().collect()
    }

    /// Returns an iterator over all blob versioned hashes from the block body.
    #[inline]
    pub fn blob_versioned_hashes_iter(&self) -> impl Iterator<Item = &B256> + '_ {
        self.blob_transactions_iter()
            .filter_map(|tx| tx.as_eip4844().map(|blob_tx| &blob_tx.blob_versioned_hashes))
            .flatten()
    }

    /// Returns all blob versioned hashes from the block body.
    #[inline]
    pub fn blob_versioned_hashes(&self) -> Vec<&B256> {
        self.blob_versioned_hashes_iter().collect()
    }

    /// Expensive operation that recovers transaction signer. See [`SealedBlockWithSenders`].
    pub fn senders(&self) -> Option<Vec<Address>> {
        TransactionSigned::recover_signers(&self.body, self.body.len())
    }

    /// Seal sealed block with recovered transaction senders.
    pub fn seal_with_senders(self) -> Option<SealedBlockWithSenders> {
        self.try_seal_with_senders().ok()
    }

    /// Seal sealed block with recovered transaction senders.
    pub fn try_seal_with_senders(self) -> Result<SealedBlockWithSenders, Self> {
        match self.senders() {
            Some(senders) => Ok(SealedBlockWithSenders { block: self, senders }),
            None => Err(self),
        }
    }

    /// Transform into a [`SealedBlockWithSenders`].
    ///
    /// # Panics
    ///
    /// If the number of senders does not match the number of transactions in the block
    /// and the signer recovery for one of the transactions fails.
    #[track_caller]
    pub fn with_senders_unchecked(self, senders: Vec<Address>) -> SealedBlockWithSenders {
        self.try_with_senders_unchecked(senders).expect("stored block is valid")
    }

    /// Transform into a [`SealedBlockWithSenders`] using the given senders.
    ///
    /// If the number of senders does not match the number of transactions in the block, this falls
    /// back to manually recovery, but _without ensuring that the signature has a low `s` value_.
    /// See also [`TransactionSigned::recover_signer_unchecked`]
    ///
    /// Returns an error if a signature is invalid.
    #[track_caller]
    pub fn try_with_senders_unchecked(
        self,
        senders: Vec<Address>,
    ) -> Result<SealedBlockWithSenders, Self> {
        let senders = if self.body.len() == senders.len() {
            senders
        } else {
            let Some(senders) =
                TransactionSigned::recover_signers_unchecked(&self.body, self.body.len())
            else {
                return Err(self)
            };
            senders
        };

        Ok(SealedBlockWithSenders { block: self, senders })
    }

    /// Unseal the block
    pub fn unseal(self) -> Block {
        Block {
            header: self.header.unseal(),
            body: self.body,
            ommers: self.ommers,
            withdrawals: self.withdrawals,
            requests: self.requests,
        }
    }

    /// Calculates a heuristic for the in-memory size of the [`SealedBlock`].
    #[inline]
    pub fn size(&self) -> usize {
        self.header.size() +
            // take into account capacity
            self.body.iter().map(TransactionSigned::size).sum::<usize>() + self.body.capacity() * core::mem::size_of::<TransactionSigned>() +
            self.ommers.iter().map(Header::size).sum::<usize>() + self.ommers.capacity() * core::mem::size_of::<Header>() +
            self.withdrawals.as_ref().map_or(core::mem::size_of::<Option<Withdrawals>>(), Withdrawals::total_size)
    }

    /// Calculates the total gas used by blob transactions in the sealed block.
    pub fn blob_gas_used(&self) -> u64 {
        self.blob_transactions().iter().filter_map(|tx| tx.blob_gas_used()).sum()
    }

    /// Returns whether or not the block contains any blob transactions.
    #[inline]
    pub fn has_blob_transactions(&self) -> bool {
        self.body.iter().any(|tx| tx.is_eip4844())
    }

    /// Ensures that the transaction root in the block header is valid.
    ///
    /// The transaction root is the Keccak 256-bit hash of the root node of the trie structure
    /// populated with each transaction in the transactions list portion of the block.
    ///
    /// # Returns
    ///
    /// Returns `Ok(())` if the calculated transaction root matches the one stored in the header,
    /// indicating that the transactions in the block are correctly represented in the trie.
    ///
    /// Returns `Err(error)` if the transaction root validation fails, providing a `GotExpected`
    /// error containing the calculated and expected roots.
    pub fn ensure_transaction_root_valid(&self) -> Result<(), GotExpected<B256>> {
        let calculated_root = crate::proofs::calculate_transaction_root(&self.body);

        if self.header.transactions_root != calculated_root {
            return Err(GotExpected {
                got: calculated_root,
                expected: self.header.transactions_root,
            })
        }

        Ok(())
    }

    /// Returns a vector of transactions RLP encoded with [`TransactionSigned::encode_enveloped`].
    pub fn raw_transactions(&self) -> Vec<Bytes> {
        self.body.iter().map(|tx| tx.envelope_encoded()).collect()
    }
}

impl From<SealedBlock> for Block {
    fn from(block: SealedBlock) -> Self {
        block.unseal()
    }
}

/// Sealed block with senders recovered from transactions.
#[derive(Debug, Clone, PartialEq, Eq, Default, Serialize, Deserialize, Deref, DerefMut)]
pub struct SealedBlockWithSenders {
    /// Sealed block
    #[deref]
    #[deref_mut]
    pub block: SealedBlock,
    /// List of senders that match transactions from block.
    pub senders: Vec<Address>,
}

impl SealedBlockWithSenders {
    /// New sealed block with sender. Return none if len of tx and senders does not match
    pub fn new(block: SealedBlock, senders: Vec<Address>) -> Option<Self> {
        (block.body.len() == senders.len()).then_some(Self { block, senders })
    }

    /// Split Structure to its components
    #[inline]
    pub fn into_components(self) -> (SealedBlock, Vec<Address>) {
        (self.block, self.senders)
    }

    /// Returns the unsealed [`BlockWithSenders`]
    #[inline]
    pub fn unseal(self) -> BlockWithSenders {
        let Self { block, senders } = self;
        BlockWithSenders { block: block.unseal(), senders }
    }

    /// Returns an iterator over all transactions in the block.
    #[inline]
    pub fn transactions(&self) -> impl Iterator<Item = &TransactionSigned> + '_ {
        self.block.body.iter()
    }

    /// Returns an iterator over all transactions and their sender.
    #[inline]
    pub fn transactions_with_sender(
        &self,
    ) -> impl Iterator<Item = (&Address, &TransactionSigned)> + '_ {
        self.senders.iter().zip(self.block.body.iter())
    }

    /// Consumes the block and returns the transactions of the block.
    #[inline]
    pub fn into_transactions(self) -> Vec<TransactionSigned> {
        self.block.body
    }

    /// Returns an iterator over all transactions in the chain.
    #[inline]
    pub fn into_transactions_ecrecovered(
        self,
    ) -> impl Iterator<Item = TransactionSignedEcRecovered> {
        self.block.body.into_iter().zip(self.senders).map(|(tx, sender)| tx.with_signer(sender))
    }
}

/// A response to `GetBlockBodies`, containing bodies if any bodies were found.
///
/// Withdrawals can be optionally included at the end of the RLP encoded message.
#[add_arbitrary_tests(rlp, 10)]
#[derive(
    Clone, Debug, PartialEq, Eq, Default, Serialize, Deserialize, RlpEncodable, RlpDecodable,
)]
#[rlp(trailing)]
pub struct BlockBody {
    /// Transactions in the block
    pub transactions: Vec<TransactionSigned>,
    /// Uncle headers for the given block
    pub ommers: Vec<Header>,
    /// Withdrawals in the block.
    pub withdrawals: Option<Withdrawals>,
    // only for bsc
    /// Tx sidecars for the block.
    #[cfg_attr(any(test, feature = "arbitrary"), proptest(strategy = "empty_sidecars_strategy()"))]
    pub sidecars: Option<BlobSidecars>,
    /// Requests in the block.
    pub requests: Option<Requests>,
}

impl BlockBody {
    /// Create a [`Block`] from the body and its header.
    // todo(onbjerg): should this not just take `self`? its used in one place
    pub fn create_block(&self, header: Header) -> Block {
        Block {
            header,
            body: self.transactions.clone(),
            ommers: self.ommers.clone(),
            withdrawals: self.withdrawals.clone(),
            requests: self.requests.clone(),
        }
    }

    /// Calculate the transaction root for the block body.
    pub fn calculate_tx_root(&self) -> B256 {
        crate::proofs::calculate_transaction_root(&self.transactions)
    }

    /// Calculate the ommers root for the block body.
    pub fn calculate_ommers_root(&self) -> B256 {
        crate::proofs::calculate_ommers_root(&self.ommers)
    }

    /// Calculate the withdrawals root for the block body, if withdrawals exist. If there are no
    /// withdrawals, this will return `None`.
    pub fn calculate_withdrawals_root(&self) -> Option<B256> {
        self.withdrawals.as_ref().map(|w| crate::proofs::calculate_withdrawals_root(w))
    }

    /// Calculate the requests root for the block body, if requests exist. If there are no
    /// requests, this will return `None`.
    pub fn calculate_requests_root(&self) -> Option<B256> {
        self.requests.as_ref().map(|r| crate::proofs::calculate_requests_root(&r.0))
    }

    /// Calculates a heuristic for the in-memory size of the [`BlockBody`].
    #[inline]
    pub fn size(&self) -> usize {
        self.transactions.iter().map(TransactionSigned::size).sum::<usize>() +
            self.transactions.capacity() * core::mem::size_of::<TransactionSigned>() +
            self.ommers.iter().map(Header::size).sum::<usize>() +
            self.ommers.capacity() * core::mem::size_of::<Header>() +
            self.withdrawals
                .as_ref()
                .map_or(core::mem::size_of::<Option<Withdrawals>>(), Withdrawals::total_size) +
            self.sidecars
                .as_ref()
                .map_or(std::mem::size_of::<Option<BlobSidecars>>(), BlobSidecars::total_size)
    }
}

impl From<Block> for BlockBody {
    fn from(block: Block) -> Self {
        Self {
            transactions: block.body,
            ommers: block.ommers,
            withdrawals: block.withdrawals,
            sidecars: None,
            requests: block.requests,
        }
    }
}

#[cfg(feature = "arbitrary")]
impl<'a> arbitrary::Arbitrary<'a> for BlockBody {
    fn arbitrary(u: &mut arbitrary::Unstructured<'a>) -> arbitrary::Result<Self> {
        // first generate up to 100 txs
        let transactions = (0..100)
            .map(|_| TransactionSigned::arbitrary(u))
            .collect::<arbitrary::Result<Vec<_>>>()?;

        // then generate up to 2 ommers
        let ommers = (0..2).map(|_| Header::arbitrary(u)).collect::<arbitrary::Result<Vec<_>>>()?;

        // for now just generate empty requests, see HACK above
        Ok(Self { transactions, ommers, requests: None, withdrawals: u.arbitrary()? })
    }
}

#[cfg(test)]
mod tests {
    use super::{BlockNumberOrTag::*, *};
    use crate::hex_literal::hex;
    use alloy_eips::eip1898::HexStringMissingPrefixError;
    use alloy_rlp::{Decodable, Encodable};
    use std::str::FromStr;

    /// Check parsing according to EIP-1898.
    #[test]
    fn can_parse_blockid_u64() {
        let num = serde_json::json!(
            {"blockNumber": "0xaf"}
        );

        let id = serde_json::from_value::<BlockId>(num);
        assert_eq!(id.unwrap(), BlockId::from(175));
    }

    #[test]
    fn can_parse_block_hash() {
        let block_hash =
            B256::from_str("0xd4e56740f876aef8c010b86a40d5f56745a118d0906a34e69aec8c0db1cb8fa3")
                .unwrap();
        let block_hash_json = serde_json::json!(
            { "blockHash": "0xd4e56740f876aef8c010b86a40d5f56745a118d0906a34e69aec8c0db1cb8fa3"}
        );
        let id = serde_json::from_value::<BlockId>(block_hash_json).unwrap();
        assert_eq!(id, BlockId::from(block_hash,));
    }

    #[test]
    fn can_parse_block_hash_with_canonical() {
        let block_hash =
            B256::from_str("0xd4e56740f876aef8c010b86a40d5f56745a118d0906a34e69aec8c0db1cb8fa3")
                .unwrap();
        let block_id = BlockId::Hash(RpcBlockHash::from_hash(block_hash, Some(true)));
        let block_hash_json = serde_json::json!(
            { "blockHash": "0xd4e56740f876aef8c010b86a40d5f56745a118d0906a34e69aec8c0db1cb8fa3", "requireCanonical": true }
        );
        let id = serde_json::from_value::<BlockId>(block_hash_json).unwrap();
        assert_eq!(id, block_id)
    }

    #[test]
    fn can_parse_blockid_tags() {
        let tags =
            [("latest", Latest), ("finalized", Finalized), ("safe", Safe), ("pending", Pending)];
        for (value, tag) in tags {
            let num = serde_json::json!({ "blockNumber": value });
            let id = serde_json::from_value::<BlockId>(num);
            assert_eq!(id.unwrap(), BlockId::from(tag))
        }
    }

    #[test]
    fn repeated_keys_is_err() {
        let num = serde_json::json!({"blockNumber": 1, "requireCanonical": true, "requireCanonical": false});
        assert!(serde_json::from_value::<BlockId>(num).is_err());
        let num =
            serde_json::json!({"blockNumber": 1, "requireCanonical": true, "blockNumber": 23});
        assert!(serde_json::from_value::<BlockId>(num).is_err());
    }

    /// Serde tests
    #[test]
    fn serde_blockid_tags() {
        let block_ids = [Latest, Finalized, Safe, Pending].map(BlockId::from);
        for block_id in &block_ids {
            let serialized = serde_json::to_string(&block_id).unwrap();
            let deserialized: BlockId = serde_json::from_str(&serialized).unwrap();
            assert_eq!(deserialized, *block_id)
        }
    }

    #[test]
    fn serde_blockid_number() {
        let block_id = BlockId::from(100u64);
        let serialized = serde_json::to_string(&block_id).unwrap();
        let deserialized: BlockId = serde_json::from_str(&serialized).unwrap();
        assert_eq!(deserialized, block_id)
    }

    #[test]
    fn serde_blockid_hash() {
        let block_id = BlockId::from(B256::default());
        let serialized = serde_json::to_string(&block_id).unwrap();
        let deserialized: BlockId = serde_json::from_str(&serialized).unwrap();
        assert_eq!(deserialized, block_id)
    }

    #[test]
    fn serde_blockid_hash_from_str() {
        let val = "\"0x898753d8fdd8d92c1907ca21e68c7970abd290c647a202091181deec3f30a0b2\"";
        let block_hash: B256 = serde_json::from_str(val).unwrap();
        let block_id: BlockId = serde_json::from_str(val).unwrap();
        assert_eq!(block_id, BlockId::Hash(block_hash.into()));
    }

    #[test]
    fn serde_rpc_payload_block_tag() {
        let payload = r#"{"method":"eth_call","params":[{"to":"0xebe8efa441b9302a0d7eaecc277c09d20d684540","data":"0x45848dfc"},"latest"],"id":1,"jsonrpc":"2.0"}"#;
        let value: serde_json::Value = serde_json::from_str(payload).unwrap();
        let block_id_param = value.pointer("/params/1").unwrap();
        let block_id: BlockId = serde_json::from_value::<BlockId>(block_id_param.clone()).unwrap();
        assert_eq!(BlockId::Number(BlockNumberOrTag::Latest), block_id);
    }

    #[test]
    fn serde_rpc_payload_block_object() {
        let example_payload = r#"{"method":"eth_call","params":[{"to":"0xebe8efa441b9302a0d7eaecc277c09d20d684540","data":"0x45848dfc"},{"blockHash": "0xd4e56740f876aef8c010b86a40d5f56745a118d0906a34e69aec8c0db1cb8fa3"}],"id":1,"jsonrpc":"2.0"}"#;
        let value: serde_json::Value = serde_json::from_str(example_payload).unwrap();
        let block_id_param = value.pointer("/params/1").unwrap().to_string();
        let block_id: BlockId = serde_json::from_str::<BlockId>(&block_id_param).unwrap();
        let hash =
            B256::from_str("0xd4e56740f876aef8c010b86a40d5f56745a118d0906a34e69aec8c0db1cb8fa3")
                .unwrap();
        assert_eq!(BlockId::from(hash), block_id);
        let serialized = serde_json::to_string(&BlockId::from(hash)).unwrap();
        assert_eq!("{\"blockHash\":\"0xd4e56740f876aef8c010b86a40d5f56745a118d0906a34e69aec8c0db1cb8fa3\"}", serialized)
    }

    #[test]
    fn serde_rpc_payload_block_number() {
        let example_payload = r#"{"method":"eth_call","params":[{"to":"0xebe8efa441b9302a0d7eaecc277c09d20d684540","data":"0x45848dfc"},{"blockNumber": "0x0"}],"id":1,"jsonrpc":"2.0"}"#;
        let value: serde_json::Value = serde_json::from_str(example_payload).unwrap();
        let block_id_param = value.pointer("/params/1").unwrap().to_string();
        let block_id: BlockId = serde_json::from_str::<BlockId>(&block_id_param).unwrap();
        assert_eq!(BlockId::from(0u64), block_id);
        let serialized = serde_json::to_string(&BlockId::from(0u64)).unwrap();
        assert_eq!("\"0x0\"", serialized)
    }

    #[test]
    #[should_panic]
    fn serde_rpc_payload_block_number_duplicate_key() {
        let payload = r#"{"blockNumber": "0x132", "blockNumber": "0x133"}"#;
        let parsed_block_id = serde_json::from_str::<BlockId>(payload);
        parsed_block_id.unwrap();
    }

    #[test]
    fn serde_rpc_payload_block_hash() {
        let payload = r#"{"blockHash": "0xd4e56740f876aef8c010b86a40d5f56745a118d0906a34e69aec8c0db1cb8fa3"}"#;
        let parsed = serde_json::from_str::<BlockId>(payload).unwrap();
        let expected = BlockId::from(
            B256::from_str("0xd4e56740f876aef8c010b86a40d5f56745a118d0906a34e69aec8c0db1cb8fa3")
                .unwrap(),
        );
        assert_eq!(parsed, expected);
    }

    #[test]
    fn encode_decode_raw_block() {
        let bytes = hex!("f90288f90218a0fe21bb173f43067a9f90cfc59bbb6830a7a2929b5de4a61f372a9db28e87f9aea01dcc4de8dec75d7aab85b567b6ccd41ad312451b948a7413f0a142fd40d49347940000000000000000000000000000000000000000a061effbbcca94f0d3e02e5bd22e986ad57142acabf0cb3d129a6ad8d0f8752e94a0d911c25e97e27898680d242b7780b6faef30995c355a2d5de92e6b9a7212ad3aa0056b23fbba480696b65fe5a59b8f2148a1299103c4f57df839233af2cf4ca2d2b90100000000000000000000000000000000000000000000000000000000000000000000000000000000000000000000000000000000000000000000000000000000000000000000000000000000000000000000000000000000000000000000000000000000000000000000000000000000000000000000000000000000000000000000000000000000000000000000000000000000000000000000000000000000000000000000000000000000000000000000000000000000000000000000000000000000000000000000000000000000000000000000000000000000000000000000000000000000000000000000000000000000000000000000000000000000008003834c4b408252081e80a00000000000000000000000000000000000000000000000000000000000000000880000000000000000842806be9da056e81f171bcc55a6ff8345e692c0f86e5b48e01b996cadc001622fb5e363b421f869f86702842806be9e82520894658bdf435d810c91414ec09147daa6db624063798203e880820a95a040ce7918eeb045ebf8c8b1887ca139d076bda00fa828a07881d442a72626c42da0156576a68e456e295e4c9cf67cf9f53151f329438916e0f24fc69d6bbb7fbacfc0c0");
        let bytes_buf = &mut bytes.as_ref();
        let block = Block::decode(bytes_buf).unwrap();
        let mut encoded_buf = Vec::new();
        block.encode(&mut encoded_buf);
        assert_eq!(bytes[..], encoded_buf);
    }

    #[test]
    fn serde_blocknumber_non_0xprefix() {
        let s = "\"2\"";
        let err = serde_json::from_str::<BlockNumberOrTag>(s).unwrap_err();
        assert_eq!(err.to_string(), HexStringMissingPrefixError::default().to_string());
    }

    #[test]
    fn block_with_senders() {
        let mut block = Block::default();
        let sender = Address::random();
        block.body.push(TransactionSigned::default());
        assert_eq!(BlockWithSenders::new(block.clone(), vec![]), None);
        assert_eq!(
            BlockWithSenders::new(block.clone(), vec![sender]),
            Some(BlockWithSenders { block: block.clone(), senders: vec![sender] })
        );
        let sealed = block.seal_slow();
        assert_eq!(SealedBlockWithSenders::new(sealed.clone(), vec![]), None);
        assert_eq!(
            SealedBlockWithSenders::new(sealed.clone(), vec![sender]),
            Some(SealedBlockWithSenders { block: sealed, senders: vec![sender] })
        );
    }
}<|MERGE_RESOLUTION|>--- conflicted
+++ resolved
@@ -1,9 +1,5 @@
 use crate::{
-<<<<<<< HEAD
     Address, BlobSidecars, Bytes, GotExpected, Header, Requests, SealedHeader, TransactionSigned,
-=======
-    Address, Bytes, GotExpected, Header, SealedHeader, TransactionSigned,
->>>>>>> 31e24708
     TransactionSignedEcRecovered, Withdrawals, B256,
 };
 pub use alloy_eips::eip1898::{
@@ -16,7 +12,6 @@
 use reth_codecs::{add_arbitrary_tests, derive_arbitrary};
 #[cfg(any(test, feature = "arbitrary"))]
 pub use reth_primitives_traits::test_utils::{generate_valid_header, valid_header_strategy};
-use reth_primitives_traits::Requests;
 use serde::{Deserialize, Serialize};
 
 #[cfg(not(feature = "std"))]
@@ -566,9 +561,12 @@
     pub withdrawals: Option<Withdrawals>,
     // only for bsc
     /// Tx sidecars for the block.
-    #[cfg_attr(any(test, feature = "arbitrary"), proptest(strategy = "empty_sidecars_strategy()"))]
+    //#[cfg_attr(any(test, feature = "arbitrary"), proptest(strategy =
+    //#[cfg_attr(any(test, "empty_sidecars_strategy()"))]
     pub sidecars: Option<BlobSidecars>,
     /// Requests in the block.
+    //#[cfg_attr(any(test, feature = "arbitrary"), proptest(strategy =
+    //#[cfg_attr(any(test, "empty_requests_strategy()"))]
     pub requests: Option<Requests>,
 }
 
@@ -647,7 +645,13 @@
         let ommers = (0..2).map(|_| Header::arbitrary(u)).collect::<arbitrary::Result<Vec<_>>>()?;
 
         // for now just generate empty requests, see HACK above
-        Ok(Self { transactions, ommers, requests: None, withdrawals: u.arbitrary()? })
+        Ok(Self {
+            transactions,
+            ommers,
+            sidecars: None,
+            requests: None,
+            withdrawals: u.arbitrary()?,
+        })
     }
 }
 
