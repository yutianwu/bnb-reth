--- conflicted
+++ resolved
@@ -86,13 +86,7 @@
   "reth-prune-types",
   "reth-stages/test-utils",
   "reth-static-file",
-<<<<<<< HEAD
-  "reth-tracing",
-  "reth-chainspec"
+  "reth-tracing"
 ]
 
-bsc = []
-=======
-  "reth-tracing"
-]
->>>>>>> 1ba631ba
+bsc = []