[package]
name = "reth-engine-tree"
version.workspace = true
edition.workspace = true
rust-version.workspace = true
license.workspace = true
homepage.workspace = true
repository.workspace = true

[lints]
workspace = true

[dependencies]
# reth
reth-beacon-consensus.workspace = true
reth-blockchain-tree.workspace = true
reth-blockchain-tree-api.workspace = true
reth-chainspec.workspace = true
reth-consensus.workspace = true
reth-db.workspace = true
reth-db-api.workspace = true
reth-engine-primitives.workspace = true
reth-errors.workspace = true
reth-ethereum-consensus.workspace = true
reth-evm.workspace = true
reth-network-p2p.workspace = true
reth-payload-builder.workspace = true
reth-payload-primitives.workspace = true
reth-payload-validator.workspace = true
reth-primitives.workspace = true
reth-provider.workspace = true
reth-prune.workspace = true
reth-prune-types.workspace = true
reth-revm.workspace = true
reth-rpc-types.workspace = true
reth-stages-types.workspace = true
reth-stages-api.workspace = true
reth-static-file.workspace = true
reth-tasks.workspace = true
reth-tokio-util.workspace = true
reth-trie.workspace = true
revm.workspace = true

# common
futures.workspace = true
tokio = { workspace = true, features = ["macros", "sync"] }
tokio-stream = { workspace = true, features = ["sync"] }


# metrics
metrics.workspace = true
reth-metrics = { workspace = true, features = ["common"] }

# misc
aquamarine.workspace = true
parking_lot.workspace = true
tracing.workspace = true

# optional deps for test-utils
reth-stages = { workspace = true, optional = true }
reth-tracing = { workspace = true, optional = true }
rand = { workspace = true, optional = true }

[dev-dependencies]
# reth
reth-db = { workspace = true, features = ["test-utils"] }
reth-ethereum-engine-primitives.workspace = true
reth-evm = { workspace = true, features = ["test-utils"] }
reth-exex-types.workspace = true
reth-network-p2p = { workspace = true, features = ["test-utils"] }
reth-prune.workspace = true
reth-prune-types.workspace = true
reth-stages = { workspace = true, features = ["test-utils"] }
reth-tracing.workspace = true

assert_matches.workspace = true
rand.workspace = true

[features]
test-utils = [
  "reth-db/test-utils",
  "reth-network-p2p/test-utils",
  "reth-stages/test-utils",
<<<<<<< HEAD
  "reth-tracing"
]

bsc = []
=======
  "reth-tracing",
  "rand"
]
>>>>>>> 390f30aa
<|MERGE_RESOLUTION|>--- conflicted
+++ resolved
@@ -81,13 +81,8 @@
   "reth-db/test-utils",
   "reth-network-p2p/test-utils",
   "reth-stages/test-utils",
-<<<<<<< HEAD
-  "reth-tracing"
-]
-
-bsc = []
-=======
   "reth-tracing",
   "rand"
 ]
->>>>>>> 390f30aa
+
+bsc = []