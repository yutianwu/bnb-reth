//! Optimism block executor.

use crate::{l1::ensure_create2_deployer, OptimismBlockExecutionError, OptimismEvmConfig};
use reth_chainspec::{ChainSpec, EthereumHardforks, OptimismHardfork};
use reth_evm::{
    execute::{
        BatchExecutor, BlockExecutionError, BlockExecutionInput, BlockExecutionOutput,
        BlockExecutorProvider, BlockValidationError, Executor, ProviderError,
    },
    system_calls::apply_beacon_root_contract_call,
    ConfigureEvm,
};
use reth_execution_types::ExecutionOutcome;
use reth_optimism_consensus::validate_block_post_execution;
use reth_primitives::{
    Address, BlockNumber, BlockWithSenders, Header, Receipt, Receipts, TxType, U256,
};
use reth_prune_types::PruneModes;
use reth_revm::{
    batch::BlockBatchRecord, db::states::bundle_state::BundleRetention,
    state_change::post_block_balance_increments, Evm, State,
};
use revm::db::states::StorageSlot;
use revm_primitives::{
    db::{Database, DatabaseCommit},
    BlockEnv, CfgEnvWithHandlerCfg, EVMError, EnvWithHandlerCfg, ResultAndState,
};
use std::{collections::HashMap, str::FromStr, sync::Arc};
use tracing::trace;

/// Provides executors to execute regular ethereum blocks
#[derive(Debug, Clone)]
pub struct OpExecutorProvider<EvmConfig = OptimismEvmConfig> {
    chain_spec: Arc<ChainSpec>,
    evm_config: EvmConfig,
}

impl OpExecutorProvider {
    /// Creates a new default optimism executor provider.
    pub fn optimism(chain_spec: Arc<ChainSpec>) -> Self {
        Self::new(chain_spec, Default::default())
    }
}

impl<EvmConfig> OpExecutorProvider<EvmConfig> {
    /// Creates a new executor provider.
    pub const fn new(chain_spec: Arc<ChainSpec>, evm_config: EvmConfig) -> Self {
        Self { chain_spec, evm_config }
    }
}

impl<EvmConfig> OpExecutorProvider<EvmConfig>
where
    EvmConfig: ConfigureEvm,
{
    fn op_executor<DB>(&self, db: DB) -> OpBlockExecutor<EvmConfig, DB>
    where
        DB: Database<Error: Into<ProviderError> + std::fmt::Display>,
    {
        OpBlockExecutor::new(
            self.chain_spec.clone(),
            self.evm_config.clone(),
            State::builder().with_database(db).with_bundle_update().without_state_clear().build(),
        )
    }
}

impl<EvmConfig> BlockExecutorProvider for OpExecutorProvider<EvmConfig>
where
    EvmConfig: ConfigureEvm,
{
    type Executor<DB: Database<Error: Into<ProviderError> + std::fmt::Display>> =
        OpBlockExecutor<EvmConfig, DB>;

    type BatchExecutor<DB: Database<Error: Into<ProviderError> + std::fmt::Display>> =
        OpBatchExecutor<EvmConfig, DB>;
    fn executor<DB>(&self, db: DB) -> Self::Executor<DB>
    where
        DB: Database<Error: Into<ProviderError> + std::fmt::Display>,
    {
        self.op_executor(db)
    }

    fn batch_executor<DB>(&self, db: DB) -> Self::BatchExecutor<DB>
    where
        DB: Database<Error: Into<ProviderError> + std::fmt::Display>,
    {
        let executor = self.op_executor(db);
        OpBatchExecutor { executor, batch_record: BlockBatchRecord::default() }
    }
}

/// Helper container type for EVM with chain spec.
#[derive(Debug, Clone)]
struct OpEvmExecutor<EvmConfig> {
    /// The chainspec
    chain_spec: Arc<ChainSpec>,
    /// How to create an EVM.
    evm_config: EvmConfig,
}

impl<EvmConfig> OpEvmExecutor<EvmConfig>
where
    EvmConfig: ConfigureEvm,
{
    /// Executes the transactions in the block and returns the receipts.
    ///
    /// This applies the pre-execution changes, and executes the transactions.
    ///
    /// # Note
    ///
    /// It does __not__ apply post-execution changes.
    fn execute_pre_and_transactions<Ext, DB>(
        &self,
        block: &BlockWithSenders,
        mut evm: Evm<'_, Ext, &mut State<DB>>,
    ) -> Result<(Vec<Receipt>, u64), BlockExecutionError>
    where
        DB: Database<Error: Into<ProviderError> + std::fmt::Display>,
    {
        // apply pre execution changes
        apply_beacon_root_contract_call(
            &self.evm_config,
            &self.chain_spec,
            block.timestamp,
            block.number,
            block.parent_beacon_block_root,
            &mut evm,
        )?;

        // execute transactions
        let is_regolith =
            self.chain_spec.fork(OptimismHardfork::Regolith).active_at_timestamp(block.timestamp);

        // Ensure that the create2deployer is force-deployed at the canyon transition. Optimism
        // blocks will always have at least a single transaction in them (the L1 info transaction),
        // so we can safely assume that this will always be triggered upon the transition and that
        // the above check for empty blocks will never be hit on OP chains.
        ensure_create2_deployer(self.chain_spec.clone(), block.timestamp, evm.db_mut())
            .map_err(|_| OptimismBlockExecutionError::ForceCreate2DeployerFail)?;

        let mut cumulative_gas_used = 0;
        let mut receipts = Vec::with_capacity(block.body.len());
        for (sender, transaction) in block.transactions_with_sender() {
            // The sum of the transaction’s gas limit, Tg, and the gas utilized in this block prior,
            // must be no greater than the block’s gasLimit.
            let block_available_gas = block.header.gas_limit - cumulative_gas_used;
            if transaction.gas_limit() > block_available_gas &&
                (is_regolith || !transaction.is_system_transaction())
            {
                return Err(BlockValidationError::TransactionGasLimitMoreThanAvailableBlockGas {
                    transaction_gas_limit: transaction.gas_limit(),
                    block_available_gas,
                }
                .into())
            }

            // An optimism block should never contain blob transactions.
            if matches!(transaction.tx_type(), TxType::Eip4844) {
                return Err(OptimismBlockExecutionError::BlobTransactionRejected.into())
            }

            // Cache the depositor account prior to the state transition for the deposit nonce.
            //
            // Note that this *only* needs to be done post-regolith hardfork, as deposit nonces
            // were not introduced in Bedrock. In addition, regular transactions don't have deposit
            // nonces, so we don't need to touch the DB for those.
            let depositor = (is_regolith && transaction.is_deposit())
                .then(|| {
                    evm.db_mut()
                        .load_cache_account(*sender)
                        .map(|acc| acc.account_info().unwrap_or_default())
                })
                .transpose()
                .map_err(|_| OptimismBlockExecutionError::AccountLoadFailed(*sender))?;

            self.evm_config.fill_tx_env(evm.tx_mut(), transaction, *sender);

            // Execute transaction.
            let ResultAndState { result, state } = evm.transact().map_err(move |err| {
                let new_err = match err {
                    EVMError::Transaction(e) => EVMError::Transaction(e),
                    EVMError::Header(e) => EVMError::Header(e),
                    EVMError::Database(e) => EVMError::Database(e.into()),
                    EVMError::Custom(e) => EVMError::Custom(e),
                    EVMError::Precompile(e) => EVMError::Precompile(e),
                };
                // Ensure hash is calculated for error log, if not already done
                BlockValidationError::EVM {
                    hash: transaction.recalculate_hash(),
                    error: Box::new(new_err),
                }
            })?;

            trace!(
                target: "evm",
                ?transaction,
                "Executed transaction"
            );

            evm.db_mut().commit(state);

            // append gas used
            cumulative_gas_used += result.gas_used();

            // Push transaction changeset and calculate header bloom filter for receipt.
            receipts.push(Receipt {
                tx_type: transaction.tx_type(),
                // Success flag was added in `EIP-658: Embedding transaction status code in
                // receipts`.
                success: result.is_success(),
                cumulative_gas_used,
                logs: result.into_logs(),
                deposit_nonce: depositor.map(|account| account.nonce),
                // The deposit receipt version was introduced in Canyon to indicate an update to how
                // receipt hashes should be computed when set. The state transition process ensures
                // this is only set for post-Canyon deposit transactions.
                deposit_receipt_version: (transaction.is_deposit() &&
                    self.chain_spec
                        .is_fork_active_at_timestamp(OptimismHardfork::Canyon, block.timestamp))
                .then_some(1),
            });
        }
        drop(evm);

        Ok((receipts, cumulative_gas_used))
    }
}

/// A basic Ethereum block executor.
///
/// Expected usage:
/// - Create a new instance of the executor.
/// - Execute the block.
#[derive(Debug)]
pub struct OpBlockExecutor<EvmConfig, DB> {
    /// Chain specific evm config that's used to execute a block.
    executor: OpEvmExecutor<EvmConfig>,
    /// The state to use for execution
    state: State<DB>,
}

impl<EvmConfig, DB> OpBlockExecutor<EvmConfig, DB> {
    /// Creates a new Ethereum block executor.
    pub const fn new(chain_spec: Arc<ChainSpec>, evm_config: EvmConfig, state: State<DB>) -> Self {
        Self { executor: OpEvmExecutor { chain_spec, evm_config }, state }
    }

    #[inline]
    fn chain_spec(&self) -> &ChainSpec {
        &self.executor.chain_spec
    }

    /// Returns mutable reference to the state that wraps the underlying database.
    #[allow(unused)]
    fn state_mut(&mut self) -> &mut State<DB> {
        &mut self.state
    }
}

impl<EvmConfig, DB> OpBlockExecutor<EvmConfig, DB>
where
    EvmConfig: ConfigureEvm,
    DB: Database<Error: Into<ProviderError> + std::fmt::Display>,
{
    /// Configures a new evm configuration and block environment for the given block.
    ///
    /// Caution: this does not initialize the tx environment.
    fn evm_env_for_block(&self, header: &Header, total_difficulty: U256) -> EnvWithHandlerCfg {
        let mut cfg = CfgEnvWithHandlerCfg::new(Default::default(), Default::default());
        let mut block_env = BlockEnv::default();
        self.executor.evm_config.fill_cfg_and_block_env(
            &mut cfg,
            &mut block_env,
            self.chain_spec(),
            header,
            total_difficulty,
        );

        EnvWithHandlerCfg::new_with_cfg_env(cfg, block_env, Default::default())
    }

    /// Execute a single block and apply the state changes to the internal state.
    ///
    /// Returns the receipts of the transactions in the block and the total gas used.
    ///
    /// Returns an error if execution fails.
    fn execute_without_verification(
        &mut self,
        block: &BlockWithSenders,
        total_difficulty: U256,
    ) -> Result<(Vec<Receipt>, u64), BlockExecutionError> {
        // 1. prepare state on new block
        self.on_new_block(&block.header);

        // 2. configure the evm and execute
        let env = self.evm_env_for_block(&block.header, total_difficulty);

        let (receipts, gas_used) = {
            let evm = self.executor.evm_config.evm_with_env(&mut self.state, env);
            self.executor.execute_pre_and_transactions(block, evm)
        }?;

        // 3. apply post execution changes
        self.post_execution(block, total_difficulty)?;

        Ok((receipts, gas_used))
    }

    /// Apply settings before a new block is executed.
    pub(crate) fn on_new_block(&mut self, header: &Header) {
        // Set state clear flag if the block is after the Spurious Dragon hardfork.
        let state_clear_flag = self.chain_spec().is_spurious_dragon_active_at_block(header.number);
        self.state.set_state_clear_flag(state_clear_flag);
    }

    /// Apply post execution state changes, including block rewards, withdrawals, and irregular DAO
    /// hardfork state change.
    pub fn post_execution(
        &mut self,
        block: &BlockWithSenders,
        total_difficulty: U256,
    ) -> Result<(), BlockExecutionError> {
        let balance_increments =
            post_block_balance_increments(self.chain_spec(), block, total_difficulty);

        #[cfg(all(feature = "optimism", feature = "opbnb"))]
        if self
            .chain_spec()
            .fork(OptimismHardfork::PreContractForkBlock)
            .transitions_at_block(block.number)
        {
            // WBNBContract WBNB preDeploy contract address
            let w_bnb_contract_address =
                Address::from_str("0x4200000000000000000000000000000000000006").unwrap();
            // GovernanceToken contract address
            let governance_token_contract_address =
                Address::from_str("0x4200000000000000000000000000000000000042").unwrap();

            let w_bnb_contract_account = self
                .state
                .load_cache_account(w_bnb_contract_address)
                .map_err(|err| BlockExecutionError::Other(Box::new(err.into())))
                .unwrap();
            // change the token symbol and token name
            let w_bnb_contract_change =  w_bnb_contract_account.change(
                w_bnb_contract_account.account_info().unwrap(), HashMap::from([
                    // nameSlot { Name: "Wrapped BNB" }
                    (
                        U256::from_str("0x0000000000000000000000000000000000000000000000000000000000000000").unwrap(),
                        StorageSlot { present_value: U256::from_str("0x5772617070656420424e42000000000000000000000000000000000000000016").unwrap(), ..Default::default() },
                    ),
                    // symbolSlot { Symbol: "wBNB" }
                    (
                        U256::from_str("0x0000000000000000000000000000000000000000000000000000000000000001").unwrap(),
                        StorageSlot { present_value: U256::from_str("0x57424e4200000000000000000000000000000000000000000000000000000008").unwrap(), ..Default::default() },
                    ),
                ])
            );

            let governance_token_account = self
                .state
                .load_cache_account(governance_token_contract_address)
                .map_err(|err| BlockExecutionError::Other(Box::new(err.into())))
                .unwrap();
            // destroy governance token contract
            let governance_token_change = governance_token_account.selfdestruct().unwrap();

            self.state.apply_transition(vec![
                (w_bnb_contract_address, w_bnb_contract_change),
                (governance_token_contract_address, governance_token_change),
            ]);
        }
        // increment balances
        self.state
            .increment_balances(balance_increments)
            .map_err(|_| BlockValidationError::IncrementBalanceFailed)?;

        Ok(())
    }
}

impl<EvmConfig, DB> Executor<DB> for OpBlockExecutor<EvmConfig, DB>
where
    EvmConfig: ConfigureEvm,
    DB: Database<Error: Into<ProviderError> + std::fmt::Display>,
{
    type Input<'a> = BlockExecutionInput<'a, BlockWithSenders, Header>;
    type Output = BlockExecutionOutput<Receipt>;
    type Error = BlockExecutionError;

    /// Executes the block and commits the state changes.
    ///
    /// Returns the receipts of the transactions in the block.
    ///
    /// Returns an error if the block could not be executed or failed verification.
    ///
    /// State changes are committed to the database.
    fn execute(mut self, input: Self::Input<'_>) -> Result<Self::Output, Self::Error> {
        let BlockExecutionInput { block, total_difficulty, .. } = input;
        let (receipts, gas_used) = self.execute_without_verification(block, total_difficulty)?;

        // NOTE: we need to merge keep the reverts for the bundle retention
        self.state.merge_transitions(BundleRetention::Reverts);

        Ok(BlockExecutionOutput {
            state: self.state.take_bundle(),
            receipts,
            requests: vec![],
            gas_used,
            snapshot: None,
        })
    }
}

/// An executor for a batch of blocks.
///
/// State changes are tracked until the executor is finalized.
#[derive(Debug)]
pub struct OpBatchExecutor<EvmConfig, DB> {
    /// The executor used to execute blocks.
    executor: OpBlockExecutor<EvmConfig, DB>,
    /// Keeps track of the batch and record receipts based on the configured prune mode
    batch_record: BlockBatchRecord,
}

impl<EvmConfig, DB> OpBatchExecutor<EvmConfig, DB> {
    /// Returns the receipts of the executed blocks.
    pub const fn receipts(&self) -> &Receipts {
        self.batch_record.receipts()
    }

    /// Returns mutable reference to the state that wraps the underlying database.
    #[allow(unused)]
    fn state_mut(&mut self) -> &mut State<DB> {
        self.executor.state_mut()
    }
}

impl<EvmConfig, DB> BatchExecutor<DB> for OpBatchExecutor<EvmConfig, DB>
where
    EvmConfig: ConfigureEvm,
    DB: Database<Error: Into<ProviderError> + std::fmt::Display>,
{
    type Input<'a> = BlockExecutionInput<'a, BlockWithSenders, Header>;
    type Output = ExecutionOutcome;
    type Error = BlockExecutionError;

    fn execute_and_verify_one(&mut self, input: Self::Input<'_>) -> Result<(), Self::Error> {
<<<<<<< HEAD
        let BlockExecutionInput { block, total_difficulty, .. } = input;
=======
        let BlockExecutionInput { block, total_difficulty } = input;

        if self.batch_record.first_block().is_none() {
            self.batch_record.set_first_block(block.number);
        }

>>>>>>> c228fe15
        let (receipts, _gas_used) =
            self.executor.execute_without_verification(block, total_difficulty)?;

        validate_block_post_execution(block, self.executor.chain_spec(), &receipts)?;

        // prepare the state according to the prune mode
        let retention = self.batch_record.bundle_retention(block.number);
        self.executor.state.merge_transitions(retention);

        // store receipts in the set
        self.batch_record.save_receipts(receipts)?;

        Ok(())
    }

    fn finalize(mut self) -> Self::Output {
        ExecutionOutcome::new(
            self.executor.state.take_bundle(),
            self.batch_record.take_receipts(),
            self.batch_record.first_block().unwrap_or_default(),
            self.batch_record.take_requests(),
        )
    }

    fn set_tip(&mut self, tip: BlockNumber) {
        self.batch_record.set_tip(tip);
    }

    fn set_prune_modes(&mut self, prune_modes: PruneModes) {
        self.batch_record.set_prune_modes(prune_modes);
    }

    fn size_hint(&self) -> Option<usize> {
        Some(self.executor.state.bundle_state.size_hint())
    }
}

#[cfg(test)]
mod tests {
    use super::*;
    use reth_chainspec::ChainSpecBuilder;
    use reth_primitives::{
        b256, Account, Address, Block, Signature, StorageKey, StorageValue, Transaction,
        TransactionSigned, TxEip1559, BASE_MAINNET,
    };
    use reth_revm::{
        database::StateProviderDatabase, test_utils::StateProviderTest, L1_BLOCK_CONTRACT,
    };
    use std::{collections::HashMap, str::FromStr};

    fn create_op_state_provider() -> StateProviderTest {
        let mut db = StateProviderTest::default();

        let l1_block_contract_account =
            Account { balance: U256::ZERO, bytecode_hash: None, nonce: 1 };

        let mut l1_block_storage = HashMap::new();
        // base fee
        l1_block_storage.insert(StorageKey::with_last_byte(1), StorageValue::from(1000000000));
        // l1 fee overhead
        l1_block_storage.insert(StorageKey::with_last_byte(5), StorageValue::from(188));
        // l1 fee scalar
        l1_block_storage.insert(StorageKey::with_last_byte(6), StorageValue::from(684000));
        // l1 free scalars post ecotone
        l1_block_storage.insert(
            StorageKey::with_last_byte(3),
            StorageValue::from_str(
                "0x0000000000000000000000000000000000001db0000d27300000000000000005",
            )
            .unwrap(),
        );

        db.insert_account(L1_BLOCK_CONTRACT, l1_block_contract_account, None, l1_block_storage);

        db
    }

    fn executor_provider(chain_spec: Arc<ChainSpec>) -> OpExecutorProvider<OptimismEvmConfig> {
        OpExecutorProvider { chain_spec, evm_config: Default::default() }
    }

    #[test]
    fn op_deposit_fields_pre_canyon() {
        let header = Header {
            timestamp: 1,
            number: 1,
            gas_limit: 1_000_000,
            gas_used: 42_000,
            receipts_root: b256!(
                "83465d1e7d01578c0d609be33570f91242f013e9e295b0879905346abbd63731"
            ),
            ..Default::default()
        };

        let mut db = create_op_state_provider();

        let addr = Address::ZERO;
        let account = Account { balance: U256::MAX, ..Account::default() };
        db.insert_account(addr, account, None, HashMap::new());

        let chain_spec = Arc::new(
            ChainSpecBuilder::from(&Arc::new(BASE_MAINNET.inner.clone()))
                .regolith_activated()
                .build(),
        );

        let tx = TransactionSigned::from_transaction_and_signature(
            Transaction::Eip1559(TxEip1559 {
                chain_id: chain_spec.chain.id(),
                nonce: 0,
                gas_limit: 21_000,
                to: addr.into(),
                ..Default::default()
            }),
            Signature::default(),
        );

        let tx_deposit = TransactionSigned::from_transaction_and_signature(
            Transaction::Deposit(reth_primitives::TxDeposit {
                from: addr,
                to: addr.into(),
                gas_limit: 21_000,
                ..Default::default()
            }),
            Signature::default(),
        );

        let provider = executor_provider(chain_spec);
        let mut executor = provider.batch_executor(StateProviderDatabase::new(&db));

        executor.state_mut().load_cache_account(L1_BLOCK_CONTRACT).unwrap();

        // Attempt to execute a block with one deposit and one non-deposit transaction
        executor
            .execute_and_verify_one(
                (
                    &BlockWithSenders {
                        block: Block {
                            header,
                            body: vec![tx, tx_deposit],
                            ommers: vec![],
                            withdrawals: None,
                            sidecars: None,
                            requests: None,
                        },
                        senders: vec![addr, addr],
                    },
                    U256::ZERO,
                    None,
                )
                    .into(),
            )
            .unwrap();

        let tx_receipt = executor.receipts()[0][0].as_ref().unwrap();
        let deposit_receipt = executor.receipts()[0][1].as_ref().unwrap();

        // deposit_receipt_version is not present in pre canyon transactions
        assert!(deposit_receipt.deposit_receipt_version.is_none());
        assert!(tx_receipt.deposit_receipt_version.is_none());

        // deposit_nonce is present only in deposit transactions
        assert!(deposit_receipt.deposit_nonce.is_some());
        assert!(tx_receipt.deposit_nonce.is_none());
    }

    #[test]
    fn op_deposit_fields_post_canyon() {
        // ensure_create2_deployer will fail if timestamp is set to less then 2
        let header = Header {
            timestamp: 2,
            number: 1,
            gas_limit: 1_000_000,
            gas_used: 42_000,
            receipts_root: b256!(
                "fffc85c4004fd03c7bfbe5491fae98a7473126c099ac11e8286fd0013f15f908"
            ),
            ..Default::default()
        };

        let mut db = create_op_state_provider();
        let addr = Address::ZERO;
        let account = Account { balance: U256::MAX, ..Account::default() };

        db.insert_account(addr, account, None, HashMap::new());

        let chain_spec = Arc::new(
            ChainSpecBuilder::from(&Arc::new(BASE_MAINNET.inner.clone()))
                .canyon_activated()
                .build(),
        );

        let tx = TransactionSigned::from_transaction_and_signature(
            Transaction::Eip1559(TxEip1559 {
                chain_id: chain_spec.chain.id(),
                nonce: 0,
                gas_limit: 21_000,
                to: addr.into(),
                ..Default::default()
            }),
            Signature::default(),
        );

        let tx_deposit = TransactionSigned::from_transaction_and_signature(
            Transaction::Deposit(reth_primitives::TxDeposit {
                from: addr,
                to: addr.into(),
                gas_limit: 21_000,
                ..Default::default()
            }),
            Signature::optimism_deposit_tx_signature(),
        );

        let provider = executor_provider(chain_spec);
        let mut executor = provider.batch_executor(StateProviderDatabase::new(&db));

        executor.state_mut().load_cache_account(L1_BLOCK_CONTRACT).unwrap();

        // attempt to execute an empty block with parent beacon block root, this should not fail
        executor
            .execute_and_verify_one(
                (
                    &BlockWithSenders {
                        block: Block {
                            header,
                            body: vec![tx, tx_deposit],
                            ommers: vec![],
                            withdrawals: None,
                            sidecars: None,
                            requests: None,
                        },
                        senders: vec![addr, addr],
                    },
                    U256::ZERO,
                    None,
                )
                    .into(),
            )
            .expect("Executing a block while canyon is active should not fail");

        let tx_receipt = executor.receipts()[0][0].as_ref().unwrap();
        let deposit_receipt = executor.receipts()[0][1].as_ref().unwrap();

        // deposit_receipt_version is set to 1 for post canyon deposit transactions
        assert_eq!(deposit_receipt.deposit_receipt_version, Some(1));
        assert!(tx_receipt.deposit_receipt_version.is_none());

        // deposit_nonce is present only in deposit transactions
        assert!(deposit_receipt.deposit_nonce.is_some());
        assert!(tx_receipt.deposit_nonce.is_none());
    }
}<|MERGE_RESOLUTION|>--- conflicted
+++ resolved
@@ -447,16 +447,11 @@
     type Error = BlockExecutionError;
 
     fn execute_and_verify_one(&mut self, input: Self::Input<'_>) -> Result<(), Self::Error> {
-<<<<<<< HEAD
         let BlockExecutionInput { block, total_difficulty, .. } = input;
-=======
-        let BlockExecutionInput { block, total_difficulty } = input;
 
         if self.batch_record.first_block().is_none() {
             self.batch_record.set_first_block(block.number);
         }
-
->>>>>>> c228fe15
         let (receipts, _gas_used) =
             self.executor.execute_without_verification(block, total_difficulty)?;
 
