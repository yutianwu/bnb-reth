--- conflicted
+++ resolved
@@ -111,17 +111,8 @@
     where
         DB: Database<Error: Into<ProviderError> + std::fmt::Display>,
     {
-<<<<<<< HEAD
-        let executor = self.op_executor(db);
+        let executor = self.op_executor(db, None);
         OpBatchExecutor { executor, batch_record: BlockBatchRecord::default() }
-=======
-        let executor = self.op_executor(db, None);
-        OpBatchExecutor {
-            executor,
-            batch_record: BlockBatchRecord::default(),
-            stats: BlockExecutorStats::default(),
-        }
->>>>>>> 29a6048b
     }
 }
 
