--- conflicted
+++ resolved
@@ -512,15 +512,12 @@
     // seal the block
     let block = Block {
         header,
-<<<<<<< HEAD
-        body: executed_txs,
+        body: BlockBody { transactions: executed_txs,
         ommers: vec![],
         withdrawals,
         sidecars: None,
         requests: None,
-=======
-        body: BlockBody { transactions: executed_txs, ommers: vec![], withdrawals, requests: None },
->>>>>>> 1ba631ba
+    },
     };
 
     let sealed_block = block.seal_slow();
