--- conflicted
+++ resolved
@@ -86,14 +86,11 @@
 jsonrpsee = { workspace = true, features = ["client"] }
 
 [features]
-<<<<<<< HEAD
+js-tracer = ["revm-inspectors/js-tracer", "reth-rpc-eth-types/js-tracer"]
 bsc = [
     "reth-primitives/bsc",
     "reth-rpc-eth-api/bsc",
 ]
-=======
-js-tracer = ["revm-inspectors/js-tracer", "reth-rpc-eth-types/js-tracer"]
->>>>>>> c228fe15
 optimism = [
     "reth-primitives/optimism",
     "reth-rpc-types-compat/optimism",
