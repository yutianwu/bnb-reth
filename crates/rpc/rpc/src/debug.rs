<<<<<<< HEAD
use std::{collections::HashMap, sync::Arc};

=======
use alloy_eips::eip2718::Encodable2718;
>>>>>>> 1ba631ba
use alloy_primitives::{Address, Bytes, B256, U256};
use alloy_rlp::{Decodable, Encodable};
use alloy_rpc_types::{
    state::EvmOverrides, Block as RpcBlock, BlockError, Bundle, StateContext, TransactionInfo,
};
use alloy_rpc_types_debug::ExecutionWitness;
use alloy_rpc_types_eth::transaction::TransactionRequest;
use alloy_rpc_types_trace::geth::{
    call::FlatCallFrame, BlockTraceResult, FourByteFrame, GethDebugBuiltInTracerType,
    GethDebugTracerType, GethDebugTracingCallOptions, GethDebugTracingOptions, GethTrace,
    NoopFrame, TraceResult,
};
use async_trait::async_trait;
use cfg_if::cfg_if;
use jsonrpsee::core::RpcResult;
<<<<<<< HEAD
#[cfg(feature = "bsc")]
use reth_chainspec::BscHardforks;
use reth_chainspec::{ChainSpec, EthereumHardforks};
#[cfg(feature = "bsc")]
use reth_errors::RethError;
=======
use reth_chainspec::EthereumHardforks;
>>>>>>> 1ba631ba
use reth_evm::{
    execute::{BlockExecutorProvider, Executor},
    ConfigureEvmEnv,
};
#[cfg(feature = "bsc")]
use reth_primitives::system_contracts::{get_upgrade_system_contracts, is_system_transaction};
use reth_primitives::{Block, BlockId, BlockNumberOrTag, TransactionSignedEcRecovered};
use reth_provider::{
    BlockReaderIdExt, ChainSpecProvider, EvmEnvProvider, HeaderProvider, StateProofProvider,
    StateProviderFactory, TransactionVariant,
};
use reth_revm::database::StateProviderDatabase;
use reth_rpc_api::DebugApiServer;
use reth_rpc_eth_api::{
    helpers::{Call, EthApiSpec, EthTransactions, TraceExt},
    EthApiTypes, FromEthApiError,
};
use reth_rpc_eth_types::{EthApiError, StateCacheDb};
use reth_rpc_server_types::{result::internal_rpc_err, ToRpcResult};
use reth_tasks::pool::BlockingTaskGuard;
use reth_trie::{HashedPostState, HashedStorage};
#[cfg(feature = "bsc")]
use revm::bsc::SYSTEM_ADDRESS;
#[cfg(feature = "bsc")]
use revm::db::AccountState::{NotExisting, Touched};
use revm::{
    db::CacheDB,
    primitives::{db::DatabaseCommit, BlockEnv, CfgEnvWithHandlerCfg, Env, EnvWithHandlerCfg},
};
use revm_inspectors::tracing::{
    FourByteInspector, MuxInspector, TracingInspector, TracingInspectorConfig, TransactionContext,
};
use revm_primitives::keccak256;
use tokio::sync::{AcquireError, OwnedSemaphorePermit};

/// `debug` API implementation.
///
/// This type provides the functionality for handling `debug` related requests.
pub struct DebugApi<Provider, Eth, BlockExecutor> {
    inner: Arc<DebugApiInner<Provider, Eth, BlockExecutor>>,
}

// === impl DebugApi ===

impl<Provider, Eth, BlockExecutor> DebugApi<Provider, Eth, BlockExecutor> {
    /// Create a new instance of the [`DebugApi`]
    pub fn new(
        provider: Provider,
        eth: Eth,
        blocking_task_guard: BlockingTaskGuard,
        block_executor: BlockExecutor,
    ) -> Self {
        let inner =
            Arc::new(DebugApiInner { provider, eth_api: eth, blocking_task_guard, block_executor });
        Self { inner }
    }

    /// Access the underlying `Eth` API.
    pub fn eth_api(&self) -> &Eth {
        &self.inner.eth_api
    }
}

// === impl DebugApi ===

impl<Provider, Eth, BlockExecutor> DebugApi<Provider, Eth, BlockExecutor>
where
    Provider: BlockReaderIdExt
        + HeaderProvider
        + ChainSpecProvider<ChainSpec: EthereumHardforks>
        + StateProviderFactory
        + EvmEnvProvider
        + 'static,
    Eth: EthApiTypes + TraceExt + 'static,
    BlockExecutor: BlockExecutorProvider,
{
    /// Acquires a permit to execute a tracing call.
    async fn acquire_trace_permit(&self) -> Result<OwnedSemaphorePermit, AcquireError> {
        self.inner.blocking_task_guard.clone().acquire_owned().await
    }

    /// Trace the entire block asynchronously
    #[allow(unused_variables)]
    async fn trace_block(
        &self,
        at: BlockId,
        transactions: Vec<TransactionSignedEcRecovered>,
        cfg: CfgEnvWithHandlerCfg,
        block_env: BlockEnv,
        opts: GethDebugTracingOptions,
        parent_timestamp: u64,
    ) -> Result<Vec<TraceResult>, Eth::Error> {
        if transactions.is_empty() {
            // nothing to trace
            return Ok(Vec::new())
        }

        #[cfg(feature = "bsc")]
        let is_feynman_active = self
            .inner
            .provider
            .chain_spec()
            .is_feynman_active_at_timestamp(block_env.timestamp.to());

        // replay all transactions of the block
        let this = self.clone();
        self.eth_api()
            .spawn_with_state_at_block(at, move |state| {
                let block_hash = at.as_block_hash();
                let mut results = Vec::with_capacity(transactions.len());
                let mut db = CacheDB::new(StateProviderDatabase::new(state));
                let mut transactions = transactions.into_iter().enumerate().peekable();
                #[cfg(feature = "bsc")]
                let mut before_system_tx = true;

                // try to upgrade system contracts before all txs if feynman is not active
                #[cfg(feature = "bsc")]
                if !is_feynman_active {
                    let contracts = get_upgrade_system_contracts(
                        this.inner.provider.chain_spec().as_ref(),
                        block_env.number.to(),
                        block_env.timestamp.to(),
                        parent_timestamp,
                    )
                    .expect("get upgrade system contracts failed");

                    for (k, v) in contracts {
                        let account = db.load_account(k).map_err(|error| {
                            EthApiError::Internal(RethError::Other("load account failed".into()))
                        })?;
                        if account.account_state == NotExisting {
                            account.account_state = Touched;
                        }
                        account.info.code_hash = v.clone().unwrap().hash_slow();
                        account.info.code = v;
                    }
                }

                while let Some((index, tx)) = transactions.next() {
                    let tx_hash = tx.hash;

                    #[cfg(feature = "bsc")]
                    if before_system_tx &&
                        is_system_transaction(&tx, tx.signer(), block_env.coinbase)
                    {
                        let sys_acc =
                            db.load_account(SYSTEM_ADDRESS).expect("load system account failed");
                        let balance = sys_acc.info.balance;
                        if balance > U256::ZERO {
                            sys_acc.info.balance = U256::ZERO;

                            let val_acc = db
                                .load_account(block_env.coinbase)
                                .expect("load validator account failed");
                            if val_acc.account_state == NotExisting {
                                val_acc.account_state = Touched;
                            }
                            val_acc.info.balance += balance;
                        }

                        // try to upgrade system contracts between normal txs and system txs
                        // if feynman is active
                        if is_feynman_active {
                            let contracts = get_upgrade_system_contracts(
                                this.inner.provider.chain_spec().as_ref(),
                                block_env.number.to(),
                                block_env.timestamp.to(),
                                parent_timestamp,
                            )
                            .expect("get upgrade system contracts failed");

                            for (k, v) in contracts {
                                let account = db.load_account(k).map_err(|error| {
                                    EthApiError::Internal(RethError::Other(
                                        "load account failed".into(),
                                    ))
                                })?;
                                if account.account_state == NotExisting {
                                    account.account_state = Touched;
                                }
                                account.info.code_hash = v.clone().unwrap().hash_slow();
                                account.info.code = v;
                            }
                        }

                        before_system_tx = false;
                    }

                    cfg_if! {
                        if #[cfg(feature = "bsc")] {
                            let mut tx_env = Call::evm_config(this.eth_api()).tx_env(&tx);
                            if !before_system_tx {
                                tx_env.bsc.is_system_transaction = Some(true);
                            };
                        } else {
                            let tx_env = Call::evm_config(this.eth_api()).tx_env(&tx);
                        }
                    }

                    let env = EnvWithHandlerCfg {
                        env: Env::boxed(cfg.cfg_env.clone(), block_env.clone(), tx_env),
                        handler_cfg: cfg.handler_cfg,
                    };
                    let (result, state_changes) = this.trace_transaction(
                        opts.clone(),
                        env,
                        &mut db,
                        Some(TransactionContext {
                            block_hash,
                            tx_hash: Some(tx_hash),
                            tx_index: Some(index),
                        }),
                    )?;

                    results.push(TraceResult::Success { result, tx_hash: Some(tx_hash) });
                    if transactions.peek().is_some() {
                        // need to apply the state changes of this transaction before executing the
                        // next transaction
                        db.commit(state_changes)
                    }
                }

                Ok(results)
            })
            .await
    }

    /// Replays the given block and returns the trace of each transaction.
    ///
    /// This expects a rlp encoded block
    ///
    /// Note, the parent of this block must be present, or it will fail.
    pub async fn debug_trace_raw_block(
        &self,
        rlp_block: Bytes,
        opts: GethDebugTracingOptions,
    ) -> Result<Vec<TraceResult>, Eth::Error> {
        let block = Block::decode(&mut rlp_block.as_ref())
            .map_err(BlockError::RlpDecodeRawBlock)
            .map_err(Eth::Error::from_eth_err)?;

        let (cfg, block_env) = self.eth_api().evm_env_for_raw_block(&block.header).await?;
        // we trace on top the block's parent block
        let parent = block.parent_hash;

        cfg_if! {
            if #[cfg(feature = "bsc")] {
                let parent_timestamp = self.eth_api().block(parent.into()).await?
                    .map(|block| block.timestamp)
                    .ok_or_else(|| EthApiError::UnknownParentBlock)?;
            } else {
                let parent_timestamp = 0;
            }
        }

        // Depending on EIP-2 we need to recover the transactions differently
        let transactions =
            if self.inner.provider.chain_spec().is_homestead_active_at_block(block.number) {
                block
                    .body
                    .transactions
                    .into_iter()
                    .map(|tx| {
                        tx.into_ecrecovered()
                            .ok_or(EthApiError::InvalidTransactionSignature)
                            .map_err(Eth::Error::from_eth_err)
                    })
                    .collect::<Result<Vec<_>, Eth::Error>>()?
            } else {
                block
                    .body
                    .transactions
                    .into_iter()
                    .map(|tx| {
                        tx.into_ecrecovered_unchecked()
                            .ok_or(EthApiError::InvalidTransactionSignature)
                            .map_err(Eth::Error::from_eth_err)
                    })
                    .collect::<Result<Vec<_>, Eth::Error>>()?
            };

        self.trace_block(parent.into(), transactions, cfg, block_env, opts, parent_timestamp).await
    }

    /// Replays a block and returns the trace of each transaction.
    pub async fn debug_trace_block(
        &self,
        block_id: BlockId,
        opts: GethDebugTracingOptions,
    ) -> Result<Vec<TraceResult>, Eth::Error> {
        let block_hash = self
            .inner
            .provider
            .block_hash_for_id(block_id)
            .map_err(Eth::Error::from_eth_err)?
            .ok_or(EthApiError::HeaderNotFound(block_id))?;

        let ((cfg, block_env, _), block) = futures::try_join!(
            self.eth_api().evm_env_at(block_hash.into()),
            self.eth_api().block_with_senders(block_hash.into()),
        )?;

        let block = block.ok_or(EthApiError::HeaderNotFound(block_id))?;
        // we need to get the state of the parent block because we're replaying this block on top of
        // its parent block's state
        let state_at = block.parent_hash;

        cfg_if! {
            if #[cfg(feature = "bsc")] {
                let parent_timestamp = self.eth_api().block(state_at.into()).await?
                    .map(|block| block.timestamp)
                    .ok_or_else(|| EthApiError::UnknownParentBlock)?;
            } else {
                let parent_timestamp = 0;
            }
        }

        self.trace_block(
            state_at.into(),
            block.into_transactions_ecrecovered().collect(),
            cfg,
            block_env,
            opts,
            parent_timestamp,
        )
        .await
    }

    /// Trace the transaction according to the provided options.
    ///
    /// Ref: <https://geth.ethereum.org/docs/developers/evm-tracing/built-in-tracers>
    pub async fn debug_trace_transaction(
        &self,
        tx_hash: B256,
        opts: GethDebugTracingOptions,
    ) -> Result<GethTrace, Eth::Error> {
        let (transaction, block) = match self.eth_api().transaction_and_block(tx_hash).await? {
            None => return Err(EthApiError::TransactionNotFound.into()),
            Some(res) => res,
        };
        let (cfg, block_env, _) = self.eth_api().evm_env_at(block.hash().into()).await?;

        // we need to get the state of the parent block because we're essentially replaying the
        // block the transaction is included in
        let state_at: BlockId = block.parent_hash.into();
        let block_hash = block.hash();
        let block_txs = block.into_transactions_ecrecovered();

        cfg_if! {
            if #[cfg(feature = "bsc")] {
                let parent_timestamp = self.eth_api().block(state_at).await?
                    .map(|block| block.timestamp)
                    .ok_or_else(|| EthApiError::UnknownParentBlock)?;
            } else {
                let parent_timestamp = 0;
            }
        }

        let this = self.clone();
        self.eth_api()
            .spawn_with_state_at_block(state_at, move |state| {
                // configure env for the target transaction
                let tx = transaction.into_recovered();

                let mut db = CacheDB::new(StateProviderDatabase::new(state));
                // replay all transactions prior to the targeted transaction
                let index = this.eth_api().replay_transactions_until(
                    &mut db,
                    cfg.clone(),
                    block_env.clone(),
                    block_txs,
                    tx.hash,
                    parent_timestamp,
                )?;

                cfg_if! {
                    if #[cfg(feature = "bsc")] {
                        let mut tx_env = Call::evm_config(this.eth_api()).tx_env(&tx);
                        if is_system_transaction(&tx, tx.signer(), block_env.coinbase) {
                            tx_env.bsc.is_system_transaction = Some(true);
                        };
                    } else {
                        let tx_env = Call::evm_config(this.eth_api()).tx_env(&tx);
                    }
                }

                let env = EnvWithHandlerCfg {
                    env: Env::boxed(cfg.cfg_env.clone(), block_env, tx_env),
                    handler_cfg: cfg.handler_cfg,
                };

                this.trace_transaction(
                    opts,
                    env,
                    &mut db,
                    Some(TransactionContext {
                        block_hash: Some(block_hash),
                        tx_index: Some(index),
                        tx_hash: Some(tx.hash),
                    }),
                )
                .map(|(trace, _)| trace)
            })
            .await
    }

    /// The `debug_traceCall` method lets you run an `eth_call` within the context of the given
    /// block execution using the final state of parent block as the base.
    ///
    /// Differences compare to `eth_call`:
    ///  - `debug_traceCall` executes with __enabled__ basefee check, `eth_call` does not: <https://github.com/paradigmxyz/reth/issues/6240>
    pub async fn debug_trace_call(
        &self,
        call: TransactionRequest,
        block_id: Option<BlockId>,
        opts: GethDebugTracingCallOptions,
    ) -> Result<GethTrace, Eth::Error> {
        let at = block_id.unwrap_or_default();
        let GethDebugTracingCallOptions { tracing_options, state_overrides, block_overrides } =
            opts;
        let overrides = EvmOverrides::new(state_overrides, block_overrides.map(Box::new));
        let GethDebugTracingOptions { config, tracer, tracer_config, .. } = tracing_options;

        let this = self.clone();
        if let Some(tracer) = tracer {
            return match tracer {
                GethDebugTracerType::BuiltInTracer(tracer) => match tracer {
                    GethDebugBuiltInTracerType::FourByteTracer => {
                        let mut inspector = FourByteInspector::default();
                        let inspector = self
                            .eth_api()
                            .spawn_with_call_at(call, at, overrides, move |db, env| {
                                this.eth_api().inspect(db, env, &mut inspector)?;
                                Ok(inspector)
                            })
                            .await?;
                        return Ok(FourByteFrame::from(&inspector).into())
                    }
                    GethDebugBuiltInTracerType::CallTracer => {
                        let call_config = tracer_config
                            .into_call_config()
                            .map_err(|_| EthApiError::InvalidTracerConfig)?;

                        let mut inspector = TracingInspector::new(
                            TracingInspectorConfig::from_geth_call_config(&call_config),
                        );

                        let frame = self
                            .eth_api()
                            .spawn_with_call_at(call, at, overrides, move |db, env| {
                                let (res, env) = this.eth_api().inspect(db, env, &mut inspector)?;
                                let frame = inspector
                                    .with_transaction_gas_limit(env.tx.gas_limit)
                                    .into_geth_builder()
                                    .geth_call_traces(call_config, res.result.gas_used());
                                Ok(frame.into())
                            })
                            .await?;
                        return Ok(frame)
                    }
                    GethDebugBuiltInTracerType::PreStateTracer => {
                        let prestate_config = tracer_config
                            .into_pre_state_config()
                            .map_err(|_| EthApiError::InvalidTracerConfig)?;
                        let mut inspector = TracingInspector::new(
                            TracingInspectorConfig::from_geth_prestate_config(&prestate_config),
                        );

                        let frame = self
                            .eth_api()
                            .spawn_with_call_at(call, at, overrides, move |db, env| {
                                // wrapper is hack to get around 'higher-ranked lifetime error',
                                // see <https://github.com/rust-lang/rust/issues/100013>
                                let db = db.0;

                                let (res, env) =
                                    this.eth_api().inspect(&mut *db, env, &mut inspector)?;
                                let frame = inspector
                                    .with_transaction_gas_limit(env.tx.gas_limit)
                                    .into_geth_builder()
                                    .geth_prestate_traces(&res, &prestate_config, db)
                                    .map_err(Eth::Error::from_eth_err)?;
                                Ok(frame)
                            })
                            .await?;
                        return Ok(frame.into())
                    }
                    GethDebugBuiltInTracerType::NoopTracer => Ok(NoopFrame::default().into()),
                    GethDebugBuiltInTracerType::MuxTracer => {
                        let mux_config = tracer_config
                            .into_mux_config()
                            .map_err(|_| EthApiError::InvalidTracerConfig)?;

                        let mut inspector = MuxInspector::try_from_config(mux_config)
                            .map_err(Eth::Error::from_eth_err)?;

                        let frame = self
                            .inner
                            .eth_api
                            .spawn_with_call_at(call, at, overrides, move |db, env| {
                                // wrapper is hack to get around 'higher-ranked lifetime error', see
                                // <https://github.com/rust-lang/rust/issues/100013>
                                let db = db.0;

                                let (res, _) =
                                    this.eth_api().inspect(&mut *db, env, &mut inspector)?;
                                let frame = inspector
                                    .try_into_mux_frame(&res, db)
                                    .map_err(Eth::Error::from_eth_err)?;
                                Ok(frame.into())
                            })
                            .await?;
                        return Ok(frame)
                    }
                    GethDebugBuiltInTracerType::FlatCallTracer => {
                        let flat_call_config = tracer_config
                            .into_flat_call_config()
                            .map_err(|_| EthApiError::InvalidTracerConfig)?;

                        let mut inspector = TracingInspector::new(
                            TracingInspectorConfig::from_flat_call_config(&flat_call_config),
                        );

                        let frame: FlatCallFrame = self
                            .inner
                            .eth_api
                            .spawn_with_call_at(call, at, overrides, move |db, env| {
                                let (_res, env) =
                                    this.eth_api().inspect(db, env, &mut inspector)?;
                                let tx_info = TransactionInfo::default();
                                let frame: FlatCallFrame = inspector
                                    .with_transaction_gas_limit(env.tx.gas_limit)
                                    .into_parity_builder()
                                    .into_localized_transaction_traces(tx_info);
                                Ok(frame)
                            })
                            .await?;

                        return Ok(frame.into());
                    }
                },
                #[cfg(not(feature = "js-tracer"))]
                GethDebugTracerType::JsTracer(_) => {
                    Err(EthApiError::Unsupported("JS Tracer is not enabled").into())
                }
                #[cfg(feature = "js-tracer")]
                GethDebugTracerType::JsTracer(code) => {
                    let config = tracer_config.into_json();

                    let (_, _, at) = self.eth_api().evm_env_at(at).await?;

                    let res = self
                        .eth_api()
                        .spawn_with_call_at(call, at, overrides, move |db, env| {
                            // wrapper is hack to get around 'higher-ranked lifetime error', see
                            // <https://github.com/rust-lang/rust/issues/100013>
                            let db = db.0;

                            let mut inspector =
                                revm_inspectors::tracing::js::JsInspector::new(code, config)
                                    .map_err(Eth::Error::from_eth_err)?;
                            let (res, _) =
                                this.eth_api().inspect(&mut *db, env.clone(), &mut inspector)?;
                            inspector.json_result(res, &env, db).map_err(Eth::Error::from_eth_err)
                        })
                        .await?;

                    Ok(GethTrace::JS(res))
                }
            }
        }

        // default structlog tracer
        let inspector_config = TracingInspectorConfig::from_geth_config(&config);

        let mut inspector = TracingInspector::new(inspector_config);

        let (res, tx_gas_limit, inspector) = self
            .eth_api()
            .spawn_with_call_at(call, at, overrides, move |db, env| {
                let (res, env) = this.eth_api().inspect(db, env, &mut inspector)?;
                Ok((res, env.tx.gas_limit, inspector))
            })
            .await?;
        let gas_used = res.result.gas_used();
        let return_value = res.result.into_output().unwrap_or_default();
        let frame = inspector
            .with_transaction_gas_limit(tx_gas_limit)
            .into_geth_builder()
            .geth_traces(gas_used, return_value, config);

        Ok(frame.into())
    }

    /// The `debug_traceCallMany` method lets you run an `eth_callMany` within the context of the
    /// given block execution using the first n transactions in the given block as base.
    /// Each following bundle increments block number by 1 and block timestamp by 12 seconds
    ///
    /// This method is not supported for BSC.
    pub async fn debug_trace_call_many(
        &self,
        bundles: Vec<Bundle>,
        state_context: Option<StateContext>,
        opts: Option<GethDebugTracingCallOptions>,
    ) -> Result<Vec<Vec<GethTrace>>, Eth::Error> {
        if bundles.is_empty() {
            return Err(EthApiError::InvalidParams(String::from("bundles are empty.")).into())
        }

        let StateContext { transaction_index, block_number } = state_context.unwrap_or_default();
        let transaction_index = transaction_index.unwrap_or_default();

        let target_block = block_number.unwrap_or_default();
        let ((cfg, mut block_env, _), block) = futures::try_join!(
            self.eth_api().evm_env_at(target_block),
            self.eth_api().block_with_senders(target_block),
        )?;

        let opts = opts.unwrap_or_default();
        let block = block.ok_or(EthApiError::HeaderNotFound(target_block))?;
        let GethDebugTracingCallOptions { tracing_options, mut state_overrides, .. } = opts;

        // we're essentially replaying the transactions in the block here, hence we need the state
        // that points to the beginning of the block, which is the state at the parent block
        let mut at = block.parent_hash;
        let mut replay_block_txs = true;

        // if a transaction index is provided, we need to replay the transactions until the index
        let num_txs = transaction_index.index().unwrap_or(block.body.transactions.len());
        // but if all transactions are to be replayed, we can use the state at the block itself
        // this works with the exception of the PENDING block, because its state might not exist if
        // built locally
        if !target_block.is_pending() && num_txs == block.body.transactions.len() {
            at = block.hash();
            replay_block_txs = false;
        }

        let this = self.clone();

        self.eth_api()
            .spawn_with_state_at_block(at.into(), move |state| {
                // the outer vec for the bundles
                let mut all_bundles = Vec::with_capacity(bundles.len());
                let mut db = CacheDB::new(StateProviderDatabase::new(state));

                if replay_block_txs {
                    // only need to replay the transactions in the block if not all transactions are
                    // to be replayed
                    let transactions = block.into_transactions_ecrecovered().take(num_txs);

                    // Execute all transactions until index
                    for tx in transactions {
                        let env = EnvWithHandlerCfg {
                            env: Env::boxed(
                                cfg.cfg_env.clone(),
                                block_env.clone(),
                                Call::evm_config(this.eth_api()).tx_env(&tx),
                            ),
                            handler_cfg: cfg.handler_cfg,
                        };
                        let (res, _) = this.eth_api().transact(&mut db, env)?;
                        db.commit(res.state);
                    }
                }

                // Trace all bundles
                let mut bundles = bundles.into_iter().peekable();
                while let Some(bundle) = bundles.next() {
                    let mut results = Vec::with_capacity(bundle.transactions.len());
                    let Bundle { transactions, block_override } = bundle;

                    let block_overrides = block_override.map(Box::new);

                    let mut transactions = transactions.into_iter().peekable();
                    while let Some(tx) = transactions.next() {
                        // apply state overrides only once, before the first transaction
                        let state_overrides = state_overrides.take();
                        let overrides = EvmOverrides::new(state_overrides, block_overrides.clone());

                        let env = this.eth_api().prepare_call_env(
                            cfg.clone(),
                            block_env.clone(),
                            tx,
                            &mut db,
                            overrides,
                        )?;

                        let (trace, state) =
                            this.trace_transaction(tracing_options.clone(), env, &mut db, None)?;

                        // If there is more transactions, commit the database
                        // If there is no transactions, but more bundles, commit to the database too
                        if transactions.peek().is_some() || bundles.peek().is_some() {
                            db.commit(state);
                        }
                        results.push(trace);
                    }
                    // Increment block_env number and timestamp for the next bundle
                    block_env.number += U256::from(1);
                    block_env.timestamp += U256::from(12);

                    all_bundles.push(results);
                }
                Ok(all_bundles)
            })
            .await
    }

    /// The `debug_executionWitness` method allows for re-execution of a block with the purpose of
    /// generating an execution witness. The witness comprises of a map of all hashed trie nodes
    /// to their preimages that were required during the execution of the block, including during
    /// state root recomputation.
    pub async fn debug_execution_witness(
        &self,
        block_id: BlockNumberOrTag,
    ) -> Result<ExecutionWitness, Eth::Error> {
        let this = self.clone();
        let block = this
            .eth_api()
            .block_with_senders(block_id.into())
            .await?
            .ok_or(EthApiError::HeaderNotFound(block_id.into()))?;

        self.eth_api()
            .spawn_with_state_at_block(block.parent_hash.into(), move |state_provider| {
                let db = StateProviderDatabase::new(&state_provider);
                let block_executor = this.inner.block_executor.executor(db);

                let mut hashed_state = HashedPostState::default();
                let mut keys = HashMap::default();
                let mut codes = HashMap::default();

                let _ = block_executor
                    .execute_with_state_closure(
                        (&block.clone().unseal(), block.difficulty).into(),
                        |statedb| {
                            codes = statedb
                                .cache
                                .contracts
                                .iter()
                                .map(|(hash, code)| (*hash, code.original_bytes()))
                                .collect();

                            for (address, account) in &statedb.cache.accounts {
                                let hashed_address = keccak256(address);
                                hashed_state.accounts.insert(
                                    hashed_address,
                                    account.account.as_ref().map(|a| a.info.clone().into()),
                                );

                                let storage =
                                    hashed_state.storages.entry(hashed_address).or_insert_with(
                                        || HashedStorage::new(account.status.was_destroyed()),
                                    );

                                if let Some(account) = &account.account {
                                    keys.insert(hashed_address, address.to_vec().into());

                                    for (slot, value) in &account.storage {
                                        let slot = B256::from(*slot);
                                        let hashed_slot = keccak256(slot);
                                        storage.storage.insert(hashed_slot, *value);

                                        keys.insert(hashed_slot, slot.into());
                                    }
                                }
                            }
                        },
                    )
                    .map_err(|err| EthApiError::Internal(err.into()))?;

                let state =
                    state_provider.witness(Default::default(), hashed_state).map_err(Into::into)?;
                Ok(ExecutionWitness {
                    state: HashMap::from_iter(state.into_iter()),
                    codes,
                    keys: Some(keys),
                })
            })
            .await
    }

    /// Executes the configured transaction with the environment on the given database.
    ///
    /// Returns the trace frame and the state that got updated after executing the transaction.
    ///
    /// Note: this does not apply any state overrides if they're configured in the `opts`.
    ///
    /// Caution: this is blocking and should be performed on a blocking task.
    fn trace_transaction(
        &self,
        opts: GethDebugTracingOptions,
        env: EnvWithHandlerCfg,
        db: &mut StateCacheDb<'_>,
        transaction_context: Option<TransactionContext>,
    ) -> Result<(GethTrace, revm_primitives::EvmState), Eth::Error> {
        let GethDebugTracingOptions { config, tracer, tracer_config, .. } = opts;

        if let Some(tracer) = tracer {
            return match tracer {
                GethDebugTracerType::BuiltInTracer(tracer) => match tracer {
                    GethDebugBuiltInTracerType::FourByteTracer => {
                        let mut inspector = FourByteInspector::default();
                        let (res, _) = self.eth_api().inspect(db, env, &mut inspector)?;
                        return Ok((FourByteFrame::from(&inspector).into(), res.state))
                    }
                    GethDebugBuiltInTracerType::CallTracer => {
                        let call_config = tracer_config
                            .into_call_config()
                            .map_err(|_| EthApiError::InvalidTracerConfig)?;

                        let mut inspector = TracingInspector::new(
                            TracingInspectorConfig::from_geth_call_config(&call_config),
                        );

                        let (res, env) = self.eth_api().inspect(db, env, &mut inspector)?;

                        let frame = inspector
                            .with_transaction_gas_limit(env.tx.gas_limit)
                            .into_geth_builder()
                            .geth_call_traces(call_config, res.result.gas_used());

                        return Ok((frame.into(), res.state))
                    }
                    GethDebugBuiltInTracerType::PreStateTracer => {
                        let prestate_config = tracer_config
                            .into_pre_state_config()
                            .map_err(|_| EthApiError::InvalidTracerConfig)?;

                        let mut inspector = TracingInspector::new(
                            TracingInspectorConfig::from_geth_prestate_config(&prestate_config),
                        );
                        let (res, env) = self.eth_api().inspect(&mut *db, env, &mut inspector)?;

                        let frame = inspector
                            .with_transaction_gas_limit(env.tx.gas_limit)
                            .into_geth_builder()
                            .geth_prestate_traces(&res, &prestate_config, db)
                            .map_err(Eth::Error::from_eth_err)?;

                        return Ok((frame.into(), res.state))
                    }
                    GethDebugBuiltInTracerType::NoopTracer => {
                        Ok((NoopFrame::default().into(), Default::default()))
                    }
                    GethDebugBuiltInTracerType::MuxTracer => {
                        let mux_config = tracer_config
                            .into_mux_config()
                            .map_err(|_| EthApiError::InvalidTracerConfig)?;

                        let mut inspector = MuxInspector::try_from_config(mux_config)
                            .map_err(Eth::Error::from_eth_err)?;

                        let (res, _) = self.eth_api().inspect(&mut *db, env, &mut inspector)?;
                        let frame = inspector
                            .try_into_mux_frame(&res, db)
                            .map_err(Eth::Error::from_eth_err)?;
                        return Ok((frame.into(), res.state))
                    }
                    GethDebugBuiltInTracerType::FlatCallTracer => {
                        let flat_call_config = tracer_config
                            .into_flat_call_config()
                            .map_err(|_| EthApiError::InvalidTracerConfig)?;

                        let mut inspector = TracingInspector::new(
                            TracingInspectorConfig::from_flat_call_config(&flat_call_config),
                        );

                        let (res, env) = self.eth_api().inspect(db, env, &mut inspector)?;

                        let tx_info = TransactionInfo {
                            hash: transaction_context.unwrap().tx_hash,
                            index: transaction_context.unwrap().tx_index.map(|index| index as u64),
                            block_hash: transaction_context.unwrap().block_hash,
                            block_number: Some(env.block.number.try_into().unwrap_or_default()),
                            base_fee: Some(env.block.basefee.try_into().unwrap_or_default()),
                        };
                        let frame: FlatCallFrame = inspector
                            .with_transaction_gas_limit(env.tx.gas_limit)
                            .into_parity_builder()
                            .into_localized_transaction_traces(tx_info);

                        return Ok((frame.into(), res.state));
                    }
                },
                #[cfg(not(feature = "js-tracer"))]
                GethDebugTracerType::JsTracer(_) => {
                    Err(EthApiError::Unsupported("JS Tracer is not enabled").into())
                }
                #[cfg(feature = "js-tracer")]
                GethDebugTracerType::JsTracer(code) => {
                    let config = tracer_config.into_json();
                    let mut inspector =
                        revm_inspectors::tracing::js::JsInspector::with_transaction_context(
                            code,
                            config,
                            transaction_context.unwrap_or_default(),
                        )
                        .map_err(Eth::Error::from_eth_err)?;
                    let (res, env) = self.eth_api().inspect(&mut *db, env, &mut inspector)?;

                    let state = res.state.clone();
                    let result =
                        inspector.json_result(res, &env, db).map_err(Eth::Error::from_eth_err)?;
                    Ok((GethTrace::JS(result), state))
                }
            }
        }

        // default structlog tracer
        let inspector_config = TracingInspectorConfig::from_geth_config(&config);

        let mut inspector = TracingInspector::new(inspector_config);

        let (res, env) = self.eth_api().inspect(db, env, &mut inspector)?;
        let gas_used = res.result.gas_used();
        let return_value = res.result.into_output().unwrap_or_default();
        let frame = inspector
            .with_transaction_gas_limit(env.tx.gas_limit)
            .into_geth_builder()
            .geth_traces(gas_used, return_value, config);

        Ok((frame.into(), res.state))
    }
}

#[async_trait]
impl<Provider, Eth, BlockExecutor> DebugApiServer for DebugApi<Provider, Eth, BlockExecutor>
where
    Provider: BlockReaderIdExt
        + HeaderProvider
        + ChainSpecProvider<ChainSpec: EthereumHardforks>
        + StateProviderFactory
        + EvmEnvProvider
        + 'static,
    Eth: EthApiSpec + EthTransactions + TraceExt + 'static,
    BlockExecutor: BlockExecutorProvider,
{
    /// Handler for `debug_getRawHeader`
    async fn raw_header(&self, block_id: BlockId) -> RpcResult<Bytes> {
        let header = match block_id {
            BlockId::Hash(hash) => self.inner.provider.header(&hash.into()).to_rpc_result()?,
            BlockId::Number(number_or_tag) => {
                let number = self
                    .inner
                    .provider
                    .convert_block_number(number_or_tag)
                    .to_rpc_result()?
                    .ok_or_else(|| internal_rpc_err("Pending block not supported".to_string()))?;
                self.inner.provider.header_by_number(number).to_rpc_result()?
            }
        };

        let mut res = Vec::new();
        if let Some(header) = header {
            header.encode(&mut res);
        }

        Ok(res.into())
    }

    /// Handler for `debug_getRawBlock`
    async fn raw_block(&self, block_id: BlockId) -> RpcResult<Bytes> {
        let block = self
            .inner
            .provider
            .block_by_id(block_id)
            .to_rpc_result()?
            .ok_or(EthApiError::HeaderNotFound(block_id))?;
        let mut res = Vec::new();
        block.encode(&mut res);
        Ok(res.into())
    }

    /// Handler for `debug_getRawTransaction`
    ///
    /// If this is a pooled EIP-4844 transaction, the blob sidecar is included.
    ///
    /// Returns the bytes of the transaction for the given hash.
    async fn raw_transaction(&self, hash: B256) -> RpcResult<Option<Bytes>> {
        self.eth_api().raw_transaction_by_hash(hash).await.map_err(Into::into)
    }

    /// Handler for `debug_getRawTransactions`
    /// Returns the bytes of the transaction for the given hash.
    async fn raw_transactions(&self, block_id: BlockId) -> RpcResult<Vec<Bytes>> {
        let block = self
            .inner
            .provider
            .block_with_senders_by_id(block_id, TransactionVariant::NoHash)
            .to_rpc_result()?
            .unwrap_or_default();
        Ok(block.into_transactions_ecrecovered().map(|tx| tx.encoded_2718().into()).collect())
    }

    /// Handler for `debug_getRawReceipts`
    async fn raw_receipts(&self, block_id: BlockId) -> RpcResult<Vec<Bytes>> {
        Ok(self
            .inner
            .provider
            .receipts_by_block_id(block_id)
            .to_rpc_result()?
            .unwrap_or_default()
            .into_iter()
            .map(|receipt| receipt.with_bloom().envelope_encoded())
            .collect())
    }

    /// Handler for `debug_getBadBlocks`
    async fn bad_blocks(&self) -> RpcResult<Vec<RpcBlock>> {
        Err(internal_rpc_err("unimplemented"))
    }

    /// Handler for `debug_traceChain`
    async fn debug_trace_chain(
        &self,
        _start_exclusive: BlockNumberOrTag,
        _end_inclusive: BlockNumberOrTag,
    ) -> RpcResult<Vec<BlockTraceResult>> {
        Err(internal_rpc_err("unimplemented"))
    }

    /// Handler for `debug_traceBlock`
    async fn debug_trace_block(
        &self,
        rlp_block: Bytes,
        opts: Option<GethDebugTracingOptions>,
    ) -> RpcResult<Vec<TraceResult>> {
        let _permit = self.acquire_trace_permit().await;
        Self::debug_trace_raw_block(self, rlp_block, opts.unwrap_or_default())
            .await
            .map_err(Into::into)
    }

    /// Handler for `debug_traceBlockByHash`
    async fn debug_trace_block_by_hash(
        &self,
        block: B256,
        opts: Option<GethDebugTracingOptions>,
    ) -> RpcResult<Vec<TraceResult>> {
        let _permit = self.acquire_trace_permit().await;
        Self::debug_trace_block(self, block.into(), opts.unwrap_or_default())
            .await
            .map_err(Into::into)
    }

    /// Handler for `debug_traceBlockByNumber`
    async fn debug_trace_block_by_number(
        &self,
        block: BlockNumberOrTag,
        opts: Option<GethDebugTracingOptions>,
    ) -> RpcResult<Vec<TraceResult>> {
        let _permit = self.acquire_trace_permit().await;
        Self::debug_trace_block(self, block.into(), opts.unwrap_or_default())
            .await
            .map_err(Into::into)
    }

    /// Handler for `debug_traceTransaction`
    async fn debug_trace_transaction(
        &self,
        tx_hash: B256,
        opts: Option<GethDebugTracingOptions>,
    ) -> RpcResult<GethTrace> {
        let _permit = self.acquire_trace_permit().await;
        Self::debug_trace_transaction(self, tx_hash, opts.unwrap_or_default())
            .await
            .map_err(Into::into)
    }

    /// Handler for `debug_executionWitness`
    async fn debug_execution_witness(
        &self,
        block: BlockNumberOrTag,
    ) -> RpcResult<ExecutionWitness> {
        let _permit = self.acquire_trace_permit().await;
        Self::debug_execution_witness(self, block).await.map_err(Into::into)
    }

    /// Handler for `debug_traceCall`
    async fn debug_trace_call(
        &self,
        request: TransactionRequest,
        block_id: Option<BlockId>,
        opts: Option<GethDebugTracingCallOptions>,
    ) -> RpcResult<GethTrace> {
        let _permit = self.acquire_trace_permit().await;
        Self::debug_trace_call(self, request, block_id, opts.unwrap_or_default())
            .await
            .map_err(Into::into)
    }

    async fn debug_trace_call_many(
        &self,
        bundles: Vec<Bundle>,
        state_context: Option<StateContext>,
        opts: Option<GethDebugTracingCallOptions>,
    ) -> RpcResult<Vec<Vec<GethTrace>>> {
        let _permit = self.acquire_trace_permit().await;
        Self::debug_trace_call_many(self, bundles, state_context, opts).await.map_err(Into::into)
    }

    async fn debug_backtrace_at(&self, _location: &str) -> RpcResult<()> {
        Ok(())
    }

    async fn debug_account_range(
        &self,
        _block_number: BlockNumberOrTag,
        _start: Bytes,
        _max_results: u64,
        _nocode: bool,
        _nostorage: bool,
        _incompletes: bool,
    ) -> RpcResult<()> {
        Ok(())
    }

    async fn debug_block_profile(&self, _file: String, _seconds: u64) -> RpcResult<()> {
        Ok(())
    }

    async fn debug_chaindb_compact(&self) -> RpcResult<()> {
        Ok(())
    }

    async fn debug_chaindb_property(&self, _property: String) -> RpcResult<()> {
        Ok(())
    }

    async fn debug_cpu_profile(&self, _file: String, _seconds: u64) -> RpcResult<()> {
        Ok(())
    }

    async fn debug_db_ancient(&self, _kind: String, _number: u64) -> RpcResult<()> {
        Ok(())
    }

    async fn debug_db_ancients(&self) -> RpcResult<()> {
        Ok(())
    }

    async fn debug_db_get(&self, _key: String) -> RpcResult<()> {
        Ok(())
    }

    async fn debug_dump_block(&self, _number: BlockId) -> RpcResult<()> {
        Ok(())
    }

    async fn debug_free_os_memory(&self) -> RpcResult<()> {
        Ok(())
    }

    async fn debug_freeze_client(&self, _node: String) -> RpcResult<()> {
        Ok(())
    }

    async fn debug_gc_stats(&self) -> RpcResult<()> {
        Ok(())
    }

    async fn debug_get_accessible_state(
        &self,
        _from: BlockNumberOrTag,
        _to: BlockNumberOrTag,
    ) -> RpcResult<()> {
        Ok(())
    }

    async fn debug_get_modified_accounts_by_hash(
        &self,
        _start_hash: B256,
        _end_hash: B256,
    ) -> RpcResult<()> {
        Ok(())
    }

    async fn debug_get_modified_accounts_by_number(
        &self,
        _start_number: u64,
        _end_number: u64,
    ) -> RpcResult<()> {
        Ok(())
    }

    async fn debug_go_trace(&self, _file: String, _seconds: u64) -> RpcResult<()> {
        Ok(())
    }

    async fn debug_intermediate_roots(
        &self,
        _block_hash: B256,
        _opts: Option<GethDebugTracingCallOptions>,
    ) -> RpcResult<()> {
        Ok(())
    }

    async fn debug_mem_stats(&self) -> RpcResult<()> {
        Ok(())
    }

    async fn debug_mutex_profile(&self, _file: String, _nsec: u64) -> RpcResult<()> {
        Ok(())
    }

    async fn debug_preimage(&self, _hash: B256) -> RpcResult<()> {
        Ok(())
    }

    async fn debug_print_block(&self, _number: u64) -> RpcResult<()> {
        Ok(())
    }

    async fn debug_seed_hash(&self, _number: u64) -> RpcResult<B256> {
        Ok(Default::default())
    }

    async fn debug_set_block_profile_rate(&self, _rate: u64) -> RpcResult<()> {
        Ok(())
    }

    async fn debug_set_gc_percent(&self, _v: i32) -> RpcResult<()> {
        Ok(())
    }

    async fn debug_set_head(&self, _number: u64) -> RpcResult<()> {
        Ok(())
    }

    async fn debug_set_mutex_profile_fraction(&self, _rate: i32) -> RpcResult<()> {
        Ok(())
    }

    async fn debug_set_trie_flush_interval(&self, _interval: String) -> RpcResult<()> {
        Ok(())
    }

    async fn debug_stacks(&self) -> RpcResult<()> {
        Ok(())
    }

    async fn debug_standard_trace_bad_block_to_file(
        &self,
        _block: BlockNumberOrTag,
        _opts: Option<GethDebugTracingCallOptions>,
    ) -> RpcResult<()> {
        Ok(())
    }

    async fn debug_standard_trace_block_to_file(
        &self,
        _block: BlockNumberOrTag,
        _opts: Option<GethDebugTracingCallOptions>,
    ) -> RpcResult<()> {
        Ok(())
    }

    async fn debug_start_cpu_profile(&self, _file: String) -> RpcResult<()> {
        Ok(())
    }

    async fn debug_start_go_trace(&self, _file: String) -> RpcResult<()> {
        Ok(())
    }

    async fn debug_stop_cpu_profile(&self) -> RpcResult<()> {
        Ok(())
    }

    async fn debug_stop_go_trace(&self) -> RpcResult<()> {
        Ok(())
    }

    async fn debug_storage_range_at(
        &self,
        _block_hash: B256,
        _tx_idx: usize,
        _contract_address: Address,
        _key_start: B256,
        _max_result: u64,
    ) -> RpcResult<()> {
        Ok(())
    }

    async fn debug_trace_bad_block(
        &self,
        _block_hash: B256,
        _opts: Option<GethDebugTracingCallOptions>,
    ) -> RpcResult<()> {
        Ok(())
    }

    async fn debug_verbosity(&self, _level: usize) -> RpcResult<()> {
        Ok(())
    }

    async fn debug_vmodule(&self, _pattern: String) -> RpcResult<()> {
        Ok(())
    }

    async fn debug_write_block_profile(&self, _file: String) -> RpcResult<()> {
        Ok(())
    }

    async fn debug_write_mem_profile(&self, _file: String) -> RpcResult<()> {
        Ok(())
    }

    async fn debug_write_mutex_profile(&self, _file: String) -> RpcResult<()> {
        Ok(())
    }
}

impl<Provider, Eth, BlockExecutor> std::fmt::Debug for DebugApi<Provider, Eth, BlockExecutor> {
    fn fmt(&self, f: &mut std::fmt::Formatter<'_>) -> std::fmt::Result {
        f.debug_struct("DebugApi").finish_non_exhaustive()
    }
}

impl<Provider, Eth, BlockExecutor> Clone for DebugApi<Provider, Eth, BlockExecutor> {
    fn clone(&self) -> Self {
        Self { inner: Arc::clone(&self.inner) }
    }
}

struct DebugApiInner<Provider, Eth, BlockExecutor> {
    /// The provider that can interact with the chain.
    provider: Provider,
    /// The implementation of `eth` API
    eth_api: Eth,
    // restrict the number of concurrent calls to blocking calls
    blocking_task_guard: BlockingTaskGuard,
    /// block executor for debug & trace apis
    block_executor: BlockExecutor,
}<|MERGE_RESOLUTION|>--- conflicted
+++ resolved
@@ -1,9 +1,4 @@
-<<<<<<< HEAD
-use std::{collections::HashMap, sync::Arc};
-
-=======
 use alloy_eips::eip2718::Encodable2718;
->>>>>>> 1ba631ba
 use alloy_primitives::{Address, Bytes, B256, U256};
 use alloy_rlp::{Decodable, Encodable};
 use alloy_rpc_types::{
@@ -19,15 +14,11 @@
 use async_trait::async_trait;
 use cfg_if::cfg_if;
 use jsonrpsee::core::RpcResult;
-<<<<<<< HEAD
 #[cfg(feature = "bsc")]
-use reth_chainspec::BscHardforks;
-use reth_chainspec::{ChainSpec, EthereumHardforks};
+use reth_bsc_forks::BscHardforks;
+use reth_chainspec::EthereumHardforks;
 #[cfg(feature = "bsc")]
 use reth_errors::RethError;
-=======
-use reth_chainspec::EthereumHardforks;
->>>>>>> 1ba631ba
 use reth_evm::{
     execute::{BlockExecutorProvider, Executor},
     ConfigureEvmEnv,
@@ -60,7 +51,8 @@
 use revm_inspectors::tracing::{
     FourByteInspector, MuxInspector, TracingInspector, TracingInspectorConfig, TransactionContext,
 };
-use revm_primitives::keccak256;
+use revm_primitives::{keccak256, HashMap};
+use std::sync::Arc;
 use tokio::sync::{AcquireError, OwnedSemaphorePermit};
 
 /// `debug` API implementation.
@@ -754,7 +746,7 @@
         self.eth_api()
             .spawn_with_state_at_block(block.parent_hash.into(), move |state_provider| {
                 let db = StateProviderDatabase::new(&state_provider);
-                let block_executor = this.inner.block_executor.executor(db);
+                let block_executor = this.inner.block_executor.executor(db, None);
 
                 let mut hashed_state = HashedPostState::default();
                 let mut keys = HashMap::default();
@@ -762,7 +754,7 @@
 
                 let _ = block_executor
                     .execute_with_state_closure(
-                        (&block.clone().unseal(), block.difficulty).into(),
+                        (&block.clone().unseal(), block.difficulty, None).into(),
                         |statedb| {
                             codes = statedb
                                 .cache
