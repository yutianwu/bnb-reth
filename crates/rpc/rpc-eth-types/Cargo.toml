--- conflicted
+++ resolved
@@ -59,20 +59,8 @@
 
 
 [features]
-<<<<<<< HEAD
-optimism = [    
-    "reth-primitives/optimism",
-    "reth-provider/optimism",
-    "reth-revm/optimism",
-    "reth-chainspec/optimism",
-    "reth-execution-types/optimism",
-    "reth-revm/optimism",
-    "revm/optimism"
-]
+default = ["js-tracer"]
+js-tracer = ["revm-inspectors/js-tracer"]
 bsc = [
     "reth-primitives/bsc",
-]
-=======
-default = ["js-tracer"]
-js-tracer = ["revm-inspectors/js-tracer"]
->>>>>>> 603e39ab
+]