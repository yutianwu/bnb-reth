//! Implementation of the [`jsonrpsee`] generated [`EthApiServer`] trait. Handles RPC requests for
//! the `eth_` namespace.

use crate::helpers::{
    transaction::UpdateRawTxForwarder, EthApiSpec, EthBlocks, EthCall, EthFees, EthState,
    EthTransactions, FullEthApi,
};
use alloy_dyn_abi::TypedData;
use jsonrpsee::{core::RpcResult, proc_macros::rpc};
use reth_primitives::{
    transaction::AccessListResult, Address, BlockId, BlockNumberOrTag, Bytes, B256, B64, U256, U64,
};
use reth_rpc_server_types::{result::internal_rpc_err, ToRpcResult};
use reth_rpc_types::{
    serde_helpers::JsonStorageKey,
    simulate::{SimBlock, SimulatedBlock},
    state::{EvmOverrides, StateOverride},
<<<<<<< HEAD
    AccessListWithGasUsed, AnyTransactionReceipt, BlockOverrides, BlockSidecar, Bundle,
    EIP1186AccountProofResponse, EthCallResponse, FeeHistory, Header, Index, RichBlock,
    StateContext, SyncStatus, Transaction, TransactionRequest, Work,
=======
    AnyTransactionReceipt, BlockOverrides, Bundle, EIP1186AccountProofResponse, EthCallResponse,
    FeeHistory, Header, Index, RichBlock, StateContext, SyncStatus, Transaction,
    TransactionRequest, Work,
>>>>>>> 603e39ab
};
use tracing::trace;

/// Helper trait, unifies functionality that must be supported to implement all RPC methods for
/// server.
pub trait FullEthApiServer: EthApiServer + FullEthApi + UpdateRawTxForwarder + Clone {}

impl<T> FullEthApiServer for T where T: EthApiServer + FullEthApi + UpdateRawTxForwarder + Clone {}

/// Eth rpc interface: <https://ethereum.github.io/execution-apis/api-documentation/>
#[cfg_attr(not(feature = "client"), rpc(server, namespace = "eth"))]
#[cfg_attr(feature = "client", rpc(server, client, namespace = "eth"))]
pub trait EthApi {
    /// Returns the protocol version encoded as a string.
    #[method(name = "protocolVersion")]
    async fn protocol_version(&self) -> RpcResult<U64>;

    /// Returns an object with data about the sync status or false.
    #[method(name = "syncing")]
    fn syncing(&self) -> RpcResult<SyncStatus>;

    /// Returns the client coinbase address.
    #[method(name = "coinbase")]
    async fn author(&self) -> RpcResult<Address>;

    /// Returns a list of addresses owned by client.
    #[method(name = "accounts")]
    fn accounts(&self) -> RpcResult<Vec<Address>>;

    /// Returns the number of most recent block.
    #[method(name = "blockNumber")]
    fn block_number(&self) -> RpcResult<U256>;

    /// Returns the chain ID of the current network.
    #[method(name = "chainId")]
    async fn chain_id(&self) -> RpcResult<Option<U64>>;

    /// Returns information about a block by hash.
    #[method(name = "getBlockByHash")]
    async fn block_by_hash(&self, hash: B256, full: bool) -> RpcResult<Option<RichBlock>>;

    /// Returns information about a block by number.
    #[method(name = "getBlockByNumber")]
    async fn block_by_number(
        &self,
        number: BlockNumberOrTag,
        full: bool,
    ) -> RpcResult<Option<RichBlock>>;

    /// Returns the number of transactions in a block from a block matching the given block hash.
    #[method(name = "getBlockTransactionCountByHash")]
    async fn block_transaction_count_by_hash(&self, hash: B256) -> RpcResult<Option<U256>>;

    /// Returns the number of transactions in a block matching the given block number.
    #[method(name = "getBlockTransactionCountByNumber")]
    async fn block_transaction_count_by_number(
        &self,
        number: BlockNumberOrTag,
    ) -> RpcResult<Option<U256>>;

    /// Returns the number of uncles in a block from a block matching the given block hash.
    #[method(name = "getUncleCountByBlockHash")]
    async fn block_uncles_count_by_hash(&self, hash: B256) -> RpcResult<Option<U256>>;

    /// Returns the number of uncles in a block with given block number.
    #[method(name = "getUncleCountByBlockNumber")]
    async fn block_uncles_count_by_number(
        &self,
        number: BlockNumberOrTag,
    ) -> RpcResult<Option<U256>>;

    /// Returns all transaction receipts for a given block.
    #[method(name = "getBlockReceipts")]
    async fn block_receipts(
        &self,
        block_id: BlockId,
    ) -> RpcResult<Option<Vec<AnyTransactionReceipt>>>;

    /// Returns an uncle block of the given block and index.
    #[method(name = "getUncleByBlockHashAndIndex")]
    async fn uncle_by_block_hash_and_index(
        &self,
        hash: B256,
        index: Index,
    ) -> RpcResult<Option<RichBlock>>;

    /// Returns an uncle block of the given block and index.
    #[method(name = "getUncleByBlockNumberAndIndex")]
    async fn uncle_by_block_number_and_index(
        &self,
        number: BlockNumberOrTag,
        index: Index,
    ) -> RpcResult<Option<RichBlock>>;

    /// Returns the EIP-2718 encoded transaction if it exists.
    ///
    /// If this is a EIP-4844 transaction that is in the pool it will include the sidecar.
    #[method(name = "getRawTransactionByHash")]
    async fn raw_transaction_by_hash(&self, hash: B256) -> RpcResult<Option<Bytes>>;

    /// Returns the information about a transaction requested by transaction hash.
    #[method(name = "getTransactionByHash")]
    async fn transaction_by_hash(&self, hash: B256) -> RpcResult<Option<Transaction>>;

    /// Returns information about a raw transaction by block hash and transaction index position.
    #[method(name = "getRawTransactionByBlockHashAndIndex")]
    async fn raw_transaction_by_block_hash_and_index(
        &self,
        hash: B256,
        index: Index,
    ) -> RpcResult<Option<Bytes>>;

    /// Returns information about a transaction by block hash and transaction index position.
    #[method(name = "getTransactionByBlockHashAndIndex")]
    async fn transaction_by_block_hash_and_index(
        &self,
        hash: B256,
        index: Index,
    ) -> RpcResult<Option<Transaction>>;

    /// Returns information about a raw transaction by block number and transaction index
    /// position.
    #[method(name = "getRawTransactionByBlockNumberAndIndex")]
    async fn raw_transaction_by_block_number_and_index(
        &self,
        number: BlockNumberOrTag,
        index: Index,
    ) -> RpcResult<Option<Bytes>>;

    /// Returns information about a transaction by block number and transaction index position.
    #[method(name = "getTransactionByBlockNumberAndIndex")]
    async fn transaction_by_block_number_and_index(
        &self,
        number: BlockNumberOrTag,
        index: Index,
    ) -> RpcResult<Option<Transaction>>;

    /// Returns the receipt of a transaction by transaction hash.
    #[method(name = "getTransactionReceipt")]
    async fn transaction_receipt(&self, hash: B256) -> RpcResult<Option<AnyTransactionReceipt>>;

    /// Returns the balance of the account of given address.
    #[method(name = "getBalance")]
    async fn balance(&self, address: Address, block_number: Option<BlockId>) -> RpcResult<U256>;

    /// Returns the value from a storage position at a given address
    #[method(name = "getStorageAt")]
    async fn storage_at(
        &self,
        address: Address,
        index: JsonStorageKey,
        block_number: Option<BlockId>,
    ) -> RpcResult<B256>;

    /// Returns the number of transactions sent from an address at given block number.
    #[method(name = "getTransactionCount")]
    async fn transaction_count(
        &self,
        address: Address,
        block_number: Option<BlockId>,
    ) -> RpcResult<U256>;

    /// Returns code at a given address at given block number.
    #[method(name = "getCode")]
    async fn get_code(&self, address: Address, block_number: Option<BlockId>) -> RpcResult<Bytes>;

    /// Returns the block's header at given number.
    #[method(name = "getHeaderByNumber")]
    async fn header_by_number(&self, hash: BlockNumberOrTag) -> RpcResult<Option<Header>>;

    /// Returns the block's header at given hash.
    #[method(name = "getHeaderByHash")]
    async fn header_by_hash(&self, hash: B256) -> RpcResult<Option<Header>>;

    /// `eth_simulateV1` executes an arbitrary number of transactions on top of the requested state.
    /// The transactions are packed into individual blocks. Overrides can be provided.
    #[method(name = "simulateV1")]
    async fn simulate_v1(
        &self,
        opts: SimBlock,
        block_number: Option<BlockId>,
    ) -> RpcResult<Vec<SimulatedBlock>>;

    /// Executes a new message call immediately without creating a transaction on the block chain.
    #[method(name = "call")]
    async fn call(
        &self,
        request: TransactionRequest,
        block_number: Option<BlockId>,
        state_overrides: Option<StateOverride>,
        block_overrides: Option<Box<BlockOverrides>>,
    ) -> RpcResult<Bytes>;

    /// Simulate arbitrary number of transactions at an arbitrary blockchain index, with the
    /// optionality of state overrides
    #[method(name = "callMany")]
    async fn call_many(
        &self,
        bundle: Bundle,
        state_context: Option<StateContext>,
        state_override: Option<StateOverride>,
    ) -> RpcResult<Vec<EthCallResponse>>;

    /// Generates an access list for a transaction.
    ///
    /// This method creates an [EIP2930](https://eips.ethereum.org/EIPS/eip-2930) type accessList based on a given Transaction.
    ///
    /// An access list contains all storage slots and addresses touched by the transaction, except
    /// for the sender account and the chain's precompiles.
    ///
    /// It returns list of addresses and storage keys used by the transaction, plus the gas
    /// consumed when the access list is added. That is, it gives you the list of addresses and
    /// storage keys that will be used by that transaction, plus the gas consumed if the access
    /// list is included. Like eth_estimateGas, this is an estimation; the list could change
    /// when the transaction is actually mined. Adding an accessList to your transaction does
    /// not necessary result in lower gas usage compared to a transaction without an access
    /// list.
    #[method(name = "createAccessList")]
    async fn create_access_list(
        &self,
        request: TransactionRequest,
        block_number: Option<BlockId>,
    ) -> RpcResult<AccessListResult>;

    /// Generates and returns an estimate of how much gas is necessary to allow the transaction to
    /// complete.
    #[method(name = "estimateGas")]
    async fn estimate_gas(
        &self,
        request: TransactionRequest,
        block_number: Option<BlockId>,
        state_override: Option<StateOverride>,
    ) -> RpcResult<U256>;

    /// Returns the current price per gas in wei.
    #[method(name = "gasPrice")]
    async fn gas_price(&self) -> RpcResult<U256>;

    /// Returns the account details by specifying an address and a block number/tag
    #[method(name = "getAccount")]
    async fn get_account(
        &self,
        address: Address,
        block: BlockId,
    ) -> RpcResult<reth_rpc_types::Account>;

    /// Introduced in EIP-1559, returns suggestion for the priority for dynamic fee transactions.
    #[method(name = "maxPriorityFeePerGas")]
    async fn max_priority_fee_per_gas(&self) -> RpcResult<U256>;

    /// Introduced in EIP-4844, returns the current blob base fee in wei.
    #[method(name = "blobBaseFee")]
    async fn blob_base_fee(&self) -> RpcResult<U256>;

    /// Returns the Transaction fee history
    ///
    /// Introduced in EIP-1559 for getting information on the appropriate priority fee to use.
    ///
    /// Returns transaction base fee per gas and effective priority fee per gas for the
    /// requested/supported block range. The returned Fee history for the returned block range
    /// can be a subsection of the requested range if not all blocks are available.
    #[method(name = "feeHistory")]
    async fn fee_history(
        &self,
        block_count: U64,
        newest_block: BlockNumberOrTag,
        reward_percentiles: Option<Vec<f64>>,
    ) -> RpcResult<FeeHistory>;

    /// Returns whether the client is actively mining new blocks.
    #[method(name = "mining")]
    async fn is_mining(&self) -> RpcResult<bool>;

    /// Returns the number of hashes per second that the node is mining with.
    #[method(name = "hashrate")]
    async fn hashrate(&self) -> RpcResult<U256>;

    /// Returns the hash of the current block, the seedHash, and the boundary condition to be met
    /// (“target”)
    #[method(name = "getWork")]
    async fn get_work(&self) -> RpcResult<Work>;

    /// Used for submitting mining hashrate.
    ///
    /// Can be used for remote miners to submit their hash rate.
    /// It accepts the miner hash rate and an identifier which must be unique between nodes.
    /// Returns `true` if the block was successfully submitted, `false` otherwise.
    #[method(name = "submitHashrate")]
    async fn submit_hashrate(&self, hashrate: U256, id: B256) -> RpcResult<bool>;

    /// Used for submitting a proof-of-work solution.
    #[method(name = "submitWork")]
    async fn submit_work(&self, nonce: B64, pow_hash: B256, mix_digest: B256) -> RpcResult<bool>;

    /// Sends transaction; will block waiting for signer to return the
    /// transaction hash.
    #[method(name = "sendTransaction")]
    async fn send_transaction(&self, request: TransactionRequest) -> RpcResult<B256>;

    /// Sends signed transaction, returning its hash.
    #[method(name = "sendRawTransaction")]
    async fn send_raw_transaction(&self, bytes: Bytes) -> RpcResult<B256>;

    /// Returns an Ethereum specific signature with: sign(keccak256("\x19Ethereum Signed Message:\n"
    /// + len(message) + message))).
    #[method(name = "sign")]
    async fn sign(&self, address: Address, message: Bytes) -> RpcResult<Bytes>;

    /// Signs a transaction that can be submitted to the network at a later time using with
    /// `sendRawTransaction.`
    #[method(name = "signTransaction")]
    async fn sign_transaction(&self, transaction: TransactionRequest) -> RpcResult<Bytes>;

    /// Signs data via [EIP-712](https://github.com/ethereum/EIPs/blob/master/EIPS/eip-712.md).
    #[method(name = "signTypedData")]
    async fn sign_typed_data(&self, address: Address, data: TypedData) -> RpcResult<Bytes>;

    /// Returns the account and storage values of the specified account including the Merkle-proof.
    /// This call can be used to verify that the data you are pulling from is not tampered with.
    #[method(name = "getProof")]
    async fn get_proof(
        &self,
        address: Address,
        keys: Vec<JsonStorageKey>,
        block_number: Option<BlockId>,
    ) -> RpcResult<EIP1186AccountProofResponse>;

    /// Returns the Sidecars of a given block number or hash.
    #[method(name = "getBlobSidecars")]
    async fn get_blob_sidecars(&self, block_id: BlockId) -> RpcResult<Option<Vec<BlockSidecar>>>;

    /// Returns a sidecar of a given blob transaction
    #[method(name = "getBlockSidecarByTxHash")]
    async fn get_block_sidecar_by_tx_hash(&self, hash: B256) -> RpcResult<Option<BlockSidecar>>;
}

#[async_trait::async_trait]
impl<T> EthApiServer for T
where
    T: FullEthApi,
    jsonrpsee_types::error::ErrorObject<'static>: From<T::Error>,
{
    /// Handler for: `eth_protocolVersion`
    async fn protocol_version(&self) -> RpcResult<U64> {
        trace!(target: "rpc::eth", "Serving eth_protocolVersion");
        EthApiSpec::protocol_version(self).await.to_rpc_result()
    }

    /// Handler for: `eth_syncing`
    fn syncing(&self) -> RpcResult<SyncStatus> {
        trace!(target: "rpc::eth", "Serving eth_syncing");
        EthApiSpec::sync_status(self).to_rpc_result()
    }

    /// Handler for: `eth_coinbase`
    async fn author(&self) -> RpcResult<Address> {
        Err(internal_rpc_err("unimplemented"))
    }

    /// Handler for: `eth_accounts`
    fn accounts(&self) -> RpcResult<Vec<Address>> {
        trace!(target: "rpc::eth", "Serving eth_accounts");
        Ok(EthApiSpec::accounts(self))
    }

    /// Handler for: `eth_blockNumber`
    fn block_number(&self) -> RpcResult<U256> {
        trace!(target: "rpc::eth", "Serving eth_blockNumber");
        Ok(U256::from(
            EthApiSpec::chain_info(self).with_message("failed to read chain info")?.best_number,
        ))
    }

    /// Handler for: `eth_chainId`
    async fn chain_id(&self) -> RpcResult<Option<U64>> {
        trace!(target: "rpc::eth", "Serving eth_chainId");
        Ok(Some(EthApiSpec::chain_id(self)))
    }

    /// Handler for: `eth_getBlockByHash`
    async fn block_by_hash(&self, hash: B256, full: bool) -> RpcResult<Option<RichBlock>> {
        trace!(target: "rpc::eth", ?hash, ?full, "Serving eth_getBlockByHash");
        Ok(EthBlocks::rpc_block(self, hash.into(), full).await?)
    }

    /// Handler for: `eth_getBlockByNumber`
    async fn block_by_number(
        &self,
        number: BlockNumberOrTag,
        full: bool,
    ) -> RpcResult<Option<RichBlock>> {
        trace!(target: "rpc::eth", ?number, ?full, "Serving eth_getBlockByNumber");
        Ok(EthBlocks::rpc_block(self, number.into(), full).await?)
    }

    /// Handler for: `eth_getBlockTransactionCountByHash`
    async fn block_transaction_count_by_hash(&self, hash: B256) -> RpcResult<Option<U256>> {
        trace!(target: "rpc::eth", ?hash, "Serving eth_getBlockTransactionCountByHash");
        Ok(EthBlocks::block_transaction_count(self, hash.into()).await?.map(U256::from))
    }

    /// Handler for: `eth_getBlockTransactionCountByNumber`
    async fn block_transaction_count_by_number(
        &self,
        number: BlockNumberOrTag,
    ) -> RpcResult<Option<U256>> {
        trace!(target: "rpc::eth", ?number, "Serving eth_getBlockTransactionCountByNumber");
        Ok(EthBlocks::block_transaction_count(self, number.into()).await?.map(U256::from))
    }

    /// Handler for: `eth_getUncleCountByBlockHash`
    async fn block_uncles_count_by_hash(&self, hash: B256) -> RpcResult<Option<U256>> {
        trace!(target: "rpc::eth", ?hash, "Serving eth_getUncleCountByBlockHash");
        Ok(EthBlocks::ommers(self, hash.into())?.map(|ommers| U256::from(ommers.len())))
    }

    /// Handler for: `eth_getUncleCountByBlockNumber`
    async fn block_uncles_count_by_number(
        &self,
        number: BlockNumberOrTag,
    ) -> RpcResult<Option<U256>> {
        trace!(target: "rpc::eth", ?number, "Serving eth_getUncleCountByBlockNumber");
        Ok(EthBlocks::ommers(self, number.into())?.map(|ommers| U256::from(ommers.len())))
    }

    /// Handler for: `eth_getBlockReceipts`
    async fn block_receipts(
        &self,
        block_id: BlockId,
    ) -> RpcResult<Option<Vec<AnyTransactionReceipt>>> {
        trace!(target: "rpc::eth", ?block_id, "Serving eth_getBlockReceipts");
        Ok(EthBlocks::block_receipts(self, block_id).await?)
    }

    /// Handler for: `eth_getUncleByBlockHashAndIndex`
    async fn uncle_by_block_hash_and_index(
        &self,
        hash: B256,
        index: Index,
    ) -> RpcResult<Option<RichBlock>> {
        trace!(target: "rpc::eth", ?hash, ?index, "Serving eth_getUncleByBlockHashAndIndex");
        Ok(EthBlocks::ommer_by_block_and_index(self, hash.into(), index).await?)
    }

    /// Handler for: `eth_getUncleByBlockNumberAndIndex`
    async fn uncle_by_block_number_and_index(
        &self,
        number: BlockNumberOrTag,
        index: Index,
    ) -> RpcResult<Option<RichBlock>> {
        trace!(target: "rpc::eth", ?number, ?index, "Serving eth_getUncleByBlockNumberAndIndex");
        Ok(EthBlocks::ommer_by_block_and_index(self, number.into(), index).await?)
    }

    /// Handler for: `eth_getRawTransactionByHash`
    async fn raw_transaction_by_hash(&self, hash: B256) -> RpcResult<Option<Bytes>> {
        trace!(target: "rpc::eth", ?hash, "Serving eth_getRawTransactionByHash");
        Ok(EthTransactions::raw_transaction_by_hash(self, hash).await?)
    }

    /// Handler for: `eth_getTransactionByHash`
    async fn transaction_by_hash(&self, hash: B256) -> RpcResult<Option<Transaction>> {
        trace!(target: "rpc::eth", ?hash, "Serving eth_getTransactionByHash");
        Ok(EthTransactions::transaction_by_hash(self, hash).await?.map(Into::into))
    }

    /// Handler for: `eth_getRawTransactionByBlockHashAndIndex`
    async fn raw_transaction_by_block_hash_and_index(
        &self,
        hash: B256,
        index: Index,
    ) -> RpcResult<Option<Bytes>> {
        trace!(target: "rpc::eth", ?hash, ?index, "Serving eth_getRawTransactionByBlockHashAndIndex");
        Ok(EthTransactions::raw_transaction_by_block_and_tx_index(self, hash.into(), index.into())
            .await?)
    }

    /// Handler for: `eth_getTransactionByBlockHashAndIndex`
    async fn transaction_by_block_hash_and_index(
        &self,
        hash: B256,
        index: Index,
    ) -> RpcResult<Option<reth_rpc_types::Transaction>> {
        trace!(target: "rpc::eth", ?hash, ?index, "Serving eth_getTransactionByBlockHashAndIndex");
        Ok(EthTransactions::transaction_by_block_and_tx_index(self, hash.into(), index.into())
            .await?)
    }

    /// Handler for: `eth_getRawTransactionByBlockNumberAndIndex`
    async fn raw_transaction_by_block_number_and_index(
        &self,
        number: BlockNumberOrTag,
        index: Index,
    ) -> RpcResult<Option<Bytes>> {
        trace!(target: "rpc::eth", ?number, ?index, "Serving eth_getRawTransactionByBlockNumberAndIndex");
        Ok(EthTransactions::raw_transaction_by_block_and_tx_index(
            self,
            number.into(),
            index.into(),
        )
        .await?)
    }

    /// Handler for: `eth_getTransactionByBlockNumberAndIndex`
    async fn transaction_by_block_number_and_index(
        &self,
        number: BlockNumberOrTag,
        index: Index,
    ) -> RpcResult<Option<reth_rpc_types::Transaction>> {
        trace!(target: "rpc::eth", ?number, ?index, "Serving eth_getTransactionByBlockNumberAndIndex");
        Ok(EthTransactions::transaction_by_block_and_tx_index(self, number.into(), index.into())
            .await?)
    }

    /// Handler for: `eth_getTransactionReceipt`
    async fn transaction_receipt(&self, hash: B256) -> RpcResult<Option<AnyTransactionReceipt>> {
        trace!(target: "rpc::eth", ?hash, "Serving eth_getTransactionReceipt");
        Ok(EthTransactions::transaction_receipt(self, hash).await?)
    }

    /// Handler for: `eth_getBalance`
    async fn balance(&self, address: Address, block_number: Option<BlockId>) -> RpcResult<U256> {
        trace!(target: "rpc::eth", ?address, ?block_number, "Serving eth_getBalance");
        Ok(EthState::balance(self, address, block_number).await?)
    }

    /// Handler for: `eth_getStorageAt`
    async fn storage_at(
        &self,
        address: Address,
        index: JsonStorageKey,
        block_number: Option<BlockId>,
    ) -> RpcResult<B256> {
        trace!(target: "rpc::eth", ?address, ?block_number, "Serving eth_getStorageAt");
        Ok(EthState::storage_at(self, address, index, block_number).await?)
    }

    /// Handler for: `eth_getTransactionCount`
    async fn transaction_count(
        &self,
        address: Address,
        block_number: Option<BlockId>,
    ) -> RpcResult<U256> {
        trace!(target: "rpc::eth", ?address, ?block_number, "Serving eth_getTransactionCount");
        Ok(EthState::transaction_count(self, address, block_number).await?)
    }

    /// Handler for: `eth_getCode`
    async fn get_code(&self, address: Address, block_number: Option<BlockId>) -> RpcResult<Bytes> {
        trace!(target: "rpc::eth", ?address, ?block_number, "Serving eth_getCode");
        Ok(EthState::get_code(self, address, block_number).await?)
    }

    /// Handler for: `eth_getHeaderByNumber`
    async fn header_by_number(&self, block_number: BlockNumberOrTag) -> RpcResult<Option<Header>> {
        trace!(target: "rpc::eth", ?block_number, "Serving eth_getHeaderByNumber");
        Ok(EthBlocks::rpc_block_header(self, block_number.into()).await?)
    }

    /// Handler for: `eth_getHeaderByHash`
    async fn header_by_hash(&self, hash: B256) -> RpcResult<Option<Header>> {
        trace!(target: "rpc::eth", ?hash, "Serving eth_getHeaderByHash");
        Ok(EthBlocks::rpc_block_header(self, hash.into()).await?)
    }

    /// Handler for: `eth_simulateV1`
    async fn simulate_v1(
        &self,
        opts: SimBlock,
        block_number: Option<BlockId>,
    ) -> RpcResult<Vec<SimulatedBlock>> {
        trace!(target: "rpc::eth", ?block_number, "Serving eth_simulateV1");
        Ok(EthCall::simulate_v1(self, opts, block_number).await?)
    }

    /// Handler for: `eth_call`
    async fn call(
        &self,
        request: TransactionRequest,
        block_number: Option<BlockId>,
        state_overrides: Option<StateOverride>,
        block_overrides: Option<Box<BlockOverrides>>,
    ) -> RpcResult<Bytes> {
        trace!(target: "rpc::eth", ?request, ?block_number, ?state_overrides, ?block_overrides, "Serving eth_call");
        Ok(EthCall::call(
            self,
            request,
            block_number,
            EvmOverrides::new(state_overrides, block_overrides),
        )
        .await?)
    }

    /// Handler for: `eth_callMany`
    async fn call_many(
        &self,
        bundle: Bundle,
        state_context: Option<StateContext>,
        state_override: Option<StateOverride>,
    ) -> RpcResult<Vec<EthCallResponse>> {
        trace!(target: "rpc::eth", ?bundle, ?state_context, ?state_override, "Serving eth_callMany");
        Ok(EthCall::call_many(self, bundle, state_context, state_override).await?)
    }

    /// Handler for: `eth_createAccessList`
    async fn create_access_list(
        &self,
        request: TransactionRequest,
        block_number: Option<BlockId>,
    ) -> RpcResult<AccessListResult> {
        trace!(target: "rpc::eth", ?request, ?block_number, "Serving eth_createAccessList");
        Ok(EthCall::create_access_list_at(self, request, block_number).await?)
    }

    /// Handler for: `eth_estimateGas`
    async fn estimate_gas(
        &self,
        request: TransactionRequest,
        block_number: Option<BlockId>,
        state_override: Option<StateOverride>,
    ) -> RpcResult<U256> {
        trace!(target: "rpc::eth", ?request, ?block_number, "Serving eth_estimateGas");
        Ok(EthCall::estimate_gas_at(
            self,
            request,
            block_number.unwrap_or_default(),
            state_override,
        )
        .await?)
    }

    /// Handler for: `eth_gasPrice`
    async fn gas_price(&self) -> RpcResult<U256> {
        trace!(target: "rpc::eth", "Serving eth_gasPrice");
        Ok(EthFees::gas_price(self).await?)
    }

    /// Handler for: `eth_getAccount`
    async fn get_account(
        &self,
        _address: Address,
        _block: BlockId,
    ) -> RpcResult<reth_rpc_types::Account> {
        Err(internal_rpc_err("unimplemented"))
    }

    /// Handler for: `eth_maxPriorityFeePerGas`
    async fn max_priority_fee_per_gas(&self) -> RpcResult<U256> {
        trace!(target: "rpc::eth", "Serving eth_maxPriorityFeePerGas");
        Ok(EthFees::suggested_priority_fee(self).await?)
    }

    /// Handler for: `eth_blobBaseFee`
    async fn blob_base_fee(&self) -> RpcResult<U256> {
        trace!(target: "rpc::eth", "Serving eth_blobBaseFee");
        Ok(EthFees::blob_base_fee(self).await?)
    }

    // FeeHistory is calculated based on lazy evaluation of fees for historical blocks, and further
    // caching of it in the LRU cache.
    // When new RPC call is executed, the cache gets locked, we check it for the historical fees
    // according to the requested block range, and fill any cache misses (in both RPC response
    // and cache itself) with the actual data queried from the database.
    // To minimize the number of database seeks required to query the missing data, we calculate the
    // first non-cached block number and last non-cached block number. After that, we query this
    // range of consecutive blocks from the database.
    /// Handler for: `eth_feeHistory`
    async fn fee_history(
        &self,
        block_count: U64,
        newest_block: BlockNumberOrTag,
        reward_percentiles: Option<Vec<f64>>,
    ) -> RpcResult<FeeHistory> {
        trace!(target: "rpc::eth", ?block_count, ?newest_block, ?reward_percentiles, "Serving eth_feeHistory");
        Ok(EthFees::fee_history(self, block_count.to(), newest_block, reward_percentiles).await?)
    }

    /// Handler for: `eth_mining`
    async fn is_mining(&self) -> RpcResult<bool> {
        Err(internal_rpc_err("unimplemented"))
    }

    /// Handler for: `eth_hashrate`
    async fn hashrate(&self) -> RpcResult<U256> {
        Ok(U256::ZERO)
    }

    /// Handler for: `eth_getWork`
    async fn get_work(&self) -> RpcResult<Work> {
        Err(internal_rpc_err("unimplemented"))
    }

    /// Handler for: `eth_submitHashrate`
    async fn submit_hashrate(&self, _hashrate: U256, _id: B256) -> RpcResult<bool> {
        Ok(false)
    }

    /// Handler for: `eth_submitWork`
    async fn submit_work(
        &self,
        _nonce: B64,
        _pow_hash: B256,
        _mix_digest: B256,
    ) -> RpcResult<bool> {
        Err(internal_rpc_err("unimplemented"))
    }

    /// Handler for: `eth_sendTransaction`
    async fn send_transaction(&self, request: TransactionRequest) -> RpcResult<B256> {
        trace!(target: "rpc::eth", ?request, "Serving eth_sendTransaction");
        Ok(EthTransactions::send_transaction(self, request).await?)
    }

    /// Handler for: `eth_sendRawTransaction`
    async fn send_raw_transaction(&self, tx: Bytes) -> RpcResult<B256> {
        trace!(target: "rpc::eth", ?tx, "Serving eth_sendRawTransaction");
        Ok(EthTransactions::send_raw_transaction(self, tx).await?)
    }

    /// Handler for: `eth_sign`
    async fn sign(&self, address: Address, message: Bytes) -> RpcResult<Bytes> {
        trace!(target: "rpc::eth", ?address, ?message, "Serving eth_sign");
        Ok(EthTransactions::sign(self, address, message).await?)
    }

    /// Handler for: `eth_signTransaction`
    async fn sign_transaction(&self, _transaction: TransactionRequest) -> RpcResult<Bytes> {
        Err(internal_rpc_err("unimplemented"))
    }

    /// Handler for: `eth_signTypedData`
    async fn sign_typed_data(&self, address: Address, data: TypedData) -> RpcResult<Bytes> {
        trace!(target: "rpc::eth", ?address, ?data, "Serving eth_signTypedData");
        Ok(EthTransactions::sign_typed_data(self, &data, address)?)
    }

    /// Handler for: `eth_getProof`
    async fn get_proof(
        &self,
        address: Address,
        keys: Vec<JsonStorageKey>,
        block_number: Option<BlockId>,
    ) -> RpcResult<EIP1186AccountProofResponse> {
        trace!(target: "rpc::eth", ?address, ?keys, ?block_number, "Serving eth_getProof");
        Ok(EthState::get_proof(self, address, keys, block_number)?.await?)
    }

    /// Handler for: `eth_getBlobSidecars`
    async fn get_blob_sidecars(&self, block_id: BlockId) -> RpcResult<Option<Vec<BlockSidecar>>> {
        trace!(target: "rpc::eth", ?block_id, "Serving eth_getBlobSidecars");
        Ok(EthBlocks::rpc_block_sidecars(self, block_id).await?)
    }

    /// Handler for: `eth_getBlockSidecarByTxHash`
    async fn get_block_sidecar_by_tx_hash(&self, hash: B256) -> RpcResult<Option<BlockSidecar>> {
        trace!(target: "rpc::eth", ?hash, "Serving eth_getBlockSidecarByTxHash");
        Ok(EthTransactions::rpc_transaction_sidecar(self, hash).await?)
    }
}<|MERGE_RESOLUTION|>--- conflicted
+++ resolved
@@ -15,15 +15,9 @@
     serde_helpers::JsonStorageKey,
     simulate::{SimBlock, SimulatedBlock},
     state::{EvmOverrides, StateOverride},
-<<<<<<< HEAD
-    AccessListWithGasUsed, AnyTransactionReceipt, BlockOverrides, BlockSidecar, Bundle,
-    EIP1186AccountProofResponse, EthCallResponse, FeeHistory, Header, Index, RichBlock,
-    StateContext, SyncStatus, Transaction, TransactionRequest, Work,
-=======
-    AnyTransactionReceipt, BlockOverrides, Bundle, EIP1186AccountProofResponse, EthCallResponse,
+    AnyTransactionReceipt, BlockOverrides, BlockSidecar, Bundle, EIP1186AccountProofResponse, EthCallResponse,
     FeeHistory, Header, Index, RichBlock, StateContext, SyncStatus, Transaction,
     TransactionRequest, Work,
->>>>>>> 603e39ab
 };
 use tracing::trace;
 
