--- conflicted
+++ resolved
@@ -27,13 +27,6 @@
     block_to_payload(SealedBlock {
         header: SealedHeader::new(header, seal),
         body: transformed.body,
-<<<<<<< HEAD
-        ommers: transformed.ommers,
-        withdrawals: transformed.withdrawals,
-        sidecars: transformed.sidecars,
-        requests: transformed.requests,
-=======
->>>>>>> 1ba631ba
     })
 }
 
